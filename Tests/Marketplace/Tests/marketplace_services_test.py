--- conflicted
+++ resolved
@@ -13,14 +13,7 @@
 from freezegun import freeze_time
 from datetime import datetime, timedelta
 from typing import Any
-<<<<<<< HEAD
-from demisto_sdk.commands.common.constants import MarketplaceVersions
 from pathlib import Path
-
-# pylint: disable=no-member
-=======
-from pathlib import Path
->>>>>>> 6f77591c
 
 # pylint: disable=no-member
 
@@ -529,69 +522,6 @@
 
         assert result == expected_result
 
-<<<<<<< HEAD
-    @pytest.mark.parametrize('yaml_context, yaml_type, marketplaces, single_integration, is_actually_feed,'
-                             ' is_actually_siem, is_actually_data_source',
-                             [
-                                 # Check is_feed by Integration
-                                 ({'category': 'TIM', 'configuration': [{'display': 'Services'}],
-                                   'script': {'commands': [], 'dockerimage': 'bla', 'feed': True}},
-                                  'Integration', ["xsoar"], True, True, False, False),
-                                 ({'category': 'TIM', 'configuration': [{'display': 'Services'}],
-                                   'script': {'commands': [], 'dockerimage': 'bla', 'feed': False}},
-                                  'Integration', ["xsoar"], True, False, False, False),
-                                 # Checks no feed parameter
-                                 ({'category': 'NotTIM', 'configuration': [{'display': 'Services'}],
-                                   'script': {'commands': [], 'dockerimage': 'bla'}},
-                                  'Integration', ["xsoar"], True, False, False, False),
-
-                                 # Check is_feed by playbook
-                                 ({'id': 'TIM - Example', 'version': -1, 'fromversion': '5.5.0',
-                                   'name': 'TIM - Example', 'description': 'This is a playbook TIM example'},
-                                  'Playbook', ["xsoar"], True, True, False, False),
-                                 ({'id': 'NotTIM - Example', 'version': -1, 'fromversion': '5.5.0',
-                                   'name': 'NotTIM - Example', 'description': 'This is a playbook which is not TIM'},
-                                  'Playbook', ["xsoar"], True, False, False, False),
-
-                                 # Check is_siem for integration
-                                 ({'id': 'some-id', 'script': {'isfetchevents': True}}, 'Integration', ["xsoar"], True,
-                                  False, True, False),
-                                 ({'id': 'some-id', 'script': {'isfetchevents': False}}, 'Integration', ["xsoar"], True,
-                                  False, False, False),
-
-                                 # Check is_siem for rules
-                                 ({'id': 'some-id', 'rules': ''}, 'ParsingRule', ["xsoar"], True, False, True, False),
-                                 ({'id': 'some-id', 'rules': ''}, 'ModelingRule', ["xsoar"], True, False, True, False),
-                                 ({'id': 'some-id', 'rules': ''}, 'CorrelationRule', ["xsoar"], True, False, True, False),
-
-                                 # Check is_data_source for integration
-                                 # case 1: one integration, contains isfetchevents, in marketplacev2 -> data source
-                                 ({'id': 'some-id', 'script': {'isfetchevents': True}}, 'Integration',
-                                  ['xsoar', 'marketplacev2'], True, False, True, True),
-                                 # case 2: one integration, contains isfetch, not in marketplacev2 -> not data source
-                                 ({'id': 'some-id', 'script': {'isfetch': True}}, 'Integration',
-                                  ['xsoar'], True, False, False, False),
-                                 # case 3: one integration (deprecated), with is_fetch, in marketplacev2 -> data source
-                                 ({'id': 'some-id', 'deprecated': True, 'script': {'isfetch': True}}, 'Integration',
-                                  ['xsoar', 'marketplacev2'], True, False, False, True),
-                                 # case 4: not one integration, with isfetch, in marketplacev2 -> not data source
-                                 ({'id': 'some-id', 'deprecated': False, 'script': {'isfetch': True}}, 'Integration',
-                                  ['xsoar', 'marketplacev2'], False, False, False, False)
-                             ])
-    def test_add_pack_type_tags(self, yaml_context, yaml_type, marketplaces, single_integration,
-                                is_actually_feed, is_actually_siem, is_actually_data_source):
-        """ Tests is_feed or is_seem is set to True for pack changes for tagging.
-        """
-        dummy_pack = Pack(pack_name="TestPack", pack_path="dummy_path")
-        dummy_pack._marketplaces = marketplaces
-        dummy_pack._single_integration = single_integration
-        dummy_pack.add_pack_type_tags(yaml_context, yaml_type)
-        assert dummy_pack.is_feed == is_actually_feed
-        assert dummy_pack.is_siem == is_actually_siem
-        assert dummy_pack.is_data_source == is_actually_data_source
-
-=======
->>>>>>> 6f77591c
     def test_remove_unwanted_files(self):
         """
            Given:
@@ -613,64 +543,6 @@
         assert os.path.isdir('Tests/Marketplace/Tests/test_data/pack_to_test/Integrations')
         shutil.rmtree('Tests/Marketplace/Tests/test_data/pack_to_test')
 
-<<<<<<< HEAD
-    def test_collect_content_items(self):
-        """
-        Given: pack with modeling rules.
-
-        When: collecting content item to upload.
-
-        Then: collect only modeling rules file start with external prefix.
-
-        """
-        pack_path = os.path.join(os.path.dirname(os.path.abspath(__file__)), 'test_data', 'TestPack')
-        pack = Pack('test_pack', pack_path)
-        res = pack.collect_content_items()
-        assert res
-        assert len(pack._content_items.get('modelingrule')) == 1
-
-    def test_collect_content_items_with_same_id(self):
-        """
-        Given: pack with IncidentType, Layout with same id
-
-        When: collecting content item to upload.
-
-        Then: collect IncidentType and Layout and the up to date playbook.
-
-        """
-        pack_path = str(Path(__file__).parent / 'test_data' / 'TestPack')
-        expected_id = 'Phishing'
-
-        pack = Pack('test_pack', pack_path)
-        res = pack.collect_content_items()
-        assert res
-        layout_containers = pack._content_items['layoutscontainer']
-        assert len(layout_containers) == 1
-        assert layout_containers[0]['id'] == expected_id
-
-        incident_types = pack._content_items['incidenttype']
-        assert len(incident_types) == 1
-        assert incident_types[0]['id'] == expected_id
-
-    def test_collect_content_items_only_relevant_playbook(self):
-        """
-        Given: 3 Playbook from which 2 are deprecated.
-
-        When: collecting content item to upload.
-
-        Then: collect the relevant playbook.
-
-        """
-        expected_description = "Expected description"
-        pack_path = str(Path(__file__).parent / 'test_data' / 'TestPack')
-        pack = Pack('test_pack', pack_path)
-        res = pack.collect_content_items()
-        assert res
-        assert len(pack._content_items.get('playbook')) == 1
-        assert pack._content_items.get('playbook')[0]['description'] == expected_description
-
-=======
->>>>>>> 6f77591c
 
 class TestVersionSorting:
     """ Class for sorting of changelog.json versions
@@ -2160,34 +2032,6 @@
                     BucketUploadFlow.AGGREGATED: "False",
                     BucketUploadFlow.LATEST_VERSION: dummy_pack.current_version
                 }
-            }, {}, GCPConfig.CONTENT_PACKS_PATH, GCPConfig.BUILD_BASE_PATH
-        )
-        assert task_status
-        assert not skipped_pack
-
-    def test_copy_and_upload_to_storage_dependencies(self, mocker, dummy_pack):
-        """
-           Given:
-               - A pack that updated its dependencies file in the build bucket but not in the production bucket.
-           When:
-               - Copying the pack from the build bucket to the production bucket.
-           Then:
-               - Validate that the task succeeds and that the pack isn't skipped
-       """
-        dummy_build_bucket = mocker.MagicMock()
-        dummy_prod_bucket = mocker.MagicMock()
-        mocker.patch("Tests.Marketplace.marketplace_services.logging")
-        blob_name = "content/packs/TestPack/2.0.0/TestPack.zip"
-        dummy_pack.latest_version = "2.0.0"
-        dummy_build_bucket.list_blobs.return_value = [Blob(blob_name, dummy_build_bucket)]
-        dummy_build_bucket.copy_blob.return_value = Blob(blob_name, dummy_prod_bucket)
-        task_status, skipped_pack = dummy_pack.copy_and_upload_to_storage(
-            dummy_prod_bucket, dummy_build_bucket, {}, {
-                "TestPack": {
-                    BucketUploadFlow.STATUS: "status1",
-                    BucketUploadFlow.AGGREGATED: "False",
-                    BucketUploadFlow.LATEST_VERSION: dummy_pack.latest_version
-                }
             }, GCPConfig.CONTENT_PACKS_PATH, GCPConfig.BUILD_BASE_PATH
         )
         assert task_status
@@ -2247,106 +2091,6 @@
 
         return pack_metadata
 
-<<<<<<< HEAD
-    def test_set_dependencies_no_user_dependencies(self):
-        """
-           Given:
-               - Pack without user dependencies
-               - New generated dependencies
-           When:
-               - Formatting metadata
-           Then:
-               - The dependencies in the metadata file should be the generated ones
-       """
-        from Tests.Marketplace.marketplace_services import Pack
-
-        metadata = self.get_pack_metadata()
-
-        generated_dependencies = {
-            'ImpossibleTraveler': {
-                'dependencies': {
-                    'HelloWorld': {
-                        'mandatory': False,
-                        'minVersion': '1.0.0',
-                        'author': 'Cortex XSOAR',
-                        'name': 'HelloWorld',
-                        'certification': 'certified'
-                    },
-                    'ServiceNow': {
-                        'mandatory': True,
-                        'minVersion': '1.0.0',
-                        'author': 'Cortex XSOAR',
-                        'name': 'ServiceNow',
-                        'certification': 'certified'
-                    },
-                    'Ipstack': {
-                        'mandatory': False,
-                        'minVersion': '1.0.0',
-                        'author': 'Cortex XSOAR',
-                        'name': 'Ipstack',
-                        'certification': 'certified'
-                    },
-                    'Active_Directory_Query': {
-                        'mandatory': True,
-                        'minVersion': '1.0.0',
-                        'author': 'Cortex XSOAR',
-                        'name': 'Active Directory Query v2',
-                        'certification': 'certified'
-                    }
-                }
-            }
-        }
-        generated_dependencies['ImpossibleTraveler']['dependencies'].update(BASE_PACK_DEPENDENCY_DICT)
-        metadata['dependencies'] = {}
-        p = Pack('ImpossibleTraveler', 'dummy_path')
-        p._user_metadata = metadata
-        p.set_pack_dependencies(generated_dependencies, DUMMY_PACKS_DICT)
-
-        assert p.user_metadata['dependencies'] == generated_dependencies['ImpossibleTraveler']['dependencies']
-
-    def test_set_dependencies_core_pack(self):
-        """
-           Given:
-               - Core pack with new dependencies
-               - No mandatory dependencies that are not core packs
-           When:
-               - Formatting metadata
-           Then:
-               - The dependencies in the metadata file should be merged
-       """
-        from Tests.Marketplace.marketplace_services import Pack
-
-        metadata = self.get_pack_metadata()
-
-        generated_dependencies = {
-            'HelloWorld': {
-                'dependencies': {
-                    'CommonPlaybooks': {
-                        'mandatory': True,
-                        'minVersion': '1.0.0',
-                        'author': 'Cortex XSOAR',
-                        'name': 'Common Playbooks',
-                        'certification': 'certified'
-                    }
-                }
-            }
-        }
-
-        generated_dependencies['HelloWorld']['dependencies'].update(BASE_PACK_DEPENDENCY_DICT)
-        metadata['dependencies'] = {}
-        metadata['name'] = 'HelloWorld'
-        metadata['id'] = 'HelloWorld'
-        p = Pack('HelloWorld', 'dummy_path')
-        p._user_metadata = metadata
-        dependencies = json.dumps(generated_dependencies['HelloWorld']['dependencies'])
-        dependencies = json.loads(dependencies)
-
-        p.set_pack_dependencies(generated_dependencies, DUMMY_PACKS_DICT)
-
-        assert p.user_metadata['dependencies'] == dependencies
-
-=======
->>>>>>> 6f77591c
     def test_set_dependencies_core_pack_new_mandatory_dependency(self):
         """
             Given:
@@ -2934,11 +2678,7 @@
         ]
         for pack in successful_dependencies:
             pack._status = PackStatus.SUCCESS_CREATING_DEPENDENCIES_ZIP_UPLOADING.name
-<<<<<<< HEAD
-            pack.latest_version = '1.0.1'
-=======
             pack.current_version = '1.0.1'
->>>>>>> 6f77591c
         return successful_dependencies
 
     def test_store_successful_and_failed_packs_in_ci_artifacts_both(self, tmp_path):
@@ -3341,153 +3081,6 @@
     from Tests.Marketplace.marketplace_services import get_upload_data
     from Tests.Marketplace.marketplace_constants import BucketUploadFlow
 
-<<<<<<< HEAD
-    def test_modified_files(self, mocker, dummy_pack: Pack, content_repo):
-        """
-           Given:
-               - Content repo with modified files.
-           When:
-               - Trying detect the modified files between commits.
-           Then:
-               - Ensure status is True
-               - Ensure the returned modified files data conteins the modified repo files.
-        """
-        open_mocker = MockOpen()
-        dummy_path = 'Irrelevant/Test/Path'
-        mocker.patch("os.path.exists", return_value=True)
-        mocker.patch("builtins.open", open_mocker)
-        open_mocker[os.path.join(dummy_path, dummy_pack.name, Pack.METADATA)].read_data = '{}'
-        # open_mocker[os.path.join(dummy_pack.path, Pack.RELEASE_NOTES, '2_0_2.md')].read_data = 'wow'
-        status, _ = dummy_pack.detect_modified(content_repo, dummy_path, 'current_hash', 'previous_hash')
-
-        assert dummy_pack._modified_files['Integrations'][0] == \
-            'Packs/TestPack/Integrations/integration/integration.yml'
-        assert status is True
-
-
-class TestCheckChangesRelevanceForMarketplace:
-    """ Test class for checking the changes relevance for marketplace. """
-
-    ID_SET_MP_V2 = {
-        "integrations": [
-            {
-                "int_id_1": {
-                    "name": "Dummy name 1",
-                    "display_name": "Dummy display name 1",
-                    "file_path": "Packs/pack_name/Integrations/integration_name/file"
-=======
-    load_json_data = {
-        "prepare_content_for_testing": {
-            "successful_packs": {
-                "VirusTotal": {
-                    "status": "SUCCESS",
-                    "aggregated": "[2.6.6, 2.6.7, 2.6.8] => 2.6.8",
-                    "latest_version": "2.6.8"
->>>>>>> 6f77591c
-                }
-            },
-            "images": {
-                "readme_images": {
-                    "LogRhythmRest": [],
-                    "HYASInsight": [],
-                    "FeedGCPWhitelist": [],
-                    "Cofense-Intelligence": [],
-                    "FeedDShield": [],
-                    "Cylance_Protect": [],
-                }
-            }
-        }}
-    mocker.patch('Tests.Marketplace.marketplace_services.os.path.exists', return_value=True)
-    mocker.patch('Tests.Marketplace.marketplace_services.load_json', return_value=load_json_data)
-    _, _, _, _, pc_uploaded_images = get_upload_data('fake_path', BucketUploadFlow.PREPARE_CONTENT_FOR_TESTING)
-    assert pc_uploaded_images == {
-        "readme_images": {
-            "LogRhythmRest": [],
-            "HYASInsight": [],
-            "FeedGCPWhitelist": [],
-            "Cofense-Intelligence": [],
-            "FeedDShield": [],
-            "Cylance_Protect": [],
-        }
-    }
-
-
-<<<<<<< HEAD
-        assert status is True
-        assert modified_files_data == expected_modified_files_data
-
-
-class TestVersionsMetadataFile:
-    """ Test class to check that the versions-metadata.json file is in the correct format."""
-
-    class TestVersionsMetadataFile:
-        """ Test class to check that the versions-metadata.json file is in the correct format."""
-
-        def test_version_map(self):
-            version_map_content = GCPConfig.versions_metadata_contents.get('version_map')
-            valid_keys = {'core_packs_file', 'core_packs_file_is_locked', 'file_version', 'marketplaces'}
-            for version, core_packs_info in version_map_content.items():
-                missing_keys = set(valid_keys).difference(core_packs_info.keys()).difference({'marketplaces'})
-                unexpected_keys = set(core_packs_info.keys()).difference(valid_keys)
-                assert not missing_keys, f'The following keys are missing in version {version}: {missing_keys}.'
-                assert not unexpected_keys, f'The following invalid keys were found in version {version}: {unexpected_keys}.'
-                assert 'core_packs_file' in core_packs_info, \
-                    f'Version {version} in version_map does not include the required `core_packs_file` key.'
-                assert core_packs_info.get('core_packs_file') == f'corepacks-{version}.json', \
-                    f'corepacks file name of version {version} should be `corepacks-{version}.json` and not ' \
-                    f'`{core_packs_info.get("core_packs_file")}`.'
-                assert 'core_packs_file_is_locked' in core_packs_info, \
-                    f'Version {version} in version_map does not include the required `core_packs_file_is_locked` key.'
-
-
-@freeze_time("2023-01-01")
-@pytest.mark.parametrize('changelog, expected_result', [
-    (copy.deepcopy(CHANGELOG_DATA_INITIAL_VERSION), ["1.0.0"]),
-    (copy.deepcopy(CHANGELOG_DATA_MULTIPLE_VERSIONS), ["1.0.0", "1.1.0"]),
-    (copy.deepcopy(CHANGELOG_ONE_LAST_YEAR_SAME_MINOR), ["1.0.2", "1.0.3", "1.0.4", "1.0.5", "1.0.6"]),
-    (copy.deepcopy(CHANGELOG_TEN_LAST_YEAR_DIFFERENT_MINOR), ["1.0.0", "1.1.0", "1.2.0", "1.3.0", "1.3.1", "1.3.2"]),
-    (copy.deepcopy(CHANGELOG_MINOR_CHANGED_LAST_RELEASE_OLD_CHANGES),
-     ["1.0.1", "1.0.2", "1.0.3", "1.0.4", "1.1.0"]),
-    (copy.deepcopy(CHANGELOG_MINOR_CHANGED_LONG_TIME_AGO), ["1.1.0", "1.0.0", "1.1.1", "1.1.2", "1.1.3",
-                                                            "1.1.4", "1.1.5", "1.1.6", "1.1.7"]),
-    (copy.deepcopy(CHANGELOG_MINOR_MAJOR_CHANGES), ["2.1.0", "3.0.0", "3.1.0", "4.0.0", "4.1.0"]),
-])
-def test_remove_old_versions_from_changelog(changelog, expected_result):
-    """
-    Given:
-        7 different changelog files:
-        1. Changelog with only 1 initial version
-        2. Changelog with only 2 versions
-        3. Changelog with only one version released in last year, and all versions with same major-minor version
-        4. Changelog with ten versions released in last year, and minor versions changed almost every release
-        5. Changelog without versions released in last year, and the minor version changed in last release
-        6. Changelog without versions released in last year,
-        and the minor version bumped at second release (from total 9 releases)
-        7. Changelog where a lot of major and minor versions changes
-    When:
-        Removing old versions from changelog file, following the policy:
-        We are keeping the maximum number of versions between the following options:
-            1.  Versions were released last year.
-            2.  Last minor version and one version before it.
-            3.  Last five versions.
-    Then:
-        We decide to keep the following versions:
-        1. All existing versions.
-        2. All existing versions.
-        3. Last 5 versions.
-        4. Ten versions released in last year
-        5. Last 5 versions.
-        6. All versions from last minor, and one before it.
-        7. Last 5 versions.
-
-    """
-    assert remove_old_versions_from_changelog(changelog) == expected_result
-
-
-def test_get_upload_data(mocker):
-    from Tests.Marketplace.marketplace_services import get_upload_data
-    from Tests.Marketplace.marketplace_constants import BucketUploadFlow
-
     load_json_data = {
         "prepare_content_for_testing": {
             "successful_packs": {
@@ -3521,7 +3114,8 @@
             "Cylance_Protect": [],
         }
     }
-=======
+
+
 def test_write_json(tmp_path):
     """
     Given:
@@ -3544,5 +3138,4 @@
     metadata = load_json(metadata_path)
     assert metadata[Metadata.NAME] == 'Impossible Traveler'
     assert metadata[Metadata.DOWNLOADS] == 245
-    assert metadata[Metadata.SEARCH_RANK] == 10
->>>>>>> 6f77591c
+    assert metadata[Metadata.SEARCH_RANK] == 10