
import contextlib
from functools import lru_cache
import glob
import json
import os
import re
import sys
from concurrent.futures import ThreadPoolExecutor
from pathlib import Path
from threading import Lock
from time import sleep
from typing import List

import demisto_client
from demisto_client.demisto_api.rest import ApiException
from demisto_sdk.commands.common import tools
from demisto_sdk.commands.content_graph.common import PACK_METADATA_FILENAME
from google.cloud.storage import Bucket
from packaging.version import Version
from urllib3.exceptions import HTTPWarning, HTTPError

from Tests.Marketplace.marketplace_constants import (IGNORED_FILES,
                                                     PACKS_FOLDER,
                                                     PACKS_FULL_PATH,
                                                     GCPConfig, Metadata)
from Tests.Marketplace.marketplace_services import (Pack, init_storage_client,
                                                    load_json)
from Tests.Marketplace.upload_packs import download_and_extract_index
from Tests.scripts.utils import logging_wrapper as logging

PACK_PATH_VERSION_REGEX = re.compile(fr'^{GCPConfig.PRODUCTION_STORAGE_BASE_PATH}/[A-Za-z0-9-_.]+/(\d+\.\d+\.\d+)/[A-Za-z0-9-_.]'
                                     r'+\.zip$')
SUCCESS_FLAG = True
WLM_TASK_FAILED_ERROR_CODE = 101704


def get_pack_id_from_error_with_gcp_path(error: str) -> str:
    """
        Gets the id of the pack from the pack's path in GCP that is mentioned in the error msg.
    Args:
        error: path of pack in GCP.

    Returns:
        The id of given pack.
    """
    return error.split('/packs/')[1].split('.zip')[0].split('/')[0]


def get_pack_display_name(pack_id: str) -> str:
    """
    Gets the display name of the pack from the pack ID.

    :param pack_id: ID of the pack.
    :return: Name found in the pack metadata, otherwise an empty string.
    """
    metadata_path = os.path.join(PACKS_FULL_PATH, pack_id, PACK_METADATA_FILENAME)
    if pack_id and os.path.isfile(metadata_path):
        with open(metadata_path, 'r') as json_file:
            pack_metadata = json.load(json_file)
        return pack_metadata.get('name')
    return ''


@lru_cache
def is_pack_hidden(pack_id: str) -> bool:
    """
    Check if the given pack is deprecated.

    :param pack_id: ID of the pack.
    :return: True if the pack is deprecated, i.e. has 'hidden: true' field, False otherwise.
    """
    metadata_path = os.path.join(PACKS_FULL_PATH, pack_id, PACK_METADATA_FILENAME)
    if pack_id and os.path.isfile(metadata_path):
        with open(metadata_path, 'r') as json_file:
            pack_metadata = json.load(json_file)
            return pack_metadata.get('hidden', False)
    else:
        logging.warning(f'Could not open metadata file of pack {pack_id}')
    return False


def create_dependencies_data_structure(response_data: dict, dependants_ids: list, dependencies_data: list, checked_packs: list):
    """
    Recursively create packs' dependencies data structure for installation requests (only required and uninstalled).

    Args:
        response_data (dict): Dependencies data from the '/search/dependencies' endpoint response.
        dependants_ids (list): A list of the dependant packs IDs.
        dependencies_data (list): The dependencies data structure to be created.
        checked_packs (list): Required dependants that were already found.
    """

    next_call_dependants_ids = []

    for dependency in response_data:
        dependants = dependency.get('dependants', {})
        for dependant in dependants.keys():
            is_required = dependants[dependant].get('level', '') == 'required'
            if dependant in dependants_ids and is_required and dependency.get('id') not in checked_packs:
                dependencies_data.append({
                    'id': dependency.get('id'),
                    'version': dependency.get('extras', {}).get('pack', {}).get('currentVersion'),
                    'deprecated': dependency.get('extras', {}).get('pack', {}).get('deprecated'),
                })
                next_call_dependants_ids.append(dependency.get('id'))
                checked_packs.append(dependency.get('id'))

    if next_call_dependants_ids:
        create_dependencies_data_structure(response_data, next_call_dependants_ids, dependencies_data, checked_packs)


def get_pack_dependencies(client: demisto_client, pack_id: str, lock: Lock):
    """
    Get the pack's required dependencies.

    Args:
        client (demisto_client): The configured client to use.
        pack_id (str): ID of the pack to get dependencies for.
        lock (Lock): A lock object.

    Returns:
        dict: API response data for the /search/dependencies endpoint.
    """
<<<<<<< HEAD
    logging.debug(f'Fetching dependencies for pack {pack_id}')

=======
    global SUCCESS_FLAG
    pack_id = pack_data['id']
    logging.debug(f'Getting dependencies for pack {pack_id}')
>>>>>>> b0b959b8
    try:
        response_data, status_code, _ = demisto_client.generic_request_func(
            client,
            path='/contentpacks/marketplace/search/dependencies',
            method='POST',
            body=[{'id': pack_id}],  # 'version' key can be specified as well. Not including it will fetch the latest version.
            accept='application/json',
            _request_timeout=None,
            response_type='object',
        )

        if 200 <= status_code < 300:
            return response_data

        if status_code == 400:
            logging.error(f'Could not find pack \'{pack_id}\' in the marketplace.')
            return None

        msg = response_data.get('message', '')
        raise Exception(f'status code {status_code}\n{msg}\n')
<<<<<<< HEAD

    except Exception as ex:
        logging.exception(f'API call to fetch dependencies of \'{pack_id}\' has failed.\n{ex}.')
        lock.acquire()
        global SUCCESS_FLAG
        SUCCESS_FLAG = False
        lock.release()
=======
    except ApiException as api_ex:
        with lock:
            SUCCESS_FLAG = False
        logging.exception(f"The request to get pack {pack_id} dependencies has failed, Got {api_ex.status} from server, "
                          f"message:{api_ex.body}, headers:{api_ex.headers}")
    except Exception as ex:
        with lock:
            SUCCESS_FLAG = False
        logging.exception(f"The request to get pack {pack_id} dependencies has failed. {ex}.")
>>>>>>> b0b959b8


def find_malformed_pack_id(body: str) -> List:
    """
    Find the pack ID from the installation error message in the case the error is that the pack is not found or
    in case that the error is that the pack's version is invalid.
    Args:
        body (str): The response message of the failed installation pack.

    Returns: list of malformed ids (list)

    """
    malformed_ids = []
    if body:
        with contextlib.suppress(json.JSONDecodeError):
            response_info = json.loads(body)
            if error_info := response_info.get('error'):
                errors_info = [error_info]
            else:
                # the errors are returned as a list of error
                errors_info = response_info.get('errors', [])
            malformed_pack_pattern = re.compile(r'invalid version [0-9.]+ for pack with ID ([\w_-]+)')
            for error in errors_info:
                if 'pack id: ' in error:
                    malformed_ids.extend(error.split('pack id: ')[1].replace(']', '').replace('[', '').replace(
                        ' ', '').split(','))
                else:
                    malformed_pack_id = malformed_pack_pattern.findall(str(error))
                    if malformed_pack_id and error:
                        malformed_ids.extend(malformed_pack_id)
    return malformed_ids


def handle_malformed_pack_ids(malformed_pack_ids, packs_to_install):
    """
    Handles the case where the malformed id failed the installation, but it was not a part of the initial installation.
    This is in order to prevent an infinite loop for this such edge case.
    Args:
        malformed_pack_ids: the ids found from the error msg
        packs_to_install: list of packs that was already installed that caused the failure.

    Returns:
        raises an error.
    """
    for malformed_pack_id in malformed_pack_ids:
        if malformed_pack_id not in {pack['id'] for pack in packs_to_install}:
            raise Exception(f'The pack {malformed_pack_id} has failed to install even '
                            f'though it was not in the installation list')


def install_packs_from_artifacts(client: demisto_client, host: str, test_pack_path: str, pack_ids_to_install: List):
    """
    Installs all the packs located in the artifacts folder of the BitHub actions build. Please note:
    The server always returns a 200 status even if the pack was not installed.

    :param client: Demisto-py client to connect to the server.
    :param host: FQDN of the server.
    :param test_pack_path: Path to the test pack directory.
    :param pack_ids_to_install: List of pack IDs to install.
    :return: None. Call to server waits until a successful response.
    """
    logging.info(f"Test pack path is: {test_pack_path}")
    logging.info(f"Pack IDs to install are: {pack_ids_to_install}")

    local_packs = glob.glob(f"{test_pack_path}/*.zip")

    for local_pack in local_packs:
        if any(pack_id in local_pack for pack_id in pack_ids_to_install):
            logging.info(f'Installing the following pack: {local_pack}')
            upload_zipped_packs(client=client, host=host, pack_path=local_pack)


def install_packs_private(client: demisto_client,
                          host: str,
                          pack_ids_to_install: List,
                          test_pack_path: str):
    """ Make a packs installation request.

    Args:
        client (demisto_client): The configured client to use.
        host (str): The server URL.
        pack_ids_to_install (list): List of Pack IDs to install.
        test_pack_path (str): Path where test packs are located.
    """
    install_packs_from_artifacts(client,
                                 host,
                                 pack_ids_to_install=pack_ids_to_install,
                                 test_pack_path=test_pack_path)


def get_error_ids(body: str) -> set[str]:
    with contextlib.suppress(json.JSONDecodeError):
        response_info = json.loads(body)
        return {error["id"] for error in response_info.get("errors", [])}
    return set()


def install_packs(client: demisto_client,
                  host: str,
                  packs_to_install: list,
                  request_timeout: int = 3600,
                  attempts_count: int = 5,
                  sleep_interval: int = 60,
                  ):
    """ Make a packs installation request.
       If a pack fails to install due to malformed pack, this function catches the corrupted pack and call another
       request to install packs again, this time without the corrupted pack.
       If a pack fails to install due to timeout when sending a request to GCP,
       request to install all packs again once more.

    Args:
        client (demisto_client): The configured client to use.
        host (str): The server URL.
        packs_to_install (list): A list of the packs to install.
        request_timeout (int): Timeout setting, in seconds, for the installation request.
        attempts_count (int): The number of attempts to install the packs.
        sleep_interval (int): The sleep interval, in seconds, between install attempts.
    """
    global SUCCESS_FLAG
    try:
        for attempt in range(attempts_count - 1, -1, -1):
            try:
                logging.info(f"Installing packs {', '.join([p.get('id') for p in packs_to_install])} on server {host}. "
                             f"Attempt: {attempts_count - attempt}/{attempts_count}")
                response, status_code, headers = demisto_client.generic_request_func(client,
                                                                                     path='/contentpacks/marketplace/install',
                                                                                     method='POST',
                                                                                     body={'packs': packs_to_install,
                                                                                           'ignoreWarnings': True},
                                                                                     accept='application/json',
                                                                                     _request_timeout=request_timeout,
                                                                                     response_type='object')

                if 200 <= status_code < 300 and status_code != 204:
                    packs_data = [{'ID': pack.get('id'), 'CurrentVersion': pack.get('currentVersion')} for pack in response]
                    logging.success(f'Packs were successfully installed on server {host}')
                    logging.debug(f'The packs that were successfully installed on server {host}:\n{packs_data}')
                    break

                if not attempt:
                    raise Exception(f"Got bad status code: {status_code}, headers: {headers}")

                logging.warning(f"Got bad status code: {status_code} from the server, headers:{headers}")

            except ApiException as ex:
                if malformed_ids := find_malformed_pack_id(ex.body):
                    handle_malformed_pack_ids(malformed_ids, packs_to_install)
                    if not attempt:
                        raise Exception(f"malformed packs: {malformed_ids}") from ex

                    # We've more attempts, retrying without tho malformed packs.
                    SUCCESS_FLAG = False
                    logging.error(f"Unable to install malformed packs: {malformed_ids}, retrying without them.")
                    packs_to_install = [pack for pack in packs_to_install if pack['id'] not in malformed_ids]

                if (error_ids := get_error_ids(ex.body)) and WLM_TASK_FAILED_ERROR_CODE in error_ids:
                    # If we got this error code, it means that the modeling rules are not valid, exiting install flow.
                    raise Exception(f"Got [{WLM_TASK_FAILED_ERROR_CODE}] error code - Modeling rules and Dataset validations "
                                    f"failed. Please look at GCP logs to understand why it failed.") from ex

                if not attempt:  # exhausted all attempts, understand what happened and exit.
                    if 'timeout awaiting response' in ex.body:
                        if '/packs/' in ex.body:
                            pack_id = get_pack_id_from_error_with_gcp_path(ex.body)
                            raise Exception(f"timeout awaiting response headers while trying to install pack {pack_id}") from ex

                        raise Exception("timeout awaiting response headers while trying to install, "
                                        "couldn't determine pack id.") from ex

                    if 'Item not found' in ex.body:
                        raise Exception(f'Item not found error, headers:{ex.headers}.') from ex

                    # Unknown exception reason, re-raise.
                    raise Exception(f"Got {ex.status} from server, message:{ex.body}, headers:{ex.headers}") from ex
            except (HTTPError, HTTPWarning) as http_ex:
                if not attempt:
                    raise Exception("Failed to perform http request to the server") from http_ex

            # There are more attempts available, sleep and retry.
            logging.debug(f"failed to install packs: {packs_to_install}, sleeping for {sleep_interval} seconds.")
            sleep(sleep_interval)
    except Exception as e:
        logging.exception(f'The request to install packs: {packs_to_install} has failed. Additional info: {str(e)}')
        SUCCESS_FLAG = False

    finally:
        return SUCCESS_FLAG


def search_pack_and_its_dependencies(client: demisto_client,
                                     pack_id: str,
                                     packs_to_install: list,
                                     installation_request_body: list,
                                     lock: Lock,
                                     packs_in_the_list_to_install: list,
                                     one_pack_and_its_dependencies_in_batch: bool = False,
                                     batch_packs_install_request_body: list = None,
                                     ):
    """
    Searches for the pack of the specified file path, as well as its dependencies,
    and updates the list of packs to be installed accordingly.

    Args:
        client (demisto_client): The configured client to use.
        pack_id (str): The id of the pack to be installed.
        packs_to_install (list) A list of the packs to be installed in this iteration.
        installation_request_body (list): A list of packs to be installed, in the request format.
        lock (Lock): A lock object.
        packs_in_the_list_to_install (list): list of packs that are already in the list to install
        one_pack_and_its_dependencies_in_batch(bool): Whether to install packs in small batches.
            If false - install all packs in one batch.
        batch_packs_install_request_body (list): A list of lists packs to be installed, in the request format.
            Each list contain one pack and its dependencies.

    """
    api_data = get_pack_dependencies(client, pack_id, lock)

    if not api_data:
        return

    pack_data = api_data["packs"][0]

    if pack_data["extras"]["pack"]["deprecated"]:
        logging.debug(f'Pack {pack_id} is hidden. Skipping installation and not searching for dependencies.')

    current_packs_to_install = [
        get_pack_installation_request_data(pack_id=pack_id,
                                           pack_version=pack_data['extras']['pack']['currentVersion'])
    ]
    dependencies_data = []

    create_dependencies_data_structure(response_data=api_data.get('dependencies', []),
                                       dependants_ids=[pack_id],
                                       dependencies_data=dependencies_data,
                                       checked_packs=[pack_id])

    if dependencies_data:
        dependencies_str = ', '.join([dep['id'] for dep in dependencies_data])
        logging.debug(f'Found the following dependencies for pack {pack_id}: {dependencies_str}')

        for dependency in dependencies_data:
            if dependency.get("deprecated"):
                logging.critical(f"Pack {pack_id} depends on pack {dependency.get('id')} "
                                 f'which is a deprecated pack.')
                global SUCCESS_FLAG
                SUCCESS_FLAG = False
            else:
                current_packs_to_install.append(dependency)

    lock.acquire()

    if one_pack_and_its_dependencies_in_batch:
        pack_and_its_dependencies = \
            {p['id']: p for p in current_packs_to_install if p['id'] not in packs_in_the_list_to_install}
        if pack_and_its_dependencies:
            packs_in_the_list_to_install += pack_and_its_dependencies
            batch_packs_install_request_body.append(list(pack_and_its_dependencies.values()))
    else:
        for pack in current_packs_to_install:
            if pack['id'] not in packs_to_install:
                packs_to_install.append(pack['id'])
                installation_request_body.append(pack)

    lock.release()


def get_latest_version_from_bucket(pack_id: str, production_bucket: Bucket) -> str:
    """ Retrieves the latest version of pack in the bucket

    Args:
        pack_id (str): The pack id to retrieve the latest version
        production_bucket (Bucket): The GCS production bucket

    Returns: The latest version of the pack as it is in the production bucket

    """
    pack_bucket_path = os.path.join(GCPConfig.PRODUCTION_STORAGE_BASE_PATH, pack_id)
    logging.debug(f'Trying to get latest version for pack {pack_id} from bucket path {pack_bucket_path}')
    # Adding the '/' in the end of the prefix to search for the exact pack id
    pack_versions_paths = [f.name for f in production_bucket.list_blobs(prefix=f'{pack_bucket_path}/') if
                           f.name.endswith('.zip')]

    pack_versions = []
    for path in pack_versions_paths:
        versions = PACK_PATH_VERSION_REGEX.findall(path)
        if not versions:
            continue
        pack_versions.append(Version(versions[0]))

    logging.debug(f'Found the following zips for {pack_id} pack: {pack_versions}')
    if pack_versions:
        return str(max(pack_versions))
    logging.error(f'Could not find any versions for pack {pack_id} in bucket path {pack_bucket_path}')
    return ''


def get_pack_installation_request_data(pack_id: str, pack_version: str):
    """
    Returns the installation request data of a given pack and its version. The request must have the ID and Version.

    :param pack_id: ID of the pack to add.
    :param pack_version: Version of the pack to add.
    :return: The request data part of the pack
    """
    return {
        'id': pack_id,
        'version': pack_version
    }


def install_all_content_packs_for_nightly(client: demisto_client, host: str, service_account: str):
    """ Iterates over the packs currently located in the Packs directory. Wrapper for install_packs.
    Retrieving the latest version of each pack from the production bucket.

    :param client: Demisto-py client to connect to the server.
    :param host: FQDN of the server.
    :param service_account: The full path to the service account json.
    :return: None. Prints the response from the server in the build.
    """
    all_packs = []

    # Initiate the GCS client and get the production bucket
    storage_client = init_storage_client(service_account)
    production_bucket = storage_client.bucket(GCPConfig.PRODUCTION_BUCKET)
    logging.debug(f"Installing all content packs for nightly flow in server {host}")

    # Add deprecated packs to IGNORED_FILES list:
    for pack_id in os.listdir(PACKS_FULL_PATH):
        if is_pack_hidden(pack_id):
            logging.debug(f'Skipping installation of hidden pack "{pack_id}"')
            IGNORED_FILES.append(pack_id)

    for pack_id in os.listdir(PACKS_FULL_PATH):
        if pack_id not in IGNORED_FILES:
            pack_version = get_latest_version_from_bucket(pack_id, production_bucket)
            if pack_version:
                all_packs.append(get_pack_installation_request_data(pack_id, pack_version))
    install_packs(client, host, all_packs)


def install_all_content_packs_from_build_bucket(client: demisto_client, host: str, server_version: str,
                                                bucket_packs_root_path: str, service_account: str,
                                                extract_destination_path: str):
    """ Iterates over the packs currently located in the Build bucket. Wrapper for install_packs.
    Retrieving the metadata of the latest version of each pack from the index.zip of the build bucket.

    :param client: Demisto-py client to connect to the server.
    :param host: FQDN of the server.
    :param server_version: The version of the server the packs are installed on.
    :param bucket_packs_root_path: The prefix to the root of packs in the bucket
    :param service_account: Google Service Account
    :param extract_destination_path: the full path of extract folder for the index.
    :return: None. Prints the response from the server in the build.
    """
    all_packs = []
    logging.debug(f"Installing all content packs in server {host} from packs path {bucket_packs_root_path}")

    storage_client = init_storage_client(service_account)
    build_bucket = storage_client.bucket(GCPConfig.CI_BUILD_BUCKET)
    index_folder_path, _, _ = download_and_extract_index(build_bucket, extract_destination_path, bucket_packs_root_path)

    for pack_id in os.listdir(index_folder_path):
        if Path(os.path.join(index_folder_path, pack_id)).is_dir():
            metadata_path = os.path.join(index_folder_path, pack_id, Pack.METADATA)
            pack_metadata = load_json(metadata_path)
            if 'partnerId' in pack_metadata:  # not installing private packs
                continue
            pack_version = pack_metadata.get(Metadata.CURRENT_VERSION, Metadata.SERVER_DEFAULT_MIN_VERSION)
            server_min_version = pack_metadata.get(Metadata.SERVER_MIN_VERSION, Metadata.SERVER_DEFAULT_MIN_VERSION)
            hidden = pack_metadata.get(Metadata.HIDDEN, False)
            # Check if the server version is greater than the minimum server version required for this pack or if the
            # pack is hidden (deprecated):
            if ('Master' in server_version or Version(server_version) >= Version(server_min_version)) and \
                    not hidden:
                logging.debug(f"Appending pack id {pack_id}")
                all_packs.append(get_pack_installation_request_data(pack_id, pack_version))
            else:
                reason = 'Is hidden' if hidden else f'min server version is {server_min_version}'
                logging.debug(f'Pack: {pack_id} with version: {pack_version} will not be installed on {host}. '
                              f'Pack {reason}.')
    return install_packs(client, host, all_packs)


def upload_zipped_packs(client: demisto_client,
                        host: str,
                        pack_path: str):
    """ Install packs from zip file.

        Args:
            client (demisto_client): The configured client to use.
            host (str): The server URL.
            pack_path (str): path to pack zip.
        """
    header_params = {
        'Content-Type': 'multipart/form-data'
    }
    auth_settings = ['api_key', 'csrf_token', 'x-xdr-auth-id']
    file_path = str(Path(pack_path).resolve())
    files = {'file': file_path}

    logging.info(f'Making "POST" request to server {host} - to install all packs from file {pack_path}')

    # make the pack installation request
    try:
        response_data, status_code, _ = client.api_client.call_api(resource_path='/contentpacks/installed/upload',
                                                                   method='POST',
                                                                   auth_settings=auth_settings,
                                                                   header_params=header_params, files=files,
                                                                   response_type='object')

        if 200 <= status_code < 300:
            logging.info(f'All packs from file {pack_path} were successfully installed on server {host}')
        else:
            message = response_data.get('message', '')
            raise Exception(f'Failed to install packs - with status code {status_code}\n{message}')
    except Exception:
        logging.exception('The request to install packs has failed.')
        sys.exit(1)


def search_and_install_packs_and_their_dependencies_private(test_pack_path: str,
                                                            pack_ids: list,
                                                            client: demisto_client):
    """ Searches for the packs from the specified list, searches their dependencies, and then installs them.
    Args:
        test_pack_path (str): Path of where the test packs are located.
        pack_ids (list): A list of the pack ids to search and install.
        client (demisto_client): The client to connect to.

    Returns (list, bool):
        A list of the installed packs' ids, or an empty list if is_nightly == True.
        A flag that indicates if the operation succeeded or not.
    """
    host = client.api_client.configuration.host

    logging.info(f'Starting to search and install packs in server: {host}')

    install_packs_private(client, host, pack_ids, test_pack_path)

    return SUCCESS_FLAG


def search_and_install_packs_and_their_dependencies(pack_ids: list,
                                                    client: demisto_client, hostname: str | None = None,
                                                    install_packs_one_by_one=False):
    """
    Searches for the packs from the specified list, searches their dependencies, and then
    installs them.

    Args:
        pack_ids (list): A list of the pack ids to search and install.
        client (demisto_client): The client to connect to.
        hostname (str): Hostname of instance. Using for logs.
        install_packs_one_by_one(bool): Whether to install packs in small batches.
            If false - install all packs in one batch.

    Returns (list, bool):
        A list of the installed packs' ids, or an empty list if is_nightly == True.
        A flag that indicates if the operation succeeded or not.
    """
    host = hostname or client.api_client.configuration.host

    logging.info(f'Starting to search and install packs in server: {host}')

    packs_to_install: list = []  # we save all the packs we want to install, to avoid duplications
    installation_request_body: list = []  # the packs to install, in the request format
    batch_packs_install_request_body: list = []    # list of lists of packs to install if install packs one by one.
    # Each list contain one pack and its dependencies.
    packs_in_the_list_to_install: list = []    # list of packs that are already in the list to install.

    lock = Lock()

    if install_packs_one_by_one:
        for pack_id in pack_ids:
            search_pack_and_its_dependencies(
                client, pack_id, packs_to_install, installation_request_body, lock,
                packs_in_the_list_to_install, install_packs_one_by_one,
                batch_packs_install_request_body)
    else:
        with ThreadPoolExecutor(max_workers=130) as pool:
            for pack_id in pack_ids:
                pool.submit(search_pack_and_its_dependencies,
                            client, pack_id, packs_to_install, installation_request_body, lock,
                            packs_in_the_list_to_install, install_packs_one_by_one,
                            batch_packs_install_request_body)
        batch_packs_install_request_body = [installation_request_body]

    for packs_to_install_body in batch_packs_install_request_body:
        install_packs(client, host, packs_to_install_body)

    return packs_to_install, SUCCESS_FLAG<|MERGE_RESOLUTION|>--- conflicted
+++ resolved
@@ -122,14 +122,9 @@
     Returns:
         dict: API response data for the /search/dependencies endpoint.
     """
-<<<<<<< HEAD
+    global SUCCESS_FLAG
     logging.debug(f'Fetching dependencies for pack {pack_id}')
 
-=======
-    global SUCCESS_FLAG
-    pack_id = pack_data['id']
-    logging.debug(f'Getting dependencies for pack {pack_id}')
->>>>>>> b0b959b8
     try:
         response_data, status_code, _ = demisto_client.generic_request_func(
             client,
@@ -150,25 +145,17 @@
 
         msg = response_data.get('message', '')
         raise Exception(f'status code {status_code}\n{msg}\n')
-<<<<<<< HEAD
-
-    except Exception as ex:
-        logging.exception(f'API call to fetch dependencies of \'{pack_id}\' has failed.\n{ex}.')
-        lock.acquire()
-        global SUCCESS_FLAG
-        SUCCESS_FLAG = False
-        lock.release()
-=======
+
     except ApiException as api_ex:
         with lock:
             SUCCESS_FLAG = False
         logging.exception(f"The request to get pack {pack_id} dependencies has failed, Got {api_ex.status} from server, "
                           f"message:{api_ex.body}, headers:{api_ex.headers}")
+
     except Exception as ex:
         with lock:
             SUCCESS_FLAG = False
-        logging.exception(f"The request to get pack {pack_id} dependencies has failed. {ex}.")
->>>>>>> b0b959b8
+        logging.exception(f"API call to fetch dependencies of '{pack_id}' has failed.\n{ex}.")
 
 
 def find_malformed_pack_id(body: str) -> List:
