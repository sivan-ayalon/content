--- conflicted
+++ resolved
@@ -14,22 +14,12 @@
 
 EXTRACT_FOLDER=$(mktemp -d)
 
-<<<<<<< HEAD
-INSTANCE_ROLE=${1}
-=======
->>>>>>> 6f77591c
 if [ -z "${INSTANCE_ROLE}" ]; then
   exit_on_error 1 "INSTANCE_ROLE not set aborting pack installation"
 fi
 
 if [[ ! -f "$GCS_MARKET_KEY" ]]; then
     exit_on_error 1 "GCS_MARKET_KEY not set aborting pack installation"
-<<<<<<< HEAD
-fi
-
-echo "Trying to authenticate with GCS..."
-gcloud auth activate-service-account --key-file="$GCS_MARKET_KEY" > auth.out 2>&1
-=======
 fi
 
 if [ -n "${CLOUD_API_KEYS}" ]; then
@@ -38,29 +28,18 @@
 
 echo "Trying to authenticate with GCS..."
 gcloud auth activate-service-account --key-file="$GCS_MARKET_KEY" >> "${ARTIFACTS_FOLDER}/logs/gcloud_auth.log" 2>&1
->>>>>>> 6f77591c
 exit_on_error $? "Failed to authenticate with GCS"
 
 echo "Successfully authenticated with GCS."
 
-<<<<<<< HEAD
-echo "starting configure_and_install_packs instance role: ${INSTANCE_ROLE}"
-
-if [[ "${INSTANCE_ROLE}" == "XSIAM" ]]; then
-=======
 echo "starting configure_and_install_packs instance role: ${INSTANCE_ROLE} server type: ${SERVER_TYPE}"
 
 if [[ "${SERVER_TYPE}" == "XSIAM" ]] || [[ "${SERVER_TYPE}" == "XSOAR SAAS" ]]; then
->>>>>>> 6f77591c
   if [ -n "${CLOUD_CHOSEN_MACHINE_IDS}" ]; then
     exit_code=0
     IFS=', ' read -r -a CLOUD_CHOSEN_MACHINE_ID_ARRAY <<< "${CLOUD_CHOSEN_MACHINE_IDS}"
     for CLOUD_CHOSEN_MACHINE_ID in "${CLOUD_CHOSEN_MACHINE_ID_ARRAY[@]}"; do
-<<<<<<< HEAD
-      python3 ./Tests/Marketplace/configure_and_install_packs.py -s "$SECRET_CONF_PATH" --ami_env "${INSTANCE_ROLE}" --branch "$CI_COMMIT_BRANCH" --build_number "$CI_PIPELINE_ID" --service_account $GCS_MARKET_KEY -e "$EXTRACT_FOLDER" --cloud_machine "${CLOUD_CHOSEN_MACHINE_ID}" --cloud_servers_path ${XSIAM_SERVERS_PATH} --pack_ids_to_install "$ARTIFACTS_FOLDER/content_packs_to_install.txt" --cloud_servers_api_keys $XSIAM_API_KEYS
-=======
       python3 ./Tests/Marketplace/configure_and_install_packs.py -s "${SECRET_CONF_PATH}" --ami_env "${INSTANCE_ROLE}" --branch "${CI_COMMIT_BRANCH}" --build_number "${CI_PIPELINE_ID}" --service_account "${GCS_MARKET_KEY}" -e "${EXTRACT_FOLDER}" --cloud_machine "${CLOUD_CHOSEN_MACHINE_ID}" --cloud_servers_path "${XSIAM_SERVERS_PATH}" --pack_ids_to_install "${ARTIFACTS_FOLDER_SERVER_TYPE}/content_packs_to_install.txt" --cloud_servers_api_keys cloud_api_keys.json
->>>>>>> 6f77591c
       if [ $? -ne 0 ]; then
         exit_code=1
         echo "Failed to install packs on machine ${CLOUD_CHOSEN_MACHINE_ID}"
@@ -74,22 +53,13 @@
   else
     exit_on_error 1 "No machines were chosen"
   fi
-<<<<<<< HEAD
-else
-  # Running on XSOAR instance roles
-  python3 ./Tests/Marketplace/configure_and_install_packs.py -s "$SECRET_CONF_PATH" --ami_env "${INSTANCE_ROLE}" --branch "$CI_COMMIT_BRANCH" --build_number "$CI_PIPELINE_ID" --service_account $GCS_MARKET_KEY -e "$EXTRACT_FOLDER" --pack_ids_to_install "$ARTIFACTS_FOLDER/content_packs_to_install.txt"
-=======
 elif [[ "${SERVER_TYPE}" == "XSOAR" ]]; then
   # Running on XSOAR instance roles
   python3 ./Tests/Marketplace/configure_and_install_packs.py -s "${SECRET_CONF_PATH}" --ami_env "${INSTANCE_ROLE}" --branch "$CI_COMMIT_BRANCH" --build_number "${CI_PIPELINE_ID}" --service_account "${GCS_MARKET_KEY}" -e "${EXTRACT_FOLDER}" --pack_ids_to_install "${ARTIFACTS_FOLDER_SERVER_TYPE}/content_packs_to_install.txt"
->>>>>>> 6f77591c
   exit_on_error "$?" "Finished configure_and_install_packs script"
 
   echo "Finished configure_and_install_packs successfully"
   exit 0
-<<<<<<< HEAD
-=======
 else
   exit_on_error 1 "Unknown server type: ${SERVER_TYPE}"
->>>>>>> 6f77591c
 fi