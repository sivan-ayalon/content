#!/usr/bin/env bash

function exit_on_error {
    if [ "${1}" -ne 0 ]; then
        echo "ERROR: ${2}, exiting with code ${1}" 1>&2
        exit "${1}"
    fi
}

echo "starting to install packs ..."

SECRET_CONF_PATH=$(cat secret_conf_path)
XSIAM_SERVERS_PATH=$(cat xsiam_servers_path)

EXTRACT_FOLDER=$(mktemp -d)

if [ -z "${INSTANCE_ROLE}" ]; then
  exit_on_error 1 "INSTANCE_ROLE not set aborting pack installation"
fi

if [[ ! -f "$GCS_MARKET_KEY" ]]; then
    exit_on_error 1 "GCS_MARKET_KEY not set aborting pack installation"
fi

if [ -n "${CLOUD_API_KEYS}" ]; then
<<<<<<< HEAD
  if [ "${TEST_XDR_ENV}" == "true" ]; then
=======
  if [ "${CI_SERVER_HOST}" != "code.pan.run" ]; then # disable-secrets-detection
>>>>>>> c21fd9fa
    cat "${CLOUD_API_KEYS}" > "cloud_api_keys.json"
  else
    echo "${CLOUD_API_KEYS}" > "cloud_api_keys.json"
  fi
fi

echo "Trying to authenticate with GCS..."
gcloud auth activate-service-account --key-file="$GCS_MARKET_KEY" >> "${ARTIFACTS_FOLDER}/logs/gcloud_auth.log" 2>&1
exit_on_error $? "Failed to authenticate with GCS"

echo "Successfully authenticated with GCS."

echo "starting configure_and_install_packs instance role: ${INSTANCE_ROLE} server type: ${SERVER_TYPE}"

if [[ "${SERVER_TYPE}" == "XSIAM" ]] || [[ "${SERVER_TYPE}" == "XSOAR SAAS" ]]; then
  if [ -n "${CLOUD_CHOSEN_MACHINE_IDS}" ]; then
    exit_code=0
    IFS=', ' read -r -a CLOUD_CHOSEN_MACHINE_ID_ARRAY <<< "${CLOUD_CHOSEN_MACHINE_IDS}"
    for CLOUD_CHOSEN_MACHINE_ID in "${CLOUD_CHOSEN_MACHINE_ID_ARRAY[@]}"; do
      python3 ./Tests/Marketplace/configure_and_install_packs.py -s "${SECRET_CONF_PATH}" --ami_env "${INSTANCE_ROLE}" --branch "${CI_COMMIT_BRANCH}" --build_number "${CI_PIPELINE_ID}" --service_account "${GCS_MARKET_KEY}" -e "${EXTRACT_FOLDER}" --cloud_machine "${CLOUD_CHOSEN_MACHINE_ID}" --cloud_servers_path "${XSIAM_SERVERS_PATH}" --pack_ids_to_install "${ARTIFACTS_FOLDER_SERVER_TYPE}/content_packs_to_install.txt" --cloud_servers_api_keys cloud_api_keys.json
      if [ $? -ne 0 ]; then
        exit_code=1
        echo "Failed to install packs on machine ${CLOUD_CHOSEN_MACHINE_ID}"
      fi
    done

    exit_on_error "${exit_code}" "Finished configure_and_install_packs script"

    echo "Finished configure_and_install_packs successfully"
    exit 0
  else
    exit_on_error 1 "No machines were chosen"
  fi
elif [[ "${SERVER_TYPE}" == "XSOAR" ]]; then
  # Running on XSOAR instance roles
  python3 ./Tests/Marketplace/configure_and_install_packs.py -s "${SECRET_CONF_PATH}" --ami_env "${INSTANCE_ROLE}" --branch "$CI_COMMIT_BRANCH" --build_number "${CI_PIPELINE_ID}" --service_account "${GCS_MARKET_KEY}" -e "${EXTRACT_FOLDER}" --pack_ids_to_install "${ARTIFACTS_FOLDER_SERVER_TYPE}/content_packs_to_install.txt"
  exit_on_error "$?" "Finished configure_and_install_packs script"

  echo "Finished configure_and_install_packs successfully"
  exit 0
else
  exit_on_error 1 "Unknown server type: ${SERVER_TYPE}"
fi<|MERGE_RESOLUTION|>--- conflicted
+++ resolved
@@ -23,11 +23,7 @@
 fi
 
 if [ -n "${CLOUD_API_KEYS}" ]; then
-<<<<<<< HEAD
-  if [ "${TEST_XDR_ENV}" == "true" ]; then
-=======
   if [ "${CI_SERVER_HOST}" != "code.pan.run" ]; then # disable-secrets-detection
->>>>>>> c21fd9fa
     cat "${CLOUD_API_KEYS}" > "cloud_api_keys.json"
   else
     echo "${CLOUD_API_KEYS}" > "cloud_api_keys.json"
