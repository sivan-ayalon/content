--- conflicted
+++ resolved
@@ -1714,11 +1714,7 @@
             test = test.name
             with open(test_path) as test_file:
                 if not (test.startswith(('playbook-', 'script-'))):
-<<<<<<< HEAD
-                    test_type = find_type(_dict=yaml.safe_load(test_file), file_type='yml').value
-=======
                     test_type = find_type(_dict=yaml.safe_load(test_file), file_type='yml', path=test_path).value
->>>>>>> c21fd9fa
                     test_file.seek(0)
                     # we need to convert to the regular filetype if we get a test type, because that what the server expects
                     if test_type == FileType.TEST_PLAYBOOK.value:
