import argparse
<<<<<<< HEAD
import logging
import os
from datetime import datetime, timedelta

import gitlab
from demisto_sdk.commands.coverage_analyze.tools import get_total_coverage
from junitparser import TestSuite, JUnitXml
=======
import contextlib
import json
import logging
import os
import sys
from datetime import datetime, timedelta
from distutils.util import strtobool
from pathlib import Path
from typing import Any

import requests
from demisto_sdk.commands.coverage_analyze.tools import get_total_coverage
from gitlab.client import Gitlab
from gitlab.v4.objects import ProjectPipelineJob
from junitparser import JUnitXml, TestSuite
>>>>>>> 6f77591c
from slack_sdk import WebClient
from slack_sdk.web import SlackResponse

from Tests.Marketplace.marketplace_constants import BucketUploadFlow
from Tests.Marketplace.marketplace_services import get_upload_data
<<<<<<< HEAD
=======
from Tests.scripts.common import CONTENT_NIGHTLY, CONTENT_PR, WORKFLOW_TYPES, get_instance_directories, \
    get_properties_for_test_suite, BUCKET_UPLOAD, BUCKET_UPLOAD_BRANCH_SUFFIX, TEST_MODELING_RULES_REPORT_FILE_NAME, \
    get_test_results_files, CONTENT_MERGE, UNIT_TESTS_WORKFLOW_SUBSTRINGS, TEST_PLAYBOOKS_REPORT_FILE_NAME, \
    replace_escape_characters
from Tests.scripts.github_client import GithubPullRequest
from Tests.scripts.common import get_pipelines_and_commits, is_pivot, person_in_charge
from Tests.scripts.test_modeling_rule_report import calculate_test_modeling_rule_results, \
    read_test_modeling_rule_to_jira_mapping, get_summary_for_test_modeling_rule, TEST_MODELING_RULES_TO_JIRA_TICKETS_CONVERTED
from Tests.scripts.test_playbooks_report import read_test_playbook_to_jira_mapping, TEST_PLAYBOOKS_TO_JIRA_TICKETS_CONVERTED
>>>>>>> 6f77591c
from Tests.scripts.utils.log_util import install_logging

ROOT_ARTIFACTS_FOLDER = Path(os.getenv('ARTIFACTS_FOLDER', './artifacts'))
ARTIFACTS_FOLDER_XSOAR = ROOT_ARTIFACTS_FOLDER / 'xsoar'
ARTIFACTS_FOLDER_XSIAM = ROOT_ARTIFACTS_FOLDER / 'marketplacev2'
ARTIFACTS_FOLDER_XPANSE = ROOT_ARTIFACTS_FOLDER / 'xpanse'
ARTIFACTS_FOLDER_XSOAR_SERVER_TYPE = ARTIFACTS_FOLDER_XSOAR / "server_type_XSOAR"
ARTIFACTS_FOLDER_XSOAR_SAAS_SERVER_TYPE = ARTIFACTS_FOLDER_XSOAR / "server_type_XSOAR SAAS"
ARTIFACTS_FOLDER_XPANSE_SERVER_TYPE = ARTIFACTS_FOLDER_XPANSE / "server_type_XPANSE"
ARTIFACTS_FOLDER_XSIAM_SERVER_TYPE = ARTIFACTS_FOLDER_XSIAM / "server_type_XSIAM"
GITLAB_SERVER_URL = os.getenv('CI_SERVER_URL', 'https://gitlab.xdr.pan.local')  # disable-secrets-detection
GITLAB_PROJECT_ID = os.getenv('CI_PROJECT_ID') or 1061
CONTENT_CHANNEL = 'dmst-build-test'
<<<<<<< HEAD
ARTIFACTS_FOLDER_XPANSE = os.getenv('ARTIFACTS_FOLDER_XPANSE', './artifacts/xpanse')
GITLAB_PROJECT_ID = os.getenv('CI_PROJECT_ID') or 2596  # the default is the id of the content repo in code.pan.run
GITLAB_SERVER_URL = os.getenv('CI_SERVER_URL', 'https://code.pan.run')  # disable-secrets-detection
CONTENT_NIGHTLY = 'Content Nightly'
BUCKET_UPLOAD = 'Upload Packs to Marketplace Storage'
SDK_NIGHTLY = 'Demisto SDK Nightly'
PRIVATE_NIGHTLY = 'Private Nightly'
TEST_NATIVE_CANDIDATE = 'Test Native Candidate'
SECURITY_SCANS = 'Security Scans'
BUILD_MACHINES_CLEANUP = 'Build Machines Cleanup'
WORKFLOW_TYPES = {
    CONTENT_NIGHTLY,
    SDK_NIGHTLY,
    BUCKET_UPLOAD,
    PRIVATE_NIGHTLY,
    TEST_NATIVE_CANDIDATE,
    SECURITY_SCANS,
    BUILD_MACHINES_CLEANUP
}
=======
>>>>>>> 6f77591c
SLACK_USERNAME = 'Content GitlabCI'
SLACK_WORKSPACE_NAME = os.getenv('SLACK_WORKSPACE_NAME', '')
GITHUB_TOKEN = os.getenv('GITHUB_TOKEN', '')
CI_COMMIT_BRANCH = os.getenv('CI_COMMIT_BRANCH', '')
CI_COMMIT_SHA = os.getenv('CI_COMMIT_SHA', '')
CI_SERVER_HOST = os.getenv('CI_SERVER_HOST', '')
DEFAULT_BRANCH = 'master'
ALL_FAILURES_WERE_CONVERTED_TO_JIRA_TICKETS = ' (All failures were converted to Jira tickets)'
LOOK_BACK_HOURS = 48


def options_handler() -> argparse.Namespace:
    parser = argparse.ArgumentParser(description='Parser for slack_notifier args')
    parser.add_argument('-u', '--url', help='The gitlab server url', default=GITLAB_SERVER_URL)
    parser.add_argument('-p', '--pipeline_id', help='The pipeline id to check the status of', required=True)
    parser.add_argument('-s', '--slack_token', help='The token for slack', required=True)
    parser.add_argument('-c', '--ci_token', help='The token for circleci/gitlab', required=True)
    parser.add_argument(
        '-ch', '--slack_channel', help='The slack channel in which to send the notification', default=CONTENT_CHANNEL
    )
    parser.add_argument('-gp', '--gitlab_project_id', help='The gitlab project id', default=GITLAB_PROJECT_ID)
    parser.add_argument(
        '-tw', '--triggering-workflow', help='The type of ci pipeline workflow the notifier is reporting on',
        choices=WORKFLOW_TYPES)
    parser.add_argument('-a', '--allow-failure',
                        help="Allow posting message to fail in case the channel doesn't exist", required=True)
    parser.add_argument('--github-token', required=False, help='A GitHub API token', default=GITHUB_TOKEN)
    parser.add_argument('--current-sha', required=False, help='Current branch commit SHA', default=CI_COMMIT_SHA)
    parser.add_argument('--current-branch', required=False, help='Current branch name', default=CI_COMMIT_BRANCH)
    return parser.parse_args()


<<<<<<< HEAD
def get_artifact_data(artifact_folder, artifact_relative_path: str) -> str | None:
=======
def get_artifact_data(artifact_folder: Path, artifact_relative_path: str) -> str | None:
>>>>>>> 6f77591c
    """
    Retrieves artifact data according to the artifact relative path from 'ARTIFACTS_FOLDER' given.
    Args:
        artifact_folder (Path): Full path of the artifact root folder.
        artifact_relative_path (str): Relative path of an artifact file.

    Returns:
        (Optional[str]): data of the artifact as str if exists, None otherwise.
    """
    file_name = artifact_folder / artifact_relative_path
    try:
<<<<<<< HEAD
        file_name = os.path.join(artifact_folder, artifact_relative_path)
        if os.path.isfile(file_name):
            logging.info(f'Extracting {artifact_relative_path}')
            with open(file_name) as file_data:
                artifact_data = file_data.read()
=======
        if file_name.exists():
            logging.info(f'Extracting {file_name}')
            return file_name.read_text()
>>>>>>> 6f77591c
        else:
            logging.info(f'Did not find {file_name} file')
    except Exception:
        logging.exception(f'Error getting {file_name} file')
    return None


<<<<<<< HEAD
def get_failed_modeling_rule_name_from_test_suite(test_suite: TestSuite) -> str:

    properties = {prop.name: prop.value for prop in test_suite.properties()}

    return f"{properties['modeling_rule_file_name']} ({properties['pack_id']})"


def test_modeling_rules_results(artifact_folder, title):
    failed_test_modeling_rules = get_artifact_data(artifact_folder, 'modeling_rules_results.xml')
    if not failed_test_modeling_rules:
        return []
    xml = JUnitXml.fromstring(bytes(failed_test_modeling_rules, 'utf-8'))
    content_team_fields = []

    failed_test_suites = []
    total_test_suites = 0
    for test_suite in xml.iterchildren(TestSuite):
        total_test_suites += 1
        if test_suite.failures or test_suite.errors:
            failed_test_suites.append(get_failed_modeling_rule_name_from_test_suite(test_suite))
    if failed_test_suites:
        content_team_fields.append({
            "title": f"{title} - Failed Tests Modeling rules - ({len(failed_test_suites)}/{total_test_suites})",
            "value": ' ,'.join(failed_test_suites),
            "short": False
        })

    return content_team_fields


def test_playbooks_results(artifact_folder, title):
    failed_tests_data = get_artifact_data(artifact_folder, 'failed_tests.txt')
    failed_tests = failed_tests_data.split('\n') if failed_tests_data else []
=======
def get_test_report_pipeline_url(pipeline_url: str) -> str:
    return f"{pipeline_url}/test_report"
>>>>>>> 6f77591c


def test_modeling_rules_results(artifact_folder: Path,
                                pipeline_url: str, title: str) -> tuple[list[dict[str, Any]], bool]:

<<<<<<< HEAD
    content_team_fields = []
    if failed_tests:
        field_failed_tests = {
            "title": f"{title} - Failed Tests - ({len(failed_tests)})",
            "value": ', '.join(failed_tests),
            "short": False
        }
        content_team_fields.append(field_failed_tests)

    if skipped_tests:
        field_skipped_tests = {
            "title": f"{title} - Skipped Tests - ({len(skipped_tests)})",
            "value": '',
            "short": True
        }
        content_team_fields.append(field_skipped_tests)

    if skipped_integrations:
        field_skipped_integrations = {
            "title": f"{title} - Skipped Integrations - ({len(skipped_integrations)})",
            "value": '',
            "short": True
        }
        content_team_fields.append(field_skipped_integrations)

    return content_team_fields


def unit_tests_results():
    failing_tests = get_artifact_data(ROOT_ARTIFACTS_FOLDER, 'failed_lint_report.txt')
    slack_results = []
    if failing_tests:
        failing_test_list = failing_tests.split('\n')
        slack_results.append(
            {
                "title": f'Failed Unit Tests - ({len(failing_test_list)})',
                "value": ', '.join(failing_test_list),
                "short": False,
            }
        )
    return slack_results


def bucket_upload_results(bucket_artifact_folder, should_include_private_packs: bool):
    steps_fields = []
    pack_results_path = os.path.join(bucket_artifact_folder, BucketUploadFlow.PACKS_RESULTS_FILE_FOR_SLACK)
    marketplace_name = os.path.basename(bucket_artifact_folder).upper()

    logging.info(f'retrieving upload data from "{pack_results_path}"')
    successful_packs, _, failed_packs, successful_private_packs, _ = get_upload_data(
        pack_results_path, BucketUploadFlow.UPLOAD_PACKS_TO_MARKETPLACE_STORAGE
=======
    if not (test_modeling_rules_results_files := get_test_results_files(artifact_folder, TEST_MODELING_RULES_REPORT_FILE_NAME)):
        logging.error(f"Could not find any test modeling rule result files in {artifact_folder}")
        title = f"{title} - Failed to get Test Modeling rules results"
        return [{
            'fallback': title,
            'color': 'warning',
            'title': title,
        }], True

    failed_test_to_jira_mapping = read_test_modeling_rule_to_jira_mapping(artifact_folder)

    modeling_rules_to_test_suite, _, _ = (
        calculate_test_modeling_rule_results(test_modeling_rules_results_files)
    )

    if not modeling_rules_to_test_suite:
        logging.info("Test Modeling rules - No test modeling rule results found for this build")
        title = f"{title} - Test Modeling rules - No test modeling rule results found for this build"
        return [{
            'fallback': title,
            'color': 'good',
            'title': title,
        }], False

    failed_test_suites = []
    total_test_suites = 0
    for test_suites in modeling_rules_to_test_suite.values():
        for test_suite in test_suites.values():
            total_test_suites += 1
            if test_suite.failures or test_suite.errors:
                properties = get_properties_for_test_suite(test_suite)
                if modeling_rule := get_summary_for_test_modeling_rule(properties):
                    failed_test_suites.append(failed_test_data_to_slack_link(modeling_rule,
                                                                             failed_test_to_jira_mapping.get(modeling_rule)))

    if failed_test_suites:
        if (artifact_folder / TEST_MODELING_RULES_TO_JIRA_TICKETS_CONVERTED).exists():
            title_suffix = ALL_FAILURES_WERE_CONVERTED_TO_JIRA_TICKETS
            color = 'warning'
        else:
            title_suffix = ''
            color = 'danger'

        title = (f"{title} - Failed Tests Modeling rules - Passed:{total_test_suites - len(failed_test_suites)}, "
                 f"Failed:{len(failed_test_suites)}")
        return [{
            'fallback': title,
            'color': color,
            'title': title,
            'title_link': get_test_report_pipeline_url(pipeline_url),
            'fields': [
                {
                    "title": f"Failed Tests Modeling rules{title_suffix}",
                    "value": ' ,'.join(failed_test_suites),
                    "short": False
                }
            ]
        }], True

    title = f"{title} - All Test Modeling rules Passed - ({total_test_suites})"
    return [{
        'fallback': title,
        'color': 'good',
        'title': title,
        'title_link': get_test_report_pipeline_url(pipeline_url),
    }], False


def failed_test_data_to_slack_link(failed_test: str, jira_ticket_data: dict[str, str] | None) -> str:
    if jira_ticket_data:
        return slack_link(jira_ticket_data['url'], f"{failed_test} [{jira_ticket_data['key']}]")
    return failed_test


def slack_link(url: str, text: str) -> str:
    return f"<{url}|{text}>"


def test_playbooks_results_to_slack_msg(instance_role: str,
                                        succeeded_tests: set[str],
                                        failed_tests: set[str],
                                        skipped_integrations: set[str],
                                        skipped_tests: set[str],
                                        playbook_to_jira_mapping: dict[str, Any],
                                        test_playbook_tickets_converted: bool,
                                        title: str,
                                        pipeline_url: str) -> tuple[list[dict[str, Any]], bool]:

    if failed_tests:
        title = (f"{title} ({instance_role}) - Test Playbooks - Passed:{len(succeeded_tests)}, Failed:{len(failed_tests)}, "
                 f"Skipped - {len(skipped_tests)}, Skipped Integrations - {len(skipped_integrations)}")
        if test_playbook_tickets_converted:
            title_suffix = ALL_FAILURES_WERE_CONVERTED_TO_JIRA_TICKETS
            color = 'warning'
        else:
            title_suffix = ''
            color = 'danger'
        return [{
            'fallback': title,
            'color': color,
            'title': title,
            'title_link': get_test_report_pipeline_url(pipeline_url),
            "mrkdwn_in": ["fields"],
            'fields': [{
                "title": f"Failed Test Playbooks{title_suffix}",
                "value": ', '.join(
                    failed_test_data_to_slack_link(playbook_id,
                                                   playbook_to_jira_mapping.get(playbook_id)) for playbook_id in failed_tests),
                "short": False
            }]
        }], True
    title = (f"{title} ({instance_role}) - All Tests Playbooks Passed - Passed:{len(succeeded_tests)}, "
             f"Skipped - {len(skipped_tests)}, Skipped Integrations - {len(skipped_integrations)})")
    return [{
        'fallback': title,
        'color': 'good',
        'title': title,
        'title_link': get_test_report_pipeline_url(pipeline_url),
    }], False


def split_results_file(tests_data: str | None) -> list[str]:
    return list(filter(None, tests_data.split('\n'))) if tests_data else []


def get_playbook_tests_data(artifact_folder: Path) -> tuple[set[str], set[str], set[str], set[str]]:
    succeeded_tests = set()
    failed_tests = set()
    skipped_tests = set()
    skipped_integrations = set(split_results_file(get_artifact_data(artifact_folder, 'skipped_integrations.txt')))
    xml = JUnitXml.fromfile(artifact_folder / TEST_PLAYBOOKS_REPORT_FILE_NAME)
    for test_suite in xml.iterchildren(TestSuite):
        properties = get_properties_for_test_suite(test_suite)
        if playbook_id := properties.get("playbook_id"):
            if test_suite.failures or test_suite.errors:
                failed_tests.add(playbook_id)
            elif test_suite.skipped:
                skipped_tests.add(playbook_id)
            else:
                succeeded_tests.add(playbook_id)

    return succeeded_tests, failed_tests, skipped_tests, skipped_integrations


def test_playbooks_results(artifact_folder: Path, pipeline_url: str, title: str) -> tuple[list[dict[str, Any]], bool]:

    test_playbook_to_jira_mapping = read_test_playbook_to_jira_mapping(artifact_folder)
    test_playbook_tickets_converted = (artifact_folder / TEST_PLAYBOOKS_TO_JIRA_TICKETS_CONVERTED).exists()
    has_failed_tests = False
    test_playbook_slack_msg = []
    for instance_role, instance_directory in get_instance_directories(artifact_folder).items():
        succeeded_tests, failed_tests, skipped_tests, skipped_integrations = get_playbook_tests_data(instance_directory)
        if succeeded_tests or failed_tests:  # Handling case where no playbooks had run
            instance_slack_msg, instance_has_failed_tests = test_playbooks_results_to_slack_msg(instance_role,
                                                                                                succeeded_tests,
                                                                                                failed_tests,
                                                                                                skipped_integrations,
                                                                                                skipped_tests,
                                                                                                test_playbook_to_jira_mapping,
                                                                                                test_playbook_tickets_converted,
                                                                                                title,
                                                                                                pipeline_url)
            test_playbook_slack_msg += instance_slack_msg
            has_failed_tests |= instance_has_failed_tests

    return test_playbook_slack_msg, has_failed_tests


def unit_tests_results() -> list[dict[str, Any]]:
    if failing_tests_list := split_results_file(get_artifact_data(ROOT_ARTIFACTS_FOLDER, 'failed_lint_report.txt')):
        return [
            {
                "title": f'Failed Unit Tests - ({len(failing_tests_list)})',
                "value": ', '.join(failing_tests_list),
                "short": False,
            }
        ]
    return []


def bucket_upload_results(bucket_artifact_folder: Path,
                          marketplace_name: str,
                          should_include_private_packs: bool) -> list[dict[str, Any]]:
    steps_fields = []
    pack_results_path = bucket_artifact_folder / BucketUploadFlow.PACKS_RESULTS_FILE_FOR_SLACK

    logging.info(f'retrieving upload data from "{pack_results_path}"')
    successful_packs, _, failed_packs, successful_private_packs, _ = get_upload_data(
        pack_results_path.as_posix(), BucketUploadFlow.UPLOAD_PACKS_TO_MARKETPLACE_STORAGE
>>>>>>> 6f77591c
    )
    if successful_packs:
        steps_fields += [{
            'title': f'Successful {marketplace_name} Packs:',
            'value': ', '.join(sorted({*successful_packs}, key=lambda s: s.lower())),
            'short': False
        }]

    if failed_packs:
        steps_fields += [{
            'title': f'Failed {marketplace_name} Packs:',
            'value': ', '.join(sorted({*failed_packs}, key=lambda s: s.lower())),
            'short': False
        }]

    if successful_private_packs and should_include_private_packs:
        # No need to indicate the marketplace name as private packs only upload to xsoar marketplace.
        steps_fields += [{
            'title': 'Successful Private Packs:',
            'value': ', '.join(sorted({*successful_private_packs}, key=lambda s: s.lower())),
            'short': False
        }]

    return steps_fields


def construct_slack_msg(triggering_workflow: str,
                        pipeline_url: str,
                        pipeline_failed_jobs: list[ProjectPipelineJob],
                        pull_request: GithubPullRequest | None,
                        shame_message: tuple[str, str] | None) -> list[dict[str, Any]]:
    # report failing jobs
    content_fields = []
    if shame_message:
        shame_title, shame_value = shame_message
        content_fields.append({
            "title": shame_title,
            "value": shame_value,
            "short": False
        })

    failed_jobs_names = {job.name: job.web_url for job in pipeline_failed_jobs}
    if failed_jobs_names:
        failed_jobs = [slack_link(url, name) for name, url in sorted(failed_jobs_names.items())]
        content_fields.append({
            "title": f'Failed Jobs - ({len(failed_jobs_names)})',
            "value": '\n'.join(failed_jobs),
            "short": False
        })

    if pull_request:
        content_fields.append({
            "title": "Pull Request",
            "value": slack_link(pull_request.data['html_url'], replace_escape_characters(pull_request.data['title'])),
            "short": False
        })

    # report failing unit-tests
    triggering_workflow_lower = triggering_workflow.lower()
<<<<<<< HEAD
    check_unittests_substrings = {'lint', 'unit', 'demisto sdk nightly', TEST_NATIVE_CANDIDATE.lower()}
    failed_jobs_or_workflow_title = {job_name.lower() for job_name in failed_jobs_names}
    failed_jobs_or_workflow_title.add(triggering_workflow_lower)
    for means_include_unittests_results in failed_jobs_or_workflow_title:
        if any(substr in means_include_unittests_results for substr in check_unittests_substrings):
            content_fields += unit_tests_results()
            break

    # report pack updates
    if 'upload' in triggering_workflow_lower:
        content_fields += bucket_upload_results(ARTIFACTS_FOLDER_XSOAR, True)
        content_fields += bucket_upload_results(ARTIFACTS_FOLDER_MPV2, False)
        content_fields += bucket_upload_results(ARTIFACTS_FOLDER_XPANSE, False)

    # report failing test-playbooks
    if 'content nightly' in triggering_workflow_lower:
        content_fields += test_playbooks_results(ARTIFACTS_FOLDER_XSOAR, title="XSOAR")
        content_fields += test_playbooks_results(ARTIFACTS_FOLDER_MPV2, title="XSIAM")
        content_fields += test_modeling_rules_results(ARTIFACTS_FOLDER_MPV2, title="XSIAM")
        content_fields += test_playbooks_results(ARTIFACTS_FOLDER_XPANSE, title="XPANSE")
        coverage_slack_msg = construct_coverage_slack_msg()
        missing_packs = get_artifact_data(ARTIFACTS_FOLDER_XSOAR, 'missing_content_packs_test_conf.txt')
        if missing_packs:
            missing_packs_lst = missing_packs.split('\n')
            content_fields.append({
                "title": f"{title} - Notice - Missing packs - ({len(missing_packs_lst)})",
                "value": f"The following packs exist in content-test-conf, but not in content: {', '.join(missing_packs_lst)}",
                "short": False
            })

    slack_msg = [{
=======
    failed_jobs_or_workflow_title = {job_name.lower() for job_name in failed_jobs_names}
    failed_jobs_or_workflow_title.add(triggering_workflow_lower)

    if any(substr in means_include_unittests_results
           for substr in UNIT_TESTS_WORKFLOW_SUBSTRINGS
           for means_include_unittests_results in failed_jobs_or_workflow_title):
        content_fields += unit_tests_results()

    # report pack updates
    if 'upload' in triggering_workflow_lower:
        content_fields += bucket_upload_results(ARTIFACTS_FOLDER_XSOAR_SERVER_TYPE, "XSOAR", True)
        content_fields += bucket_upload_results(ARTIFACTS_FOLDER_XSOAR_SAAS_SERVER_TYPE, "XSOAR SAAS", True)
        content_fields += bucket_upload_results(ARTIFACTS_FOLDER_XSIAM_SERVER_TYPE, "XSIAM", False)
        content_fields += bucket_upload_results(ARTIFACTS_FOLDER_XPANSE_SERVER_TYPE, "XPANSE", False)

    slack_msg_append = []
    has_failed_tests = False
    # report failing test-playbooks and test modeling rules.
    if triggering_workflow in {CONTENT_NIGHTLY, CONTENT_PR, CONTENT_MERGE}:
        test_playbooks_slack_msg_xsoar, test_playbooks_has_failure_xsoar = test_playbooks_results(ARTIFACTS_FOLDER_XSOAR,
                                                                                                  pipeline_url, title="XSOAR")
        test_playbooks_slack_msg_xsiam, test_playbooks_has_failure_xsiam = test_playbooks_results(ARTIFACTS_FOLDER_XSIAM,
                                                                                                  pipeline_url, title="XSIAM")
        test_modeling_rules_slack_msg_xsiam, test_modeling_rules_has_failure_xsiam = test_modeling_rules_results(
            ARTIFACTS_FOLDER_XSIAM, pipeline_url, title="XSIAM")
        slack_msg_append += test_playbooks_slack_msg_xsoar + test_playbooks_slack_msg_xsiam + test_modeling_rules_slack_msg_xsiam
        has_failed_tests |= (test_playbooks_has_failure_xsoar or test_playbooks_has_failure_xsiam
                             or test_modeling_rules_has_failure_xsiam)
        slack_msg_append += missing_content_packs_test_conf(ARTIFACTS_FOLDER_XSOAR_SERVER_TYPE)
    if triggering_workflow == CONTENT_NIGHTLY:
        # The coverage Slack message is only relevant for nightly and not for PRs.
        slack_msg_append += construct_coverage_slack_msg()

    title = triggering_workflow

    if pull_request:
        pr_number = pull_request.data['number']
        pr_title = replace_escape_characters(pull_request.data['title'])
        title += f' (PR#{pr_number} - {pr_title})'

    # In case we have failed tests we override the color only in case all the pipeline jobs have passed.
    if has_failed_tests:
        title_append = " [Has Failed Tests]"
        color = 'warning'
    else:
        title_append = ""
        color = 'good'

    if pipeline_failed_jobs:
        title += ' - Failure'
        color = 'danger'
    else:
        title += ' - Success'
        # No color is needed in case of success, as it's controlled by the color of the test failures' indicator.

    title += title_append
    title += f' - @{CI_SERVER_HOST}' if CI_SERVER_HOST else ''
    return [{
>>>>>>> 6f77591c
        'fallback': title,
        'color': color,
        'title': title,
        'title_link': pipeline_url,
        'fields': content_fields
    }] + slack_msg_append


def missing_content_packs_test_conf(artifact_folder: Path) -> list[dict[str, Any]]:
    if missing_packs_list := split_results_file(get_artifact_data(artifact_folder,
                                                                  'missing_content_packs_test_conf.txt')):
        title = f"Notice - Missing packs - ({len(missing_packs_list)})"
        return [{
            'fallback': title,
            'color': 'warning',
            'title': title,
            'fields': [
                {
                    "title": "The following packs exist in content-test-conf, but not in content",
                    "value": ', '.join(missing_packs_list),
                    "short": False
                }
            ]
        }]
    return []


<<<<<<< HEAD
def collect_pipeline_data(gitlab_client, project_id, pipeline_id) -> tuple[str, list]:
=======
def collect_pipeline_data(gitlab_client: Gitlab,
                          project_id: str,
                          pipeline_id: str) -> tuple[str, list[ProjectPipelineJob]]:
>>>>>>> 6f77591c
    project = gitlab_client.projects.get(int(project_id))
    pipeline = project.pipelines.get(int(pipeline_id))

    failed_jobs: list[ProjectPipelineJob] = []
    for job in pipeline.jobs.list(iterator=True):
        logging.info(f'status of gitlab job with id {job.id} and name {job.name} is {job.status}')
        if job.status == 'failed':
            logging.info(f'collecting failed job {job.name}')
            logging.info(f'pipeline associated with failed job is {job.pipeline.get("web_url")}')
            failed_jobs.append(job)  # type: ignore[arg-type]

    return pipeline.web_url, failed_jobs


def construct_coverage_slack_msg() -> list[dict[str, Any]]:
    coverage_today = get_total_coverage(filename=(ROOT_ARTIFACTS_FOLDER / "coverage_report" / "coverage-min.json").as_posix())
    coverage_yesterday = get_total_coverage(date=datetime.now() - timedelta(days=1))
    # The artifacts are kept for 30 days, so we can get the coverage for the last month.
    coverage_last_month = get_total_coverage(date=datetime.now() - timedelta(days=30))
    color = 'good' if coverage_today >= coverage_yesterday else 'danger'
    title = (f'Content code coverage: {coverage_today:.3f}% (Yesterday: {coverage_yesterday:.3f}%, '
             f'Last month: {coverage_last_month:.3f}%)')

    return [{
        'fallback': title,
        'color': color,
        'title': title,
    }]


def build_link_to_message(response: SlackResponse) -> str:
    if SLACK_WORKSPACE_NAME and response.status_code == requests.codes.ok:
        data: dict = response.data  # type: ignore[assignment]
        channel_id: str = data['channel']
        message_ts: str = data['ts'].replace('.', '')
        return f"https://{SLACK_WORKSPACE_NAME}.slack.com/archives/{channel_id}/p{message_ts}"
    return ""


def main():
    install_logging('Slack_Notifier.log')
    options = options_handler()
    triggering_workflow = options.triggering_workflow  # ci workflow type that is triggering the slack notifier
    pipeline_id = options.pipeline_id
    project_id = options.gitlab_project_id
    server_url = options.url
    ci_token = options.ci_token
    computed_slack_channel = options.slack_channel
    gitlab_client = Gitlab(server_url, private_token=ci_token)
    slack_token = options.slack_token
    slack_client = WebClient(token=slack_token)
<<<<<<< HEAD
    slack_client.chat_postMessage(
        channel=slack_channel, attachments=slack_msg_data, username=SLACK_USERNAME
    )
=======

    logging.info(f"Sending Slack message for pipeline {pipeline_id} in project {project_id} on server {server_url} "
                 f"triggering workflow:'{triggering_workflow}' allowing failure:{options.allow_failure} "
                 f"slack channel:{computed_slack_channel}")
    pull_request = None
    if options.current_branch != DEFAULT_BRANCH:
        try:
            branch = options.current_branch
            if triggering_workflow == BUCKET_UPLOAD and BUCKET_UPLOAD_BRANCH_SUFFIX in branch:
                branch = branch[:branch.find(BUCKET_UPLOAD_BRANCH_SUFFIX)]
            logging.info(f"Searching for pull request for origin branch:{options.current_branch} and calculated branch:{branch}")
            pull_request = GithubPullRequest(
                options.github_token,
                branch=branch,
                fail_on_error=True,
                verify=False,
            )
            author = pull_request.data.get('user', {}).get('login')
            if triggering_workflow in {BUCKET_UPLOAD}:
                logging.info(f"Not supporting custom Slack channel for {triggering_workflow} workflow")
            else:
                # This feature is only supported for content nightly and content pr workflows.
                computed_slack_channel = f"{computed_slack_channel}{author}"
            logging.info(f"Sending slack message to channel {computed_slack_channel} for "
                         f"Author:{author} of PR#{pull_request.data.get('number')}")
        except Exception:
            logging.error(f'Failed to get pull request data for branch {options.current_branch}')
    else:
        logging.info("Not a pull request build, skipping PR comment")

    pipeline_url, pipeline_failed_jobs = collect_pipeline_data(gitlab_client, project_id, pipeline_id)
    shame_message = None
    if options.current_branch == DEFAULT_BRANCH and triggering_workflow == CONTENT_MERGE:
        # We check if the previous build failed and this one passed, or wise versa.
        list_of_pipelines, commits = get_pipelines_and_commits(gitlab_url=server_url, gitlab_access_token=ci_token,
                                                               project_id=project_id, look_back_hours=LOOK_BACK_HOURS)
        pipeline_changed_status, pivot_commit = is_pivot(single_pipeline_id=pipeline_id,
                                                         list_of_pipelines=list_of_pipelines,
                                                         commits=commits)
        logging.info(f'we are investigating pipeline {pipeline_id}')
        logging.info(f'Pivot commit is {pivot_commit}, pipeline changed status is {pipeline_changed_status}')
        if pipeline_changed_status is not None:
            name, email, pr = person_in_charge(pivot_commit)
            msg = "broke" if pipeline_changed_status else "fixed"
            shame_message = (f"Hi @{name}, You {msg} the build.", f" That was done in this {slack_link(pr,'PR.')}")

            computed_slack_channel = "test_slack_notifier_when_master_is_broken"
        else:
            computed_slack_channel = "dmst-build-test"
    slack_msg_data = construct_slack_msg(triggering_workflow, pipeline_url, pipeline_failed_jobs, pull_request, shame_message)

    with contextlib.suppress(Exception):
        output_file = ROOT_ARTIFACTS_FOLDER / 'slack_msg.json'
        logging.info(f'Writing Slack message to {output_file}')
        with open(output_file, 'w') as f:
            f.write(json.dumps(slack_msg_data, indent=4, sort_keys=True, default=str))
        logging.info(f'Successfully wrote Slack message to {output_file}')

    try:
        response = slack_client.chat_postMessage(
            channel=computed_slack_channel, attachments=slack_msg_data, username=SLACK_USERNAME
        )
        link = build_link_to_message(response)
        logging.info(f'Successfully sent Slack message to channel {computed_slack_channel} link: {link}')
    except Exception:
        if strtobool(options.allow_failure):
            logging.warning(f'Failed to send Slack message to channel {computed_slack_channel} not failing build')
        else:
            logging.exception(f'Failed to send Slack message to channel {computed_slack_channel}')
            sys.exit(1)
>>>>>>> 6f77591c


if __name__ == '__main__':
    main()<|MERGE_RESOLUTION|>--- conflicted
+++ resolved
@@ -1,13 +1,4 @@
 import argparse
-<<<<<<< HEAD
-import logging
-import os
-from datetime import datetime, timedelta
-
-import gitlab
-from demisto_sdk.commands.coverage_analyze.tools import get_total_coverage
-from junitparser import TestSuite, JUnitXml
-=======
 import contextlib
 import json
 import logging
@@ -23,14 +14,11 @@
 from gitlab.client import Gitlab
 from gitlab.v4.objects import ProjectPipelineJob
 from junitparser import JUnitXml, TestSuite
->>>>>>> 6f77591c
 from slack_sdk import WebClient
 from slack_sdk.web import SlackResponse
 
 from Tests.Marketplace.marketplace_constants import BucketUploadFlow
 from Tests.Marketplace.marketplace_services import get_upload_data
-<<<<<<< HEAD
-=======
 from Tests.scripts.common import CONTENT_NIGHTLY, CONTENT_PR, WORKFLOW_TYPES, get_instance_directories, \
     get_properties_for_test_suite, BUCKET_UPLOAD, BUCKET_UPLOAD_BRANCH_SUFFIX, TEST_MODELING_RULES_REPORT_FILE_NAME, \
     get_test_results_files, CONTENT_MERGE, UNIT_TESTS_WORKFLOW_SUBSTRINGS, TEST_PLAYBOOKS_REPORT_FILE_NAME, \
@@ -40,7 +28,6 @@
 from Tests.scripts.test_modeling_rule_report import calculate_test_modeling_rule_results, \
     read_test_modeling_rule_to_jira_mapping, get_summary_for_test_modeling_rule, TEST_MODELING_RULES_TO_JIRA_TICKETS_CONVERTED
 from Tests.scripts.test_playbooks_report import read_test_playbook_to_jira_mapping, TEST_PLAYBOOKS_TO_JIRA_TICKETS_CONVERTED
->>>>>>> 6f77591c
 from Tests.scripts.utils.log_util import install_logging
 
 ROOT_ARTIFACTS_FOLDER = Path(os.getenv('ARTIFACTS_FOLDER', './artifacts'))
@@ -54,28 +41,6 @@
 GITLAB_SERVER_URL = os.getenv('CI_SERVER_URL', 'https://gitlab.xdr.pan.local')  # disable-secrets-detection
 GITLAB_PROJECT_ID = os.getenv('CI_PROJECT_ID') or 1061
 CONTENT_CHANNEL = 'dmst-build-test'
-<<<<<<< HEAD
-ARTIFACTS_FOLDER_XPANSE = os.getenv('ARTIFACTS_FOLDER_XPANSE', './artifacts/xpanse')
-GITLAB_PROJECT_ID = os.getenv('CI_PROJECT_ID') or 2596  # the default is the id of the content repo in code.pan.run
-GITLAB_SERVER_URL = os.getenv('CI_SERVER_URL', 'https://code.pan.run')  # disable-secrets-detection
-CONTENT_NIGHTLY = 'Content Nightly'
-BUCKET_UPLOAD = 'Upload Packs to Marketplace Storage'
-SDK_NIGHTLY = 'Demisto SDK Nightly'
-PRIVATE_NIGHTLY = 'Private Nightly'
-TEST_NATIVE_CANDIDATE = 'Test Native Candidate'
-SECURITY_SCANS = 'Security Scans'
-BUILD_MACHINES_CLEANUP = 'Build Machines Cleanup'
-WORKFLOW_TYPES = {
-    CONTENT_NIGHTLY,
-    SDK_NIGHTLY,
-    BUCKET_UPLOAD,
-    PRIVATE_NIGHTLY,
-    TEST_NATIVE_CANDIDATE,
-    SECURITY_SCANS,
-    BUILD_MACHINES_CLEANUP
-}
-=======
->>>>>>> 6f77591c
 SLACK_USERNAME = 'Content GitlabCI'
 SLACK_WORKSPACE_NAME = os.getenv('SLACK_WORKSPACE_NAME', '')
 GITHUB_TOKEN = os.getenv('GITHUB_TOKEN', '')
@@ -108,11 +73,7 @@
     return parser.parse_args()
 
 
-<<<<<<< HEAD
-def get_artifact_data(artifact_folder, artifact_relative_path: str) -> str | None:
-=======
 def get_artifact_data(artifact_folder: Path, artifact_relative_path: str) -> str | None:
->>>>>>> 6f77591c
     """
     Retrieves artifact data according to the artifact relative path from 'ARTIFACTS_FOLDER' given.
     Args:
@@ -124,17 +85,9 @@
     """
     file_name = artifact_folder / artifact_relative_path
     try:
-<<<<<<< HEAD
-        file_name = os.path.join(artifact_folder, artifact_relative_path)
-        if os.path.isfile(file_name):
-            logging.info(f'Extracting {artifact_relative_path}')
-            with open(file_name) as file_data:
-                artifact_data = file_data.read()
-=======
         if file_name.exists():
             logging.info(f'Extracting {file_name}')
             return file_name.read_text()
->>>>>>> 6f77591c
         else:
             logging.info(f'Did not find {file_name} file')
     except Exception:
@@ -142,102 +95,13 @@
     return None
 
 
-<<<<<<< HEAD
-def get_failed_modeling_rule_name_from_test_suite(test_suite: TestSuite) -> str:
-
-    properties = {prop.name: prop.value for prop in test_suite.properties()}
-
-    return f"{properties['modeling_rule_file_name']} ({properties['pack_id']})"
-
-
-def test_modeling_rules_results(artifact_folder, title):
-    failed_test_modeling_rules = get_artifact_data(artifact_folder, 'modeling_rules_results.xml')
-    if not failed_test_modeling_rules:
-        return []
-    xml = JUnitXml.fromstring(bytes(failed_test_modeling_rules, 'utf-8'))
-    content_team_fields = []
-
-    failed_test_suites = []
-    total_test_suites = 0
-    for test_suite in xml.iterchildren(TestSuite):
-        total_test_suites += 1
-        if test_suite.failures or test_suite.errors:
-            failed_test_suites.append(get_failed_modeling_rule_name_from_test_suite(test_suite))
-    if failed_test_suites:
-        content_team_fields.append({
-            "title": f"{title} - Failed Tests Modeling rules - ({len(failed_test_suites)}/{total_test_suites})",
-            "value": ' ,'.join(failed_test_suites),
-            "short": False
-        })
-
-    return content_team_fields
-
-
-def test_playbooks_results(artifact_folder, title):
-    failed_tests_data = get_artifact_data(artifact_folder, 'failed_tests.txt')
-    failed_tests = failed_tests_data.split('\n') if failed_tests_data else []
-=======
 def get_test_report_pipeline_url(pipeline_url: str) -> str:
     return f"{pipeline_url}/test_report"
->>>>>>> 6f77591c
 
 
 def test_modeling_rules_results(artifact_folder: Path,
                                 pipeline_url: str, title: str) -> tuple[list[dict[str, Any]], bool]:
 
-<<<<<<< HEAD
-    content_team_fields = []
-    if failed_tests:
-        field_failed_tests = {
-            "title": f"{title} - Failed Tests - ({len(failed_tests)})",
-            "value": ', '.join(failed_tests),
-            "short": False
-        }
-        content_team_fields.append(field_failed_tests)
-
-    if skipped_tests:
-        field_skipped_tests = {
-            "title": f"{title} - Skipped Tests - ({len(skipped_tests)})",
-            "value": '',
-            "short": True
-        }
-        content_team_fields.append(field_skipped_tests)
-
-    if skipped_integrations:
-        field_skipped_integrations = {
-            "title": f"{title} - Skipped Integrations - ({len(skipped_integrations)})",
-            "value": '',
-            "short": True
-        }
-        content_team_fields.append(field_skipped_integrations)
-
-    return content_team_fields
-
-
-def unit_tests_results():
-    failing_tests = get_artifact_data(ROOT_ARTIFACTS_FOLDER, 'failed_lint_report.txt')
-    slack_results = []
-    if failing_tests:
-        failing_test_list = failing_tests.split('\n')
-        slack_results.append(
-            {
-                "title": f'Failed Unit Tests - ({len(failing_test_list)})',
-                "value": ', '.join(failing_test_list),
-                "short": False,
-            }
-        )
-    return slack_results
-
-
-def bucket_upload_results(bucket_artifact_folder, should_include_private_packs: bool):
-    steps_fields = []
-    pack_results_path = os.path.join(bucket_artifact_folder, BucketUploadFlow.PACKS_RESULTS_FILE_FOR_SLACK)
-    marketplace_name = os.path.basename(bucket_artifact_folder).upper()
-
-    logging.info(f'retrieving upload data from "{pack_results_path}"')
-    successful_packs, _, failed_packs, successful_private_packs, _ = get_upload_data(
-        pack_results_path, BucketUploadFlow.UPLOAD_PACKS_TO_MARKETPLACE_STORAGE
-=======
     if not (test_modeling_rules_results_files := get_test_results_files(artifact_folder, TEST_MODELING_RULES_REPORT_FILE_NAME)):
         logging.error(f"Could not find any test modeling rule result files in {artifact_folder}")
         title = f"{title} - Failed to get Test Modeling rules results"
@@ -427,7 +291,6 @@
     logging.info(f'retrieving upload data from "{pack_results_path}"')
     successful_packs, _, failed_packs, successful_private_packs, _ = get_upload_data(
         pack_results_path.as_posix(), BucketUploadFlow.UPLOAD_PACKS_TO_MARKETPLACE_STORAGE
->>>>>>> 6f77591c
     )
     if successful_packs:
         steps_fields += [{
@@ -487,39 +350,6 @@
 
     # report failing unit-tests
     triggering_workflow_lower = triggering_workflow.lower()
-<<<<<<< HEAD
-    check_unittests_substrings = {'lint', 'unit', 'demisto sdk nightly', TEST_NATIVE_CANDIDATE.lower()}
-    failed_jobs_or_workflow_title = {job_name.lower() for job_name in failed_jobs_names}
-    failed_jobs_or_workflow_title.add(triggering_workflow_lower)
-    for means_include_unittests_results in failed_jobs_or_workflow_title:
-        if any(substr in means_include_unittests_results for substr in check_unittests_substrings):
-            content_fields += unit_tests_results()
-            break
-
-    # report pack updates
-    if 'upload' in triggering_workflow_lower:
-        content_fields += bucket_upload_results(ARTIFACTS_FOLDER_XSOAR, True)
-        content_fields += bucket_upload_results(ARTIFACTS_FOLDER_MPV2, False)
-        content_fields += bucket_upload_results(ARTIFACTS_FOLDER_XPANSE, False)
-
-    # report failing test-playbooks
-    if 'content nightly' in triggering_workflow_lower:
-        content_fields += test_playbooks_results(ARTIFACTS_FOLDER_XSOAR, title="XSOAR")
-        content_fields += test_playbooks_results(ARTIFACTS_FOLDER_MPV2, title="XSIAM")
-        content_fields += test_modeling_rules_results(ARTIFACTS_FOLDER_MPV2, title="XSIAM")
-        content_fields += test_playbooks_results(ARTIFACTS_FOLDER_XPANSE, title="XPANSE")
-        coverage_slack_msg = construct_coverage_slack_msg()
-        missing_packs = get_artifact_data(ARTIFACTS_FOLDER_XSOAR, 'missing_content_packs_test_conf.txt')
-        if missing_packs:
-            missing_packs_lst = missing_packs.split('\n')
-            content_fields.append({
-                "title": f"{title} - Notice - Missing packs - ({len(missing_packs_lst)})",
-                "value": f"The following packs exist in content-test-conf, but not in content: {', '.join(missing_packs_lst)}",
-                "short": False
-            })
-
-    slack_msg = [{
-=======
     failed_jobs_or_workflow_title = {job_name.lower() for job_name in failed_jobs_names}
     failed_jobs_or_workflow_title.add(triggering_workflow_lower)
 
@@ -578,7 +408,6 @@
     title += title_append
     title += f' - @{CI_SERVER_HOST}' if CI_SERVER_HOST else ''
     return [{
->>>>>>> 6f77591c
         'fallback': title,
         'color': color,
         'title': title,
@@ -606,13 +435,9 @@
     return []
 
 
-<<<<<<< HEAD
-def collect_pipeline_data(gitlab_client, project_id, pipeline_id) -> tuple[str, list]:
-=======
 def collect_pipeline_data(gitlab_client: Gitlab,
                           project_id: str,
                           pipeline_id: str) -> tuple[str, list[ProjectPipelineJob]]:
->>>>>>> 6f77591c
     project = gitlab_client.projects.get(int(project_id))
     pipeline = project.pipelines.get(int(pipeline_id))
 
@@ -664,11 +489,6 @@
     gitlab_client = Gitlab(server_url, private_token=ci_token)
     slack_token = options.slack_token
     slack_client = WebClient(token=slack_token)
-<<<<<<< HEAD
-    slack_client.chat_postMessage(
-        channel=slack_channel, attachments=slack_msg_data, username=SLACK_USERNAME
-    )
-=======
 
     logging.info(f"Sending Slack message for pipeline {pipeline_id} in project {project_id} on server {server_url} "
                  f"triggering workflow:'{triggering_workflow}' allowing failure:{options.allow_failure} "
@@ -739,7 +559,6 @@
         else:
             logging.exception(f'Failed to send Slack message to channel {computed_slack_channel}')
             sys.exit(1)
->>>>>>> 6f77591c
 
 
 if __name__ == '__main__':
