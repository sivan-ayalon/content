--- conflicted
+++ resolved
@@ -13,20 +13,10 @@
   echo "CLOUD_SERVERS_PATH is set to: ${CLOUD_SERVERS_PATH}"
 fi
 if [ -n "${CLOUD_API_KEYS}" ]; then
-<<<<<<< HEAD
-  echo "${CLOUD_API_KEYS}" > "cloud_api_keys.json"
-fi
-
-INSTANCE_ROLE=$1
-SERVER_TYPE=$2
-CONF_PATH="./Tests/conf.json"
-IS_NIGHTLY=false
-=======
   cat "${CLOUD_API_KEYS}" > "cloud_api_keys.json"
 fi
 
 CONF_PATH="./Tests/conf.json"
->>>>>>> 6f77591c
 
 [ -n "${NIGHTLY}" ] && IS_NIGHTLY=true || IS_NIGHTLY=false
 [ -n "${DEMISTO_SDK_NIGHTLY}" ] && DEMISTO_SDK_NIGHTLY=true || DEMISTO_SDK_NIGHTLY=false
@@ -39,30 +29,13 @@
   echo "test_pack.zip was not found in the build directory, skipping..."
 fi
 
-<<<<<<< HEAD
-echo "Starting configure_and_test_integration_instances.sh script instance role:${INSTANCE_ROLE}, Server type:${SERVER_TYPE} nightly:${IS_NIGHTLY}"
-
-if [[ "${INSTANCE_ROLE}" == "XSIAM" ]]; then
-=======
 echo "Starting $0 script instance role:${INSTANCE_ROLE}, Server type:${SERVER_TYPE} nightly:${IS_NIGHTLY}"
 
 if [[ "${SERVER_TYPE}" == "XSIAM" ]] || [[ "${SERVER_TYPE}" == "XSOAR SAAS" ]]; then
->>>>>>> 6f77591c
   if [ -n "${CLOUD_CHOSEN_MACHINE_IDS}" ]; then
     IFS=', ' read -r -a CLOUD_CHOSEN_MACHINE_ID_ARRAY <<< "${CLOUD_CHOSEN_MACHINE_IDS}"
     exit_code=0
     for CLOUD_CHOSEN_MACHINE_ID in "${CLOUD_CHOSEN_MACHINE_ID_ARRAY[@]}"; do
-<<<<<<< HEAD
-      python3 ./Tests/configure_and_test_integration_instances.py -u "$USERNAME" -p "$PASSWORD" -c "$CONF_PATH" -s "$SECRET_CONF_PATH" --tests_to_run "$ARTIFACTS_FOLDER/filter_file.txt"  --pack_ids_to_install "$ARTIFACTS_FOLDER/content_packs_to_install.txt" -g "$GIT_SHA1" --ami_env "$1" -n $IS_NIGHTLY --branch "$CI_COMMIT_BRANCH" --build-number "$CI_PIPELINE_ID" -sa "$GCS_MARKET_KEY" --build_object_type "$2" --cloud_machine "${CLOUD_CHOSEN_MACHINE_ID}" --cloud_servers_path "$CLOUD_SERVERS_PATH" --cloud_servers_api_keys "cloud_api_keys.json" --marketplace_name "$MARKETPLACE_NAME" --artifacts_folder "$ARTIFACTS_FOLDER" --marketplace_buckets "$GCS_MACHINES_BUCKET"
-      if [ $? -ne 0 ]; then
-        exit_code=1
-        "Failed to configure_and_test_integration_instances.sh script on ${CLOUD_CHOSEN_MACHINE_ID}"
-      fi
-    done
-    exit_on_error "${exit_code}" "Finished configure_and_test_integration_instances.sh script"
-
-    echo "Finished configure_and_test_integration_instances.sh successfully"
-=======
       python3 ./Tests/configure_and_test_integration_instances.py -u "$USERNAME" -p "$PASSWORD" -c "$CONF_PATH" \
         -s "$SECRET_CONF_PATH" --tests_to_run "${ARTIFACTS_FOLDER_SERVER_TYPE}/filter_file.txt" \
         --pack_ids_to_install "${ARTIFACTS_FOLDER_SERVER_TYPE}/content_packs_to_install.txt" -g "$GIT_SHA1" --ami_env "${INSTANCE_ROLE}" \
@@ -79,19 +52,10 @@
     exit_on_error "${exit_code}" "Finished $0 script"
 
     echo "Finished $0 successfully"
->>>>>>> 6f77591c
     exit 0
   else
     exit_on_error 1 "No machines were chosen"
   fi
-<<<<<<< HEAD
-else
-    python3 ./Tests/configure_and_test_integration_instances.py -u "$USERNAME" -p "$PASSWORD" -c "$CONF_PATH" -s "$SECRET_CONF_PATH" --tests_to_run "$ARTIFACTS_FOLDER/filter_file.txt"  --pack_ids_to_install "$ARTIFACTS_FOLDER/content_packs_to_install.txt" -g "$GIT_SHA1" --ami_env "$1" -n $IS_NIGHTLY --branch "$CI_COMMIT_BRANCH" --build-number "$CI_PIPELINE_ID" -sa "$GCS_MARKET_KEY" --build_object_type "$2" --cloud_machine "${CLOUD_CHOSEN_MACHINE_ID}" --cloud_servers_path "$CLOUD_SERVERS_PATH" --cloud_servers_api_keys "cloud_api_keys.json" --marketplace_name "$MARKETPLACE_NAME" --artifacts_folder "$ARTIFACTS_FOLDER" --marketplace_buckets "$GCS_MACHINES_BUCKET"
-    exit_on_error $? "Failed to configure_and_test_integration_instances.sh script"
-
-    echo "Finished configure_and_test_integration_instances.sh successfully"
-    exit 0
-=======
 elif [[ "${SERVER_TYPE}" == "XSOAR" ]]; then
     python3 ./Tests/configure_and_test_integration_instances.py -u "$USERNAME" -p "$PASSWORD" -c "$CONF_PATH" \
       -s "$SECRET_CONF_PATH" --tests_to_run "${ARTIFACTS_FOLDER_SERVER_TYPE}/filter_file.txt"  \
@@ -107,5 +71,4 @@
     exit 0
 else
   exit_on_error 1 "Unknown server type: ${SERVER_TYPE}"
->>>>>>> 6f77591c
 fi