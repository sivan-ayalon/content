{
    "testTimeout": 160,
    "testInterval": 20,
    "tests": [
        {
<<<<<<< HEAD
            "integrations": "Digital Shadows",
            "playbookID": "Digital Shadows - Test"
=======
            "integrations": "Azure Compute v2",
            "playbookID": "Azure Compute - Test",
            "instance_names": "ms_azure_compute_dev"
        },
        {
            "integrations": "Azure Compute v2",
            "playbookID": "Azure Compute - Test",
            "instance_names": "ms_azure_compute_prod"
        },
        {
            "integrations": "Symantec Data Loss Prevention",
            "playbookID": "Symantec Data Loss Prevention - Test",
            "fromversion": "4.5.0"
        },
        {
            "integrations": "Azure Security Center v2",
            "playbookID": "Azure SecurityCenter - Test",
            "instance_names": "ms_azure_sc_prod"
        },
        {
            "integrations": "Azure Security Center v2",
            "playbookID": "Azure SecurityCenter - Test",
            "instance_names": "ms_azure_sc_prod"
>>>>>>> e1009750
        },
        {
            "integrations": "JsonWhoIs",
            "playbookID": "JsonWhoIs-Test"
        },
        {
            "integrations": "MicrosoftGraphMail",
            "playbookID": "MicrosoftGraphMail-Test",
            "instance_names": "ms_graph_mail_dev"
        },
        {
            "integrations": "MicrosoftGraphMail",
            "playbookID": "MicrosoftGraphMail-Test",
            "instance_names": "ms_graph_mail_prod"
        },
        {
            "integrations": "nmap",
            "playbookID": "Nmap - Test",
            "fromversion": "5.0.0"
        },
        {
            "integrations": "AutoFocus V2",
            "playbookID": "Autofocus Query Samples, Sessions and Tags Test Playbook",
            "fromversion": "4.5.0",
            "timeout": 500
        },
        {
            "integrations": "HelloWorld",
            "playbookID": "TestHelloWorld"
        },
        {
            "integrations": "ThreatQ v2",
            "playbookID": "ThreatQ - Test"
        },
        {
            "integrations": "AttackIQFireDrill",
            "playbookID": "AttackIQ - Test"
        },
        {
            "playbookID": "Create Phishing Classifier V2 ML Test",
            "timeout" : 60000,
            "fromversion": "4.5.0"
        },
        {
            "integrations": "ZeroFox",
            "playbookID": "ZeroFox-Test",
            "fromversion": "4.1.0"
        },
        {
            "integrations": "AlienVault OTX v2",
            "playbookID": "Alienvault_OTX_v2 - Test"
        },
        {
            "integrations": "AWS - SQS",
            "playbookID": "fd93f620-9a2d-4fb6-85d1-151a6a72e46d"
        },
        {
            "integrations": "SlackV2",
            "playbookID": "Slack Test Playbook",
            "timeout" : 2400,
            "fromversion": "5.0.0"
        },
        {
            "integrations": "Cortex XDR - IR",
            "playbookID": "Test XDR Playbook",
            "fromversion": "4.1.0"
        },
        {
            "integrations": "Cloaken",
            "playbookID": "Cloaken-Test"
        },
        {
            "integrations": "Uptycs",
            "playbookID": "TestUptycs"
        },
        {
            "integrations": "ThreatX",
            "playbookID": "ThreatX-test"
        },
        {
            "integrations": "AlienVault OTX",
            "playbookID": "AlienVaultOTX Test"
        },
        {
            "integrations": "Cofense Triage",
            "playbookID": "Cofense Triage Test"
        },
        {
            "integrations": "Minerva Labs Anti-Evasion Platform",
            "playbookID": "Minerva Test playbook"
        },
        {
            "integrations": "CheckPhish",
            "playbookID": "CheckPhish-Test"
        },
        {
            "integrations": "Symantec Management Center",
            "playbookID": "SymantecMC_TestPlaybook"
        },
        {
            "integrations": "Tufin",
            "playbookID": "Tufin Test"
        },
        {
            "integrations": "Looker",
            "playbookID": "Test-Looker"
        },
        {
            "integrations": "Vertica",
            "playbookID": "Vertica Test"
        },
        {
            "integrations": "Server Message Block (SMB)",
            "playbookID": "SMB test"
        },
        {
            "playbookID": "ConvertFile-Test",
            "fromversion": "4.5.0"
        },
        {
            "playbookID": "TestAwsEC2GetPublicSGRules-Test"
        },
        {
            "playbookID": "TestParseEmailHeaders"
        },
        {
            "playbookID": "TestParseEmailFile-deprecated-script"
        },
        {
            "integrations": "RSA NetWitness Packets and Logs",
            "playbookID": "rsa_packets_and_logs_test"
        },
        {
            "playbookID": "test_similar_incidents"
        },
        {
            "playbookID": "autofocus_test",
            "integrations": "Autofocus"
        },
        {
            "playbookID": "CheckpointFW-test",
            "integrations": "Check Point"
        },
        {
            "playbookID": "RegPathReputationBasicLists_test"
        },
        {
            "playbookID": "EmailDomainSquattingReputation-Test"
        },
        {
            "playbookID": "RandomStringGenerateTest"
        },
        {
            "playbookID": "DocumentationTest",
            "integrations": "ipinfo"
        },
        {
            "playbookID": "playbook-checkEmailAuthenticity-test"
        },
        {
            "playbookID": "HighlightWords_Test"

        },
        {
            "playbookID": "StringContainsArray_test"
        },
        {
            "integrations": "Fidelis Elevate Network",
            "playbookID": "Fidelis-Test"
        },
        {
            "integrations": "AWS - ACM",
            "playbookID": "ACM-Test"
        },
        {
            "integrations": "Thinkst Canary",
            "playbookID": "CanaryTools Test"
        },
        {
            "integrations": "ThreatMiner",
            "playbookID": "ThreatMiner-Test"
        },
        {
            "playbookID": "StixCreator-Test"
        },
        {
            "playbookID": "CompareIncidentsLabels-test-playbook"
        },
        {
            "integrations": "Have I Been Pwned? V2",
            "playbookID": "Pwned v2 test"
        },
        {
            "integrations": "Alexa Rank Indicator",
            "playbookID": "Alexa Test Playbook"
        },
        {
            "playbookID": "UnEscapeURL-Test"
        },
        {
            "playbookID": "UnEscapeIPs-Test"
        },
        {
            "playbookID": "ExtractDomainFromUrlAndEmail-Test"
        },
        {
            "playbookID": "ConvertKeysToTableFieldFormat_Test"
        },
        {
            "integrations": "CVE Search",
            "playbookID": "cveReputation Test"
        },
        {
            "integrations": "HashiCorp Vault",
            "playbookID": "hashicorp_test"
        },
        {
            "integrations": "AWS - Athena - Beta",
            "playbookID": "Beta-Athena-Test"
        },
        {
            "integrations": "BeyondTrust Password Safe",
            "playbookID": "BeyondTrust-Test"
        },
        {
            "integrations": "Dell Secureworks",
            "playbookID": "secureworks_test"
        },
        {
            "integrations": "ServiceNow",
            "playbookID": "servicenow_test_new"
        },
        {
            "integrations": "ExtraHop",
            "playbookID": "ExtraHop-Test"
        },
        {
            "integrations": "ExtraHop v2",
            "playbookID": "ExtraHop_v2-Test"
        },
        {
            "playbookID": "Test CommonServer"
        },
        {
            "integrations": "CIRCL",
            "playbookID": "CirclIntegrationTest"
        },
        {
            "integrations": "MISP V2",
            "playbookID": "MISP V2 Test"
        },
        {
            "playbookID": "test-LinkIncidentsWithRetry"
        },
        {
            "playbookID": "CopyContextToFieldTest"
        },
        {
            "integrations": "OTRS",
            "playbookID": "OTRS Test",
            "fromversion": "4.1.0"
        },
        {
            "integrations": "Attivo Botsink",
            "playbookID": "AttivoBotsinkTest"
        },
        {
            "playbookID": "CreatePhishingClassifierMLTest",
            "timeout": 2400
        },
        {
            "integrations": "Cymon",
            "playbookID": "playbook-Cymon_Test"
        },
        {
            "integrations": "FortiGate",
            "playbookID": "Fortigate Test"
        },
        {
            "playbookID": "FormattedDateToEpochTest"
        },
        {
            "integrations": "SNDBOX",
            "playbookID": "SNDBOX_Test"
        },
        {
            "integrations": "SNDBOX",
            "playbookID": "Detonate File - SNDBOX - Test",
            "timeout": 2400,
            "nightly": true
        },
        {
            "integrations": "VxStream",
            "playbookID": "Detonate File - HybridAnalysis - Test",
            "timeout": 2400
        },
        {
            "playbookID": "WordTokenizeTest"
        },
        {
            "integrations": "Awake Security",
            "playbookID": "awake_security_test_pb"
        },
        {
            "integrations": "Tenable.sc",
            "playbookID": "tenable-sc-test",
            "timeout": 240,
            "nightly": true
        },
        {
            "integrations": "MimecastV2",
            "playbookID": "Mimecast test"
        },
        {
            "playbookID": "CreateEmailHtmlBody_test_pb",
            "fromversion": "4.1.0"
        },
        {
            "playbookID": "ReadPDFFile-Test"
        },
        {
            "playbookID": "ReadPDFFileV2-Test"
        },
        {
            "playbookID": "JSONtoCSV-Test"
        },
        {
            "integrations": "Panorama",
            "instance_names": "palo_alto_firewall",
            "playbookID": "palo_alto_firewall_test_pb",
            "timeout": 1000,
            "nightly": true
        },
        {
            "integrations": "Panorama",
            "instance_names": "palo_alto_panorama",
            "playbookID": "palo_alto_panorama_test_pb",
            "timeout": 1000,
            "nightly": true
        },
        {
            "integrations": "Panorama",
            "instance_names": "palo_alto_panorama",
            "playbookID": "Panorama Query Logs - Test",
            "timeout": 1000,
            "nightly": true
        },
        {
            "integrations": "Panorama",
            "instance_names": "palo_alto_firewall_9.0",
            "playbookID": "palo_alto_firewall_test_pb",
            "timeout": 1000,
            "nightly": true
        },
        {
            "integrations": "Panorama",
            "instance_names": "palo_alto_panorama_9.0",
            "playbookID": "palo_alto_panorama_test_pb",
            "timeout": 1000,
            "nightly": true
        },
        {
            "integrations": "Tenable.io",
            "playbookID": "Tenable.io test"
        },
        {
            "playbookID": "URLDecode-Test"
        },
        {
            "playbookID": "GetTime-Test"
        },
        {
            "integrations": "Tenable.io",
            "playbookID": "Tenable.io Scan Test",
            "nightly": true,
            "timeout": 900
        },
        {
            "integrations": "Tenable.sc",
            "playbookID": "tenable-sc-scan-test",
            "nightly": true,
            "timeout": 600
        },
        {
            "integrations": "google-vault",
            "playbookID": "Google-Vault-Generic-Test",
            "nightly": true,
            "timeout": 3600
        },
        {
            "integrations": "google-vault",
            "playbookID": "Google_Vault-Search_And_Display_Results_test",
            "nightly": true,
            "timeout": 3600
        },
        {
            "playbookID": "Luminate-TestPlaybook",
            "integrations": "Luminate"
        },
        {
            "playbookID": "Palo Alto Networks - Malware Remediation Test",
            "integrations": "Palo Alto Minemeld",
            "fromversion": "4.5.0"
        },
        {
            "playbookID": "SumoLogic-Test",
            "integrations": "SumoLogic",
            "fromversion": "4.1.0"
        },
        {
            "playbookID": "ParseEmailFiles-test"
        },
        {
            "playbookID": "PAN-OS - Block IP and URL - External Dynamic List Test",
            "integrations": "palo_alto_networks_pan_os_edl_management",
            "fromversion": "4.0.0"

        },
        {
            "playbookID": "PAN-OS - Block IP - Custom Block Rule Test",
            "integrations": "Panorama",
            "instance_names": "palo_alto_panorama",
            "fromversion": "4.0.0"
        },
        {
            "playbookID": "PAN-OS - Block IP - Static Address Group Test",
            "integrations": "Panorama",
            "instance_names": "palo_alto_panorama",
            "fromversion": "4.0.0"
        },
        {
            "playbookID": "PAN-OS - Block URL - Custom URL Category Test",
            "integrations": "Panorama",
            "instance_names": "palo_alto_panorama",
            "fromversion": "4.0.0"
        },
        {
            "playbookID": "ParseExcel-test"
        },
        {
            "playbookID": "Detonate File - No Files test"
        },
        {
            "integrations": [
                "Panorama",
                "Check Point"
            ],
            "instance_names": "palo_alto_firewall",
            "playbookID": "blockip_test_playbook"
        },
        {
            "integrations": "Palo Alto Minemeld",
            "playbookID": "minemeld_test"
        },
        {
            "integrations": "SentinelOne V2",
            "playbookID": "SentinelOne V2 - test"
        },
        {
            "integrations": "InfoArmor VigilanteATI",
            "playbookID": "InfoArmorVigilanteATITest"
        },
        {
            "integrations": "IntSights",
            "instance_names": "intsights_standard_account",
            "playbookID": "IntSights Test",
            "nightly": true,
            "timeout": 500
        },
        {
            "integrations": "IntSights",
            "playbookID": "IntSights Mssp Test",
            "instance_names": "intsights_mssp_account",
            "nightly": true,
            "timeout": 500
        },
        {
            "integrations": "dnstwist",
            "playbookID": "dnstwistTest"
        },
        {
            "integrations": "BitDam",
            "playbookID": "Detonate File - BitDam Test"
        },
        {
            "integrations": "Threat Grid",
            "playbookID": "Test-Detonate URL - ThreatGrid",
            "timeout": 600
        },
        {
            "integrations": "Threat Grid",
            "playbookID": "ThreatGridTest",
            "timeout": 600
        },
        {
            "integrations": [
                "Palo Alto Minemeld",
                "Panorama"
            ],
            "instance_names": "palo_alto_firewall",
            "playbookID": "block_indicators_-_generic_-_test"
        },
        {
            "integrations": "Signal Sciences WAF",
            "playbookID": "SignalSciences-Test"
        },
        {
            "integrations": "RTIR",
            "playbookID": "RTIR Test"
        },
        {
            "integrations": "RedCanary",
            "playbookID": "RedCanaryTest",
            "nightly": true
        },
        {
            "integrations": "Devo",
            "playbookID": "devo_test_playbook"
        },
        {
            "playbookID": "URL Enrichment - Generic v2 - Test",
            "integrations": [
                "Rasterize",
                "VirusTotal - Private API"
            ],
            "instance_names": "virus_total_private_api_general",
            "timeout": 500
        },
        {
            "playbookID": "CutTransformerTest"
        },
        {
            "integrations": "SCADAfence CNM",
            "playbookID": "SCADAfence_test"
        },
        {
            "integrations": "ProtectWise",
            "playbookID": "Protectwise-Test"
        },
        {
            "integrations": "WhatsMyBrowser",
            "playbookID": "WhatsMyBrowser-Test"
        },
        {

            "integrations": "BigFix",
            "playbookID": "BigFixTest"
        },
        {
            "integrations": "Lastline",
            "playbookID": "Lastline - testplaybook",
            "nightly": true
        },
        {
            "integrations": "epo",
            "playbookID": "Test Playbook McAfee ePO"
        },
        {
            "integrations": "activedir",
            "playbookID": "calculate_severity_-_critical_assets_-_test"
        },
        {
            "playbookID": "TextFromHTML_test_playbook"
        },
        {
            "playbookID": "PortListenCheck-test"
        },
        {
            "integrations": "ThreatExchange",
            "playbookID": "ThreatExchange-test"
        },
        {
            "integrations": "ThreatExchange",
            "playbookID": "extract_indicators_-_generic_-_test",
            "timeout": 240
        },
        {
            "integrations": "Joe Security",
            "playbookID": "JoeSecurityTestPlaybook",
            "timeout": 500,
            "nightly": true
        },
        {
            "integrations": "Joe Security",
            "playbookID": "JoeSecurityTestDetonation",
            "timeout": 2000,
            "nightly": true
        },
        {
            "integrations": "WildFire-v2",
            "playbookID": "Wildfire Test"
        },
        {
            "integrations": "WildFire-v2",
            "playbookID": "Detonate URL - WildFire-v2 - Test"
        },
        {
            "integrations": "GRR",
            "playbookID": "grr_test",
            "nightly": true
        },
        {
            "integrations": "VirusTotal",
            "instance_names": "virus_total_general",
            "playbookID": "virusTotal-test-playbook",
            "timeout": 1400,
            "nightly": true
        },
        {
            "integrations": "VirusTotal",
            "instance_names": "virus_total_preferred_vendors",
            "playbookID": "virusTotaI-test-preferred-vendors",
            "timeout": 1400,
            "nightly": true
        },
        {
            "integrations": "Preempt",
            "playbookID": "Preempt Test"
        },
        {
            "integrations": "Gmail",
            "playbookID": "get_original_email_-_gmail_-_test"
        },
        {
            "integrations": "EWS v2",
            "playbookID": "get_original_email_-_ews-_test"
        },
        {
            "integrations": ["EWS v2", "EWS Mail Sender"],
            "playbookID": "EWS search-mailbox test",
            "timeout": 300
        },
        {
            "integrations": "PagerDuty v2",
            "playbookID": "PagerDuty Test"
        },
        {
            "playbookID": "test_delete_context"
        },
        {
            "playbookID": "DeleteContext-auto-test"
        },
        {
            "playbookID": "GmailTest",
            "integrations": "Gmail"
        },
        {
            "playbookID": "Gmail Convert Html Test",
            "integrations": "Gmail"
        },
        {
            "playbookID": "reputations.json Test"
        },
        {
            "playbookID": "Test IP Indicator Fields",
            "fromversion": "5.0.0"
        },
        {
            "integrations": "Shodan",
            "playbookID": "ShodanTest"
        },
        {
            "playbookID": "Extract Indicators From File - test",
            "timeout": 2000
        },
        {
            "playbookID": "dedup_-_generic_-_test"
        },
        {
            "playbookID": "TestDedupIncidentsPlaybook"
        },
        {
            "playbookID": "TestDedupIncidentsByName"
        },
        {
            "integrations": "McAfee Advanced Threat Defense",
            "playbookID": "Test Playbook McAfee ATD",
            "timeout": 700
        },
        {
            "playbookID": "stripChars - Test"
        },
        {
            "integrations": "McAfee Advanced Threat Defense",
            "playbookID": "Test Playbook McAfee ATD Upload File"
        },
        {
            "playbookID": "exporttocsv_script_test"
        },
        {
            "integrations": "Intezer",
            "playbookID": "Intezer Testing",
            "nightly": true,
            "timeout": 500
        },
        {
            "integrations": "Intezer v2",
            "playbookID": "Intezer Testing v2",
            "fromversion": "4.1.0",
            "timeout": 700
        },
        {
            "integrations": "FalconIntel",
            "playbookID": "CrowdStrike Falcon Intel v2"
        },
        {
            "playbookID": "ContextGetters_Test"
        },
        {
            "integrations": [
                "Mail Sender (New)",
                "google"
            ],
            "playbookID": "Mail Sender (New) Test"
        },
        {
            "playbookID": "buildewsquery_test"
        },
        {
            "integrations": "Rapid7 Nexpose",
            "playbookID": "nexpose_test",
            "timeout": 240
        },
        {
            "playbookID": "GetIndicatorDBotScore Test"
        },
        {
            "integrations": "EWS Mail Sender",
            "playbookID": "EWS Mail Sender Test"
        },
        {
            "integrations": [
                "EWS Mail Sender",
                "Rasterize"
            ],
            "playbookID": "EWS Mail Sender Test 2"
        },
        {
            "playbookID": "decodemimeheader_-_test"
        },
        {
            "integrations": "CVE Search",
            "playbookID": "cve_enrichment_-_generic_-_test"
        },
        {
            "playbookID": "test_url_regex"
        },
        {
            "integrations": "Skyformation",
            "playbookID": "TestSkyformation"
        },
        {
            "integrations": "okta",
            "playbookID": "okta_test_playbook",
            "timeout": 240
        },
        {
            "playbookID": "Test filters & transformers scripts"
        },
        {
            "integrations": "Salesforce",
            "playbookID": "SalesforceTestPlaybook"
        },
        {
            "integrations": "McAfee ESM-v10",
            "instance_names": "v10.2.0",
            "playbookID": "McAfeeESMTest",
            "timeout": 500
        },
        {
            "integrations": "McAfee ESM-v10",
            "instance_names": "v10.3.0",
            "playbookID": "McAfeeESMTest",
            "timeout": 500
        },
        {
            "integrations": "McAfee ESM-v10",
            "instance_names": "v11.1.3",
            "playbookID": "McAfeeESMTest",
            "timeout": 500
        },
        {
            "integrations": "GoogleSafeBrowsing",
            "playbookID": "Google Safe Browsing Test",
            "timeout": 240
        },
        {
            "integrations": "EWS v2",
            "playbookID": "EWSv2_empty_attachment_test"
        },
        {
            "integrations": "EWS v2",
            "playbookID": "EWS Public Folders Test"
        },
        {
            "playbookID": "TestWordFileToIOC",
            "timeout": 300
        },
        {
            "integrations": "Symantec Endpoint Protection V2",
            "playbookID": "SymantecEndpointProtection_Test"
        },
        {
            "integrations": "carbonblackprotection",
            "playbookID": "search_endpoints_by_hash_-_carbon_black_protection_-_test",
            "timeout": 500
        },
        {
            "playbookID": "process_email_-_generic_-_test",
            "integrations": "Rasterize",
            "timeout": 240
        },
        {
            "integrations": "activedir",
            "playbookID": "account_enrichment_-_generic_test"
        },
        {
            "integrations": "FalconHost",
            "playbookID": "search_endpoints_by_hash_-_crowdstrike_-_test",
            "timeout": 500
        },
        {
            "integrations": "FalconHost",
            "playbookID": "CrowdStrike Endpoint Enrichment - Test"
        },
        {
            "integrations": "FalconHost",
            "playbookID": "crowdstrike_falconhost_test"
        },
        {
            "integrations": "CrowdstrikeFalcon",
            "playbookID": "Test - CrowdStrike Falcon",
            "fromversion": "4.1.0"
        },
        {
            "playbookID": "ExposeIncidentOwner-Test"
        },
        {
            "integrations": "PostgreSQL",
            "playbookID": "PostgreSQL Test"
        },
        {
            "integrations": "google",
            "playbookID": "GsuiteTest"
        },
        {
            "integrations": "OpenPhish",
            "playbookID": "OpenPhish Test Playbook"
        },
        {
            "integrations": "RSA Archer",
            "playbookID": "Archer-Test-Playbook",
            "nightly": true
        },
        {
            "integrations": "jira",
            "playbookID": "Jira-Test"
        },
        {
            "integrations": "jira-v2",
            "playbookID": "Jira-v2-Test"
        },
        {
            "integrations": "ipinfo",
            "playbookID": "IPInfoTest"
        },
        {
            "integrations": "jira",
            "playbookID": "VerifyHumanReadableFormat"
        },
        {
            "playbookID": "ExtractURL Test"
        },
        {
            "playbookID": "strings-test"
        },
        {
            "playbookID": "TestCommonPython"
        },
        {
            "playbookID": "TestFileCreateAndUpload"
        },
        {
            "playbookID": "TestIsValueInArray"
        },
        {
            "playbookID": "TestStringReplace"
        },
        {
            "playbookID": "TestHttpPlaybook"
        },
        {
            "integrations": "SplunkPy",
            "playbookID": "Splunk-Test"
        },
        {
            "integrations": "SplunkPy",
            "playbookID": "SplunkPySearch_Test"
        },
        {
            "integrations": "McAfee NSM",
            "playbookID": "McAfeeNSMTest",
            "timeout": 400,
            "nightly": true
        },
        {
            "integrations": "PhishTank",
            "playbookID": "PhishTank Testing"
        },
        {
            "integrations": "McAfee Web Gateway",
            "playbookID": "McAfeeWebGatewayTest",
            "timeout": 500
        },
        {
            "integrations": "TCPIPUtils",
            "playbookID": "TCPUtils-Test"
        },
        {
            "playbookID": "ProofpointDecodeURL-Test",
            "timeout": 300
        },
        {
            "playbookID": "listExecutedCommands-Test"
        },
        {
            "integrations": "AWS - Lambda",
            "playbookID": "AWS-Lambda-Test (Read-Only)"
        },
        {
            "integrations": "Service Manager",
            "playbookID": "TestHPServiceManager",
            "timeout": 400
        },
        {
            "playbookID": "LanguageDetect-Test",
            "timeout": 300
        },
        {
            "integrations": "Forcepoint",
            "playbookID": "forcepoint test",
            "timeout": 500,
            "nightly": true
        },
        {
            "playbookID": "GeneratePassword-Test"
        },
        {
            "playbookID": "ZipFile-Test"
        },
        {
            "playbookID": "ExtractDomainTest"
        },
        {
            "playbookID": "Test-IsMaliciousIndicatorFound",
            "integrations": "VirusTotal",
            "instance_names": "virus_total_general",
            "fromversion": "5.0.0"
        },
        {
            "playbookID": "TestExtractHTMLTables"
        },
        {
            "integrations": "carbonblackliveresponse",
            "playbookID": "CarbonBlackLiveResponseTest",
            "nightly": true
        },
        {
            "playbookID": "TestSafeBreach",
            "integrations": "SafeBreach"
        },
        {
            "integrations": "urlscan.io",
            "playbookID": "urlscan_malicious_Test",
            "timeout": 500
        },
        {
            "integrations": "EWS v2",
            "playbookID": "pyEWS_Test"
        },
        {
            "integrations": "remedy_sr_beta",
            "playbookID": "remedy_sr_test_pb"
        },
        {

            "integrations": "Netskope",
            "playbookID": "Netskope Test"
        },
        {
            "integrations": "Cylance Protect v2",
            "playbookID": "Cylance Protect v2 Test"
        },
        {
            "integrations": "ReversingLabs Titanium Cloud",
            "playbookID": "ReversingLabsTCTest"
        },
        {
            "integrations": "ReversingLabs A1000",
            "playbookID": "ReversingLabsA1000Test"
        },
        {
            "integrations": "Demisto Lock",
            "playbookID": "DemistoLockTest"
        },
        {
            "playbookID": "test-domain-indicator",
            "timeout": 400
        },
        {
            "playbookID": "Cybereason Test",
            "integrations": "Cybereason",
            "timeout": 1200,
            "fromversion": "4.1.0"
        },
        {
            "integrations": "VirusTotal - Private API",
            "instance_names": "virus_total_private_api_general",
            "playbookID": "File Enrichment - Virus Total Private API Test",
            "nightly": true
        },
        {
            "integrations": "VirusTotal - Private API",
            "instance_names": "virus_total_private_api_general",
            "playbookID": "virusTotalPrivateAPI-test-playbook",
            "timeout": 1400,
            "nightly": true
        },
        {
            "integrations": "VirusTotal - Private API",
            "instance_names": "virus_total_private_api_preferred_vendors",
            "playbookID": "virusTotalPrivateAPI-test-preferred-vendors",
            "timeout": 1400,
            "nightly": true
        },
        {
            "integrations": "Cisco Meraki",
            "playbookID": "Cisco-Meraki-Test"
        },
        {
            "integrations": "Windows Defender Advanced Threat Protection",
            "playbookID": "Test - Windows Defender Advanced Threat Protection",
            "instance_names": "windows_defender_atp_dev"
        },
        {
            "integrations": "Windows Defender Advanced Threat Protection",
            "playbookID": "Test - Windows Defender Advanced Threat Protection",
            "instance_names": "windows_defender_atp_prod"
        },
        {
            "integrations": "Tanium",
            "playbookID": "Tanium Test Playbook",
            "nightly": true,
            "timeout": 1200
        },
        {
            "integrations": "Recorded Future",
            "playbookID": "Recorded Future Test",
            "nightly": true
        },
        {
            "integrations": "Microsoft Graph",
            "playbookID": "Microsoft Graph Test",
            "instance_names": "ms_graph_security_dev"
        },
        {
            "integrations": "Microsoft Graph",
            "playbookID": "Microsoft Graph Test",
            "instance_names": "ms_graph_security_prod"
        },
        {
            "integrations": "Microsoft Graph User",
            "playbookID": "Microsoft Graph - Test",
            "instance_names": "ms_graph_user_dev"
        },
        {
            "integrations": "Microsoft Graph User",
            "playbookID": "Microsoft Graph - Test",
            "instance_names": "ms_graph_user_prod"
        },
        {
            "integrations": "RedLock",
            "playbookID": "RedLockTest",
            "nightly": true
        },
        {
            "integrations": "Symantec Messaging Gateway",
            "playbookID": "Symantec Messaging Gateway Test"
        },
        {
            "integrations": "ThreatConnect",
            "playbookID": "test-ThreatConnect"
        },
        {
            "integrations": "VxStream",
            "playbookID": "VxStream Test",
            "nightly": true
        },
        {
            "integrations": "Cylance Protect",
            "playbookID": "get_file_sample_by_hash_-_cylance_protect_-_test",
            "timeout": 240
        },
        {
            "integrations": "Cylance Protect",
            "playbookID": "endpoint_enrichment_-_generic_test"
        },
        {
            "integrations": "QRadar",
            "playbookID": "test_Qradar"
        },
        {
            "integrations": "VMware",
            "playbookID": "VMWare Test"
        },
        {
            "integrations": "Anomali ThreatStream",
            "playbookID": "Anomali_ThreatStream_Test"
        },
        {
            "integrations": "Farsight DNSDB",
            "playbookID": "DNSDBTest"
        },
        {
            "integrations": "carbonblack-v2",
            "playbookID": "CarbonBlackResponseTest"
        },
        {
            "integrations": "Cisco Umbrella Investigate",
            "playbookID": "Cisco Umbrella Test"
        },
        {
            "integrations": "icebrg",
            "playbookID": "Icebrg Test",
            "timeout": 500
        },
        {
            "integrations": "Symantec MSS",
            "playbookID": "SymantecMSSTest"
        },
        {
            "integrations": "Remedy AR",
            "playbookID": "Remedy AR Test"
        },
        {
            "integrations": "AWS - IAM",
            "playbookID": "d5cb69b1-c81c-4f27-8a40-3106c0cb2620"
        },
        {
            "integrations": "McAfee Active Response",
            "playbookID": "McAfee-MAR_Test",
            "timeout": 700
        },
        {
            "integrations": "McAfee Threat Intelligence Exchange",
            "playbookID": "McAfee-TIE Test",
            "timeout": 700
        },
        {
            "integrations": "ArcSight Logger",
            "playbookID": "ArcSight Logger test"
        },
        {
            "integrations": "ArcSight ESM v2",
            "playbookID": "ArcSight ESM v2 Test"
        },
        {
            "integrations": "ArcSight ESM v2",
            "playbookID": "test Arcsight - Get events related to the Case"
        },
        {
            "integrations": "XFE",
            "playbookID": "XFE Test",
            "timeout": 140,
            "nightly": true
        },
        {
            "integrations": "McAfee Threat Intelligence Exchange",
            "playbookID": "search_endpoints_by_hash_-_tie_-_test",
            "timeout": 500
        },
        {
            "integrations": "iDefense",
            "playbookID": "iDefenseTest",
            "timeout": 300
        },
        {
            "integrations": "AbuseIPDB",
            "playbookID": "AbuseIPDB Test",
            "nightly": true
        },
        {
            "integrations": "AbuseIPDB",
            "playbookID": "AbuseIPDB PopulateIndicators Test",
            "nightly": true
        },
        {
            "integrations": "jira",
            "playbookID": "JiraCreateIssue-example-test"
        },
        {
            "integrations": "LogRhythm",
            "playbookID": "LogRhythm-Test-Playbook",
            "timeout": 200
        },
        {
            "integrations": "FireEye HX",
            "playbookID": "FireEye HX Test"
        },
        {
            "integrations": "Phish.AI",
            "playbookID": "PhishAi-Test"
        },
        {
            "integrations": "Phish.AI",
            "playbookID": "Test-Detonate URL - Phish.AI"
        },
        {
            "integrations": "Centreon",
            "playbookID": "Centreon-Test-Playbook"
        },
        {
            "playbookID": "ReadFile test"
        },
        {
            "integrations": "TruSTAR",
            "playbookID": "TruSTAR Test"
        },
        {
            "integrations": "AlphaSOC Wisdom",
            "playbookID": "AlphaSOC-Wisdom-Test"
        },
        {
            "integrations": "carbonblack-v2",
            "playbookID": "CBFindIP - Test"
        },
        {
            "integrations": "Jask",
            "playbookID": "Jask_Test",
            "fromversion": "4.1.0"
        },
        {
            "integrations": "Qualys",
            "playbookID": "Qualys-Test",
            "nightly": true
        },
        {
            "integrations": "Whois",
            "playbookID": "whois_test",
            "fromversion": "4.1.0"
        },
        {
            "integrations": "RSA NetWitness Endpoint",
            "playbookID": "NetWitness Endpoint Test"
        },
        {
            "integrations": "Check Point Sandblast",
            "playbookID": "Sandblast_malicious_test"
        },
        {
            "playbookID": "TestMatchRegex"
        },
        {
            "integrations": "ActiveMQ",
            "playbookID": "ActiveMQ Test"
        },
        {
            "playbookID": "RegexGroups Test"
        },
        {
            "integrations": "Cisco ISE",
            "playbookID": "cisco-ise-test-playbook"
        },
        {
            "integrations": "RSA NetWitness v11.1",
            "playbookID": "RSA NetWitness Test"
        },
        {
            "playbookID": "ExifReadTest"
        },
        {
            "integrations": "Cuckoo Sandbox",
            "playbookID": "CuckooTest",
            "timeout": 700
        },
        {
            "integrations": "VxStream",
            "playbookID": "Test-Detonate URL - Crowdstrike",
            "timeout": 1200
        },
        {
            "playbookID": "Detonate File - Generic Test",
            "timeout": 500
        },
        {
            "integrations": [
                "Lastline",
                "WildFire-v2",
                "SNDBOX",
                "VxStream",
                "McAfee Advanced Threat Defense"
            ],
            "playbookID": "Detonate File - Generic Test",
            "timeout": 2400,
            "nightly": true
        },
        {
            "playbookID": "detonate_file_-_generic_test",
            "toversion": "3.6.0"
        },
        {
            "playbookID": "STIXParserTest"
        },
        {
            "playbookID": "Detonate URL - Generic Test",
            "timeout": 2000,
            "nightly": true,
            "integrations": [
                "McAfee Advanced Threat Defense",
                "VxStream",
                "Lastline"
            ]
        },
        {
            "playbookID": "ReadPDFFile-Test"
        },
        {
            "integrations": [
                "VirusTotal",
                "urlscan.io",
                "activedir"
            ],
            "instance_names": "virus_total_general",
            "playbookID": "entity_enrichment_generic_test",
            "timeout": 240
        },
        {
            "integrations": [
                "FalconHost",
                "McAfee Threat Intelligence Exchange",
                "carbonblackprotection",
                "carbonblack"
            ],
            "playbookID": "search_endpoints_by_hash_-_generic_-_test",
            "timeout": 500
        },
        {
            "integrations": "Zscaler",
            "playbookID": "Zscaler Test",
            "nightly": true,
            "timeout": 500
        },
        {
            "playbookID": "DemistoUploadFileToIncident Test",
            "integrations": "Demisto REST API"
        },
        {
            "playbookID": "DemistoUploadFile Test",
            "integrations": "Demisto REST API"
        },
        {
            "playbookID": "MaxMind Test",
            "integrations": "MaxMind GeoIP2"

        },
        {
            "playbookID": "Test_Sagemaker",
            "integrations": "AWS Sagemaker"

        },
        {
            "playbookID": "C2sec-Test",
            "integrations": "C2sec irisk",
            "fromversion": "5.0.0"
        },
        {
            "playbookID": "Phishing test - attachment",
            "timeout": 600,
            "nightly": true,
            "integrations": [
                "EWS Mail Sender",
                "Have I Been Pwned? V2",
                "Demisto REST API",
                "Palo Alto Minemeld",
                "Rasterize"
            ]
        },
        {
            "playbookID": "Phishing test - Inline",
            "timeout": 500,
            "nightly": true,
            "integrations": [
                "EWS Mail Sender",
                "Have I Been Pwned? V2",
                "Demisto REST API",
                "Palo Alto Minemeld",
                "Rasterize"
            ]
        },
        {
            "playbookID": "Phishing v2 Test - Attachment",
            "timeout": 1200,
            "nightly": true,
            "integrations": [
                "EWS Mail Sender",
                "Have I Been Pwned? V2",
                "Demisto REST API",
                "Palo Alto Minemeld",
                "Rasterize"
            ]
        },
        {
            "playbookID": "Phishing v2 Test - Inline",
            "timeout": 1200,
            "nightly": true,
            "integrations": [
                "EWS Mail Sender",
                "Have I Been Pwned? V2",
                "Demisto REST API",
                "Palo Alto Minemeld",
                "Rasterize"
            ]
        },
        {
            "integrations": "duo",
            "playbookID": "DUO Test Playbook"
        },
        {
            "playbookID": "SLA Scripts - Test",
            "fromversion": "4.1.0"
        },
        {
            "playbookID": "PcapHTTPExtractor-Test"
        },
        {
            "playbookID": "Ping Test Playbook"
        },
        {
            "playbookID": "Active Directory Test",
            "instance_names": "active_directory_query_v2",
            "integrations": "Active Directory Query v2"
        },
        {
            "playbookID": "AD v2 - debug-mode - Test",
            "instance_names": "active_directory_query_v2",
            "integrations": "Active Directory Query v2",
            "fromversion": "5.0.0"
        },
        {
            "integrations": "Active Directory Query v2",
            "instance_names": "active_directory_query_v2_with_port_configuration",
            "playbookID": "Active Directory Query V2 configuration with port"
        },
        {
            "integrations": "mysql",
            "playbookID": "MySQL Test"
        },
        {
            "playbookID": "Email Address Enrichment - Generic v2 - Test"
        },
        {
            "playbookID": "Email Address Enrichment - Generic v2.1 - Test",
            "integrations": "Active Directory Query v2"
        },
        {
            "integrations": "Cofense Intelligence",
            "playbookID": "Test - Cofense Intelligence",
            "timeout": 500
        },
        {
            "playbookID": "GDPRContactAuthorities Test"
        },
        {
            "integrations": "Google Resource Manager",
            "playbookID": "GoogleResourceManager-Test",
            "timeout": 500,
            "nightly": true
        },
        {
            "integrations": "SlashNext Phishing Incident Response",
            "playbookID": "SlashNextPhishingIncidentResponse-Test",
            "timeout": 500,
            "nightly": true
        },
        {
            "integrations": "Google Cloud Storage",
            "playbookID": "GCS - Test",
            "timeout": 500,
            "nightly": true
        },
        {
            "playbookID": "Calculate Severity - Generic v2 - Test",
            "integrations": [
                "Palo Alto Minemeld",
                "Active Directory Query v2"
            ],
            "fromversion": "4.5.0"
        },
        {
            "integrations": "Freshdesk",
            "playbookID": "Freshdesk-Test",
            "timeout": 500,
            "nightly": true
        },
        {
            "playbookID": "Autoextract - Test",
            "fromversion": "4.1.0"
        },
        {
            "playbookID": "FilterByList - Test",
            "fromversion": "4.5.0"
        },
            {
            "playbookID": "Impossible Traveler - Test",
            "integrations": [
                "Ipstack",
                "ipinfo",
                "Rasterize",
                "Active Directory Query v2",
                "Demisto REST API"
            ],
            "fromversion": "5.0.0",
            "timeout": 700
        },
        {
            "integrations": "Kafka V2",
            "playbookID": "Kafka Test"
        },
        {
            "playbookID": "File Enrichment - Generic v2 - Test",
            "instance_names": "virus_total_private_api_general",
            "integrations": [
                "VirusTotal - Private API",
                "Cylance Protect v2"
            ]
        },
        {
            "integrations": "McAfee Active Response",
            "playbookID": "Endpoint data collection test",
            "timeout": 500
        },
        {
            "playbookID": "Phishing - Core - Test",
            "integrations": [
                "EWS Mail Sender",
                "Demisto REST API",
                "Palo Alto Minemeld",
                "Rasterize"
            ],
            "fromversion": "4.5.0",
            "timeout": 1500
        },
        {
            "integrations": "McAfee Active Response",
            "playbookID": "MAR - Endpoint data collection test",
            "timeout": 500
        },
        {

            "integrations": "DUO Admin",
            "playbookID": "DuoAdmin API test playbook"
        },
        {
            "integrations": "Traps",
            "playbookID": "Traps test",
            "timeout": 600
        },
        {
            "playbookID": "TestShowScheduledEntries"
        },
        {
            "playbookID": "Calculate Severity - Standard - Test",
            "integrations": "Palo Alto Minemeld",
            "fromversion": "4.5.0"
        },
        {
            "integrations": "Symantec Advanced Threat Protection",
            "playbookID": "Symantec ATP Test"

        },
        {
            "playbookID": "HTTPListRedirects - Test SSL"
        },
        {
            "playbookID": "HTTPListRedirects Basic Test"
        },
        {
            "playbookID": "CheckDockerImageAvailableTest"
        },
        {
            "playbookID": "ExtractDomainFromEmailTest"
        },
        {
            "playbookID": "Account Enrichment - Generic v2 - Test",
            "integrations": "activedir"
        },
        {
            "playbookID": "Extract Indicators From File - Generic v2 - Test",
            "integrations": "Image OCR",
            "timeout": 300
        },
        {
            "playbookID": "Endpoint Enrichment - Generic v2.1 - Test",
            "integrations": [
                "FalconHost",
                "Cylance Protect v2",
                "carbonblack-v2",
                "epo",
                "Active Directory Query v2"
            ]
        },
        {
            "playbookID": "EmailReputationTest",
            "integrations": "Have I Been Pwned? V2"
        },
        {
            "integrations": "Symantec Deepsight Intelligence",
            "playbookID": "Symantec Deepsight Test"
        },
        {
            "playbookID": "ExtractDomainFromEmailTest"
        },
        {
            "playbookID": "PAN OS EDL Management - Test",
            "integrations": "palo_alto_networks_pan_os_edl_management"
        },
        {
            "playbookID": "PAN-OS DAG Configuration Test",
            "integrations": "Panorama",
            "instance_names": "palo_alto_panorama",
            "timeout": 1000
        },
        {
            "playbookID": "PAN-OS Create Or Edit Rule Test",
            "integrations": "Panorama",
            "instance_names": "palo_alto_panorama",
            "timeout": 1000
        },
        {
            "playbookID": "PAN-OS EDL Setup Test",
            "integrations": ["Panorama", "palo_alto_networks_pan_os_edl_management"],
            "instance_names": "palo_alto_panorama",
            "timeout": 1000
        },
        {
            "integrations": "Snowflake",
            "playbookID": "Snowflake-Test"
        },
        {
            "playbookID": "Account Enrichment - Generic v2.1 - Test",
            "integrations": "Active Directory Query v2"
        },
        {
            "integrations": "Cisco Umbrella Investigate",
            "playbookID": "Domain Enrichment - Generic v2 - Test"
        },
        {
            "integrations": "Google BigQuery",
            "playbookID": "Google BigQuery Test"
        },
        {
            "integrations": "Zoom",
            "playbookID": "Zoom_Test"
        },
        {
            "integrations": "Palo Alto Networks Cortex",
            "playbookID": "Palo Alto Networks Cortex Test",
            "fromversion": "4.1.0"
        },
        {
            "playbookID": "IP Enrichment - Generic v2 - Test",
            "integrations": "Threat Crowd",
            "fromversion": "4.1.0"
        },
        {
            "integrations": "Cherwell",
            "playbookID": "Cherwell Example Scripts - test"
        },
        {
            "integrations": "Cherwell",
            "playbookID": "Cherwell - test"
        },
        {
            "integrations": "CarbonBlackProtectionV2",
            "playbookID": "Carbon Black Enterprise Protection V2 Test"
        },
        {
            "integrations": "Active Directory Query v2",
            "instance_names": "active_directory_query_v2",
            "playbookID": "Test ADGetUser Fails with no instances 'Active Directory Query' (old version)"
        },
        {
            "integrations": "ANYRUN",
            "playbookID": "ANYRUN-Test"
        },
        {
            "integrations": "ANYRUN",
            "playbookID": "Detonate File - ANYRUN - Test"
        },
        {
            "integrations": "ANYRUN",
            "playbookID": "Detonate URL - ANYRUN - Test"
        },
        {
            "integrations": "Netcraft",
            "playbookID": "Netcraft test"
        },
        {
            "integrations": "EclecticIQ Platform",
            "playbookID": "EclecticIQ Test"
        },
        {
            "playbookID": "FormattingPerformance - Test",
            "fromversion": "5.0.0"
        },
        {
            "integrations": "AWS - EC2",
            "playbookID": "2142f8de-29d5-4288-8426-0db39abe988b"
        },
        {
            "integrations": "AWS - EC2",
            "playbookID": "d66e5f86-e045-403f-819e-5058aa603c32"
        },
        {
            "integrations": "ANYRUN",
            "playbookID": "Detonate File From URL - ANYRUN - Test"
        },
        {
            "integrations": "AWS - CloudWatchLogs",
            "playbookID": "2cddaacb-4e4c-407e-8ef5-d924867b810c"
        },
        {
            "integrations": "AWS - CloudTrail",
            "playbookID": "3da2e31b-f114-4d7f-8702-117f3b498de9"
        },
        {
            "playbookID": "5dc848e5-a649-4394-8300-386770d39d75"
        },
        {
            "integrations": "carbonblackprotection",
            "playbookID": "67b0f25f-b061-4468-8613-43ab13147173"
        },
        {
            "integrations": "DomainTools",
            "playbookID": "DomainTools-Test"
        },
        {
            "integrations": "Exabeam",
            "playbookID": "Exabeam - Test"
        },
        {
            "integrations": "DomainTools Iris",
            "playbookID": "DomainTools Iris - Test",
            "fromversion": "4.1.0"
        },
        {
            "integrations": "Cisco Spark",
            "playbookID": "efc817d2-6660-4d4f-890d-90513ca1e180"
        },
        {
            "playbookID": "Get File Sample By Hash - Generic - Test"
        },
        {
            "playbookID": "Get File Sample From Hash - Generic - Test"
        },
        {
            "playbookID": "get_file_sample_by_hash_-_carbon_black_enterprise_Response_-_test"
        },
        {
            "playbookID": "get_file_sample_from_path_-_d2_-_test"
        },
        {
            "integrations": "Remedy On-Demand",
            "playbookID": "Remedy-On-Demand-Test"
        },
        {
            "playbookID": "ssdeepreputationtest"
        },
        {
            "playbookID": "TestIsEmailAddressInternal"
        },
        {
            "playbookID": "search_endpoints_by_hash_-_carbon_black_response_-_test"
        },
        {
            "integrations": "Google Cloud Compute",
            "playbookID": "GoogleCloudCompute-Test"
        },
        {
            "playbookID": "FormattingPerformance - Test",
            "fromversion": "5.0.0"
        },
        {
            "integrations": "AWS - S3",
            "playbookID": "97393cfc-2fc4-4dfe-8b6e-af64067fc436"
        },
        {
            "integrations": "Image OCR",
            "playbookID": "TestImageOCR"
        },
        {
            "integrations": "fireeye",
            "playbookID": "Detonate File - FireEye AX - Test"
        },
        {
            "integrations": ["Rasterize","Image OCR"],
            "playbookID": "Rasterize Test"
        },
        {
            "integrations": "Rasterize",
            "playbookID": "RasterizeImageTest"
        },
        {
            "integrations": "Ipstack",
            "playbookID": "Ipstack_Test"
        },
        {

            "integrations": "Perch",
            "playbookID": "Perch-Test"
        },
        {
            "integrations": "Forescout",
            "playbookID": "Forescout-Test"
        },
        {
            "integrations": "GitHub",
            "playbookID": "Git_Integration-Test"
        },
        {
            "integrations": "LogRhythmRest",
            "playbookID": "LogRhythm REST test"
        },
        {
            "integrations": "AlienVault USM Anywhere",
            "playbookID": "AlienVaultUSMAnywhereTest"
        },
        {
            "playbookID": "PhishLabsTestPopulateIndicators"
        },
        {
            "integrations": "PhishLabs IOC",
            "playbookID": "PhishLabsIOC TestPlaybook",
            "fromversion": "4.1.0"
        },
        {
            "integrations": "vmray",
            "playbookID": "VMRay-Test"
        },
        {
            "integrations": "PerceptionPoint",
            "playbookID": "PerceptionPoint Test",
            "fromversion": "4.1.0"
        },
        {
            "integrations": "AutoFocus V2",
            "playbookID": "AutoFocus V2 test"
        },
        {
            "playbookID": "Process Email - Generic for Rasterize"
        },
        {
            "playbookID": "Send Investigation Summary Reports - Test",
            "integrations": "EWS Mail Sender",
            "fromversion": "4.1.0"
        },
        {
            "integrations": "Anomali ThreatStream v2",
            "playbookID": "ThreatStream-Test"
        },
        {
            "integrations": "BluecatAddressManager",
            "playbookID": "Bluecat Address Manager test"
        },
        {
            "integrations": "MailListener - POP3 Beta",
            "playbookID": "MailListener-POP3 - Test"
        },
        {
            "playbookID": "sumList - Test"
        },
        {
            "integrations": "VulnDB",
            "playbookID": "Test-VulnDB"
        },
        {
            "integrations": "Shodan_v2",
            "playbookID": "Test-Shodan_v2",
            "timeout": 1000
        },
        {
            "integrations": "Threat Crowd",
            "playbookID": "ThreatCrowd - Test"
        },
        {
            "integrations": "GoogleDocs",
            "playbookID": "GoogleDocs-test"
        },
        {
            "playbookID": "Request Debugging - Test",
            "fromversion": "5.0.0"
        },
        {
            "playbookID": "Test Convert file hash to corresponding hashes",
            "fromversion": "4.5.0",
            "integrations": "VirusTotal - Private API"
        },
        {
            "integrations": "Hybrid Analysis",
            "playbookID": "HybridAnalysis-Test",
            "timeout": 500,
            "fromversion": "4.1.0"
        },
        {
            "integrations": "Elasticsearch v2",
            "instance_names": "es_v7",
            "playbookID": "Elasticsearch_v2_test"
        },
        {
            "integrations": "Elasticsearch v2",
            "instance_names": "es_v6",
            "playbookID": "Elasticsearch_v2_test-v6"
        },
        {
            "integrations": "PolySwarm",
            "playbookID": "PolySwarm-Test"
        },
        {
            "integrations": "Kenna",
            "playbookID": "Kenna Test"
        },
        {
            "integrations": "SecurityAdvisor",
            "playbookID": "SecurityAdvisor-Test",
            "fromversion": "4.5.0"
        },
        {
            "integrations": "Google Key Management Service",
            "playbookID": "Google-KMS-test"
        },
        {
            "playbookID": "ExtractFQDNFromUrlAndEmail-Test"
        }
    ],
    "skipped_tests": {
        "Symantec Data Loss Prevention - Test": "Issue 20134",
        "Request Debugging - Test": "Issue 20337",
        "LogRhythm-Test-Playbook": "Issue 20331",
        "minemeld_test": "Issue 20265",
        "rsa_packets_and_logs_test": "Issue 20262",
        "Cloaken-Test": "Issue 20036",
        "Extract Indicators From File - Generic v2": "Issue 20143",
        "PAN-OS Create Or Edit Rule Test":"Issue 20037",
        "NetWitness Endpoint Test": "Issue 19878",
        "SentinelOne V2 - test": "Issue 19361",
        "CuckooTest": "Issue 19425",
        "TestParseEmailHeaders": "Issue 18815",
        "CheckpointFW-test": "Issue 18643",
        "search_endpoints_by_hash_-_tie_-_test": "Issue #18350",
        "McAfee-TIE Test": "Issue #18350",
        "TestUptycs": "Issue 19750",
        "InfoArmorVigilanteATITest": "Test issue 17358",
        "calculate_severity_-_critical_assets_-_test": "Issue 17924",
        "Lastline - testplaybook": "Checking the integration via Generic detonation playbooks, don't want to load the daily quota",
        "entity_enrichment_generic_test": "Issue 16490",
        "ArcSight Logger test": "Issue 19117",
        "Qualys-Test": "Issue 16486",
        "TruSTAR Test": "Issue 19777",
        "TestDedupIncidentsByName": "skipped on purpose - this is part of the TestDedupIncidentsPlaybook - no need to execute separately as a test",
        "TestSafeBreach": "Issue 15909",
        "2cddaacb-4e4c-407e-8ef5-d924867b810c": "Issue 19836",
        "3da2e31b-f114-4d7f-8702-117f3b498de9": "Issue 19837",
        "d66e5f86-e045-403f-819e-5058aa603c32": "pr 3220",
        "Carbon Black Enterprise Protection V2 Test": "Issue 19838",
        "5dc848e5-a649-4394-8300-386770d39d75": "Issue 19840",
        "Get File Sample By Hash - Generic - Test": "Issue 19841",
        "Get File Sample From Hash - Generic - Test": "Issue 19842",
        "get_file_sample_by_hash_-_carbon_black_enterprise_Response_-_test": "Issue 19843",
        "get_file_sample_from_path_-_d2_-_test": "Issue 19844",
        "ssdeepreputationtest": "Issue 19845",
        "search_endpoints_by_hash_-_carbon_black_response_-_test": "Issue 19852",
        "Cofense Triage Test": "Creds only works on demo4",
        "Test - Windows Defender Advanced Threat Protection": "Issue - #18552",
        "nexpose_test": "Issue 18694",
        "Recorded Future Test": "Issue 18922",
        "IntSights Mssp Test": "Issue #16351",
        "CheckPhish-Test": "Issue 19188",
        "fd93f620-9a2d-4fb6-85d1-151a6a72e46d": "Issue 19854",
        "PAN-OS DAG Configuration Test": "Issue #19205",
        "DeleteContext-auto-subplaybook-test": "used in DeleteContext-auto-test as sub playbook",
        "Test Playbook TrendMicroDDA": "Manual test"
    },
    "skipped_integrations": {
        "_comment": "~~~ NO INSTANCE - will not be resolved ~~~",
        "FortiGate": "License expired, and not going to get one (issue 14723)",
        "Attivo Botsink": "no instance, not going to get it",
        "VMware": "no License, and probably not going to get it",
        "AWS Sagemaker": "License expired, and probably not going to get it",
        "Symantec MSS": "No instance, probably not going to get it (issue 15513)",
        "Google Cloud Compute": "Can't test yet",
        "Cymon": "The service was discontinued since April 30th, 2019.",
        "FireEye ETP": "No instance",
        "ProofpointTAP_v2": "No instance",
        "remedy_sr_beta": "No instance",
        "ExtraHop v2": "No instance",
        "Minerva Labs Anti-Evasion Platform": "Issue 18835",
        "PolySwarm": "contribution",
        "fireeye": "Issue 19839",
        "DomainTools": "Issue 8298",
        "Remedy On-Demand": "Issue 19835",


        "_comment": "~~~ INSTANCE ISSUES ~~~",
        "McAfee Active Response": "Issue 20320",
        "McAfee NSM": "Issue 20336",
        "Elasticsearch v2": "Issue 20334",
        "RSA Archer": "Issue 20335",
        "Cisco ISE": "Issue 20333",
        "LogRhythmRest": "Issue 19870",
        "Fidelis Elevate Network": "Issue 20263",
        "Preempt": "Issue 20268",
        "iDefense": "Issue 20095",
        "Joe Security": "Issue 17996",
        "CrowdstrikeFalcon": "Issue 19833",
        "ZeroFox": "Issue 19161",
        "Jask": "Issue 18879",
        "Lastline": "Issue 19855",
        "vmray": "Issue 18752",
        "Anomali ThreatStream v2": "Issue 19182",
        "Anomali ThreatStream": "Issue 19182",
        "SCADAfence CNM": "Issue 18376",
        "Cortex XDR - IR": "Issue #18377",
        "ArcSight ESM v2": "Issue #18328",
        "AlienVault USM Anywhere": "Issue #18273",
        "Tufin": "Issue 16441",
        "Dell Secureworks": "Instance locally installed on @liorblob PC",
        "MimecastV2": "Issue 14593",
        "Netskope": "instance is down",
        "Farsight DNSDB": "Issue 15512",
        "Service Manager": "Expired license",
        "carbonblackprotection": "License expired",
        "icebrg": "Issue 14312",
        "Freshdesk": "Trial account expired",
        "Threat Grid": "Issue 16197",
        "Kafka V2": "Can not connect to instance from remote",
        "Check Point Sandblast": "Issue 15948",
        "Remedy AR": "getting 'Not Found' in test button",
        "XFE": "License expired",
        "Salesforce": "Issue 15901",
        "Zscaler": "Issue 17784",
        "RedCanary": "License expired",
        "ANYRUN": "No instance",
        "Snowflake": "Looks like account expired, needs looking into",
        "Cisco Spark": "Issue 18940",
        "Phish.AI": "Issue 17291",
        "QRadar": "Issue 17794",
        "MaxMind GeoIP2": "Issue 18932.",
        "Exabeam": "Issue 19371",
        "McAfee ESM-v10": "Issue 20225",

        "_comment": "~~~ UNSTABLE ~~~",
        "ServiceNow": "Instance goes to hibernate every few hours",
        "Tanium": "issue 15497",
        "Tenable.sc": "unstable instance",
        "Tenable.io": "Issue 16115",

        "_comment": "~~~ OTHER ~~~",
        "EclecticIQ Platform": "Issue 8821",
        "BitDam": "Issue #17247",
        "Zoom": "Issue 19832",
        "Forescout": "Can only be run from within PANW network. Look in keeper for - Demisto in the LAB",
        "HelloWorldSimple": "This is just an example integration - no need for test",

        "_comment": "~~~ QUOTA ISSUES ~~~",
        "AWS - Athena - Beta": "Issue 19834",
        "VirusTotal - Private API": "reached api alloted quota.",
        "Google Resource Manager": "Cannot create projects because have reached alloted quota.",
        "Looker": "Warehouse 'DEMO_WH' cannot be resumed because resource monitor 'LIMITER' has exceeded its quota."
    },
    "nightly_integrations": [
        "Lastline",
        "TruSTAR",
        "SlackV2"
    ],
    "unmockable_integrations": {
        "Google Key Management Service": "The API requires an SSL secure connection to work",
        "McAfee ESM-v10": "we have multiple instances with same test playbook, mock recording are per playbook so it keeps failing the playback step",
        "mysql": "Does not use http",
        "SlackV2": "Integration requires SSL",
        "Whois": "Mocks does not support sockets",
        "Panorama": "Exception: Proxy process took to long to go up. https://circleci.com/gh/demisto/content/24826",
        "Image OCR": "Does not perform network traffic",
        "Server Message Block (SMB)": "Does not perform http communication",
        "Active Directory Query v2": "Does not perform http communication",
        "dnstwist": "Does not peform http communication",
        "VxStream": "Issue 15544",
        "PagerDuty v2": "Integration requires SSL",
        "TCPIPUtils": "Integration requires SSL",
        "Luminate": "Integration has no proxy checkbox",
        "Shodan": "Integration has no proxy checkbox",
        "Google BigQuery": "Integration has no proxy checkbox",
        "ReversingLabs A1000": "Checking",
        "Check Point": "Checking",
        "okta": "Test Module failing, suspect it requires SSL",
        "Awake Security": "Checking",
        "ArcSight ESM v2": "Checking",
        "Phish.AI": "Checking",
        "Intezer": "Nightly - Checking",
        "ProtectWise": "Nightly - Checking",
        "google-vault": "Nightly - Checking",
        "RSA Archer": "Nightly - Checking",
        "McAfee NSM": "Nightly - Checking",
        "Forcepoint": "Nightly - Checking",
        "palo_alto_firewall": "Need to check test module",
        "Signal Sciences WAF": "error with certificate",
        "google": "'unsecure' parameter not working",
        "EWS Mail Sender": "Inconsistent test (playback fails, record succeeds)",
        "ReversingLabs Titanium Cloud": "No Unsecure checkbox. proxy trying to connect when disabled.",
        "Anomali ThreatStream": "'proxy' parameter not working",
        "Palo Alto Networks Cortex": "SDK",
        "Recorded Future": "might be dynamic test",
        "AlphaSOC Wisdom": "Test module issue",
        "Microsoft Graph": "Test direct access to oproxy",
        "MicrosoftGraphMail": "Test direct access to oproxy",
        "Microsoft Graph User": "Test direct access to oproxy",
        "Windows Defender Advanced Threat Protection": "Test direct access to oproxy",
        "RedLock": "SSL Issues"
    }
}<|MERGE_RESOLUTION|>--- conflicted
+++ resolved
@@ -3,10 +3,9 @@
     "testInterval": 20,
     "tests": [
         {
-<<<<<<< HEAD
             "integrations": "Digital Shadows",
             "playbookID": "Digital Shadows - Test"
-=======
+        },
             "integrations": "Azure Compute v2",
             "playbookID": "Azure Compute - Test",
             "instance_names": "ms_azure_compute_dev"
@@ -30,7 +29,6 @@
             "integrations": "Azure Security Center v2",
             "playbookID": "Azure SecurityCenter - Test",
             "instance_names": "ms_azure_sc_prod"
->>>>>>> e1009750
         },
         {
             "integrations": "JsonWhoIs",
