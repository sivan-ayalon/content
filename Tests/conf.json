--- conflicted
+++ resolved
@@ -3,19 +3,18 @@
     "testInterval": 30,
     "tests": [
         {
-<<<<<<< HEAD
+          "integrations": {
+                "name": "activedir",
+                "byoi": false
+            },
+            "playbookID": "account_enrichment_-_generic_test"
+        },
+        {
             "integrations": {
                 "name": "carbonblack",
                 "byoi": false
             },
             "playbookID": "block_endpoint_-_carbon_black_response_-_test"
-=======
-          "integrations": {
-                "name": "activedir",
-                "byoi": false
-            },
-            "playbookID": "account_enrichment_-_generic_test"
->>>>>>> a46643a6
         },
         {
             "integrations": "FalconHost",
