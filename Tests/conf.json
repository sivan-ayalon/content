--- conflicted
+++ resolved
@@ -1471,15 +1471,13 @@
             "playbookID": "EWS test"
         },
         {
-<<<<<<< HEAD
             "playbookID": "EWS test"
         },{
             "integrations": "Ipstack",
             "playbookID": "Ipstack_Test"
-=======
-            "integrations": "fireeye",
-            "playbookID": "Detonate File - FireEye AX - Test"
->>>>>>> b2ec6ff1
+        }, {
+          "integrations": "fireeye",
+          "playbookID": "Detonate File - FireEye AX - Test"
         }
     ],
     "skipped_tests": {
