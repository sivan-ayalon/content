--- conflicted
+++ resolved
@@ -1974,16 +1974,12 @@
         "FireEye ETP": "No instance",
         "ProofpointTAP_v2": "No instance",
         "remedy_sr_beta": "No instance",
-<<<<<<< HEAD
         "ExtraHop v2": "No instance",
-        "Minerva Labs Anti-Evasion Platform": "No instance (Issue 18835)",
-=======
         "Minerva Labs Anti-Evasion Platform": "Issue 18835",
         "PolySwarm": "contribution",
         "fireeye": "Issue 19839",
         "DomainTools": "Issue 8298",
         "Remedy On-Demand": "Issue 19835",
->>>>>>> f22290e3
 
 
       "_comment": "~~~ INSTANCE ISSUES ~~~",
