import json
import logging

integrationContext = {}

exampleIncidents = [
    {
        "Brand": "Builtin",
        "Category": "Builtin",
        "Contents": {
            "data": [
                {
                    "CustomFields": {},
                    "account": "",
                    "activated": "0001-01-01T00:00:00Z",
                    "attachment": None,
                    "autime": 1550670443962164000,
                    "canvases": None,
                    "category": "",
                    "closeNotes": "",
                    "closeReason": "",
                    "closed": "0001-01-01T00:00:00Z",
                    "closingUserId": "",
                    "created": "2019-02-20T15:47:23.962164+02:00",
                    "details": "",
                    "droppedCount": 0,
                    "dueDate": "2019-03-02T15:47:23.962164+02:00",
                    "hasRole": False,
                    "id": "1",
                    "investigationId": "1",
                    "isPlayground": False,
                    "labels": [
                        {"type": "Instance", "value": "test"},
                        {"type": "Brand", "value": "Manual"},
                    ],
                    "lastOpen": "0001-01-01T00:00:00Z",
                    "linkedCount": 0,
                    "linkedIncidents": None,
                    "modified": "2019-02-20T15:47:27.158969+02:00",
                    "name": "1",
                    "notifyTime": "2019-02-20T15:47:27.156966+02:00",
                    "occurred": "2019-02-20T15:47:23.962163+02:00",
                    "openDuration": 0,
                    "owner": "analyst",
                    "parent": "",
                    "phase": "",
                    "playbookId": "playbook0",
                    "previousRoles": None,
                    "rawCategory": "",
                    "rawCloseReason": "",
                    "rawJSON": "",
                    "rawName": "1",
                    "rawPhase": "",
                    "rawType": "Unclassified",
                    "reason": "",
                    "reminder": "0001-01-01T00:00:00Z",
                    "roles": None,
                    "runStatus": "waiting",
                    "severity": 0,
                    "sla": 0,
                    "sourceBrand": "Manual",
                    "sourceInstance": "amichay",
                    "status": 1,
                    "type": "Unclassified",
                    "version": 6,
                }
            ],
            "total": 1,
        },
        "ContentsFormat": "json",
        "EntryContext": None,
        "Evidence": False,
        "EvidenceID": "",
        "File": "",
        "FileID": "",
        "FileMetadata": None,
        "HumanReadable": None,
        "ID": "",
        "IgnoreAutoExtract": False,
        "ImportantEntryContext": None,
        "Metadata": {
            "brand": "Builtin",
            "category": "",
            "contents": "",
            "contentsSize": 0,
            "created": "2019-02-24T09:44:51.992682+02:00",
            "cronView": False,
            "endingDate": "0001-01-01T00:00:00Z",
            "entryTask": None,
            "errorSource": "",
            "file": "",
            "fileID": "",
            "fileMetadata": None,
            "format": "json",
            "hasRole": False,
            "id": "",
            "instance": "Builtin",
            "investigationId": "7ab2ac46-4142-4af8-8cbe-538efb4e63d6",
            "modified": "0001-01-01T00:00:00Z",
            "note": False,
            "parentContent": '!getIncidents query="id:1"',
            "parentEntryTruncated": False,
            "parentId": "111@7ab2ac46-4142-4af8-8cbe-538efb4e63d6",
            "pinned": False,
            "playbookId": "",
            "previousRoles": None,
            "recurrent": False,
            "reputationSize": 0,
            "reputations": None,
            "roles": None,
            "scheduled": False,
            "startDate": "0001-01-01T00:00:00Z",
            "system": "",
            "tags": None,
            "tagsRaw": None,
            "taskId": "",
            "times": 0,
            "timezoneOffset": 0,
            "type": 1,
            "user": "",
            "version": 0,
        },
        "ModuleName": "InnerServicesModule",
        "Note": False,
        "ReadableContentsFormat": "",
        "System": "",
        "Tags": None,
        "Type": 1,
        "Version": 0,
    }
]
exampleContext = [
    {
        "Brand": "Builtin",
        "Category": "Builtin",
        "Contents": {
            "context": {},
            "id": "1",
            "importantKeys": None,
            "modified": "2019-02-24T09:50:21.798306+02:00",
            "version": 30,
        },
        "ContentsFormat": "json",
        "EntryContext": None,
        "Evidence": False,
        "EvidenceID": "",
        "File": "",
        "FileID": "",
        "FileMetadata": None,
        "HumanReadable": None,
        "ID": "",
        "IgnoreAutoExtract": False,
        "ImportantEntryContext": None,
        "Metadata": {
            "brand": "Builtin",
            "category": "",
            "contents": "",
            "contentsSize": 0,
            "created": "2019-02-24T09:50:28.652202+02:00",
            "cronView": False,
            "endingDate": "0001-01-01T00:00:00Z",
            "entryTask": None,
            "errorSource": "",
            "file": "",
            "fileID": "",
            "fileMetadata": None,
            "format": "json",
            "hasRole": False,
            "id": "",
            "instance": "Builtin",
            "investigationId": "7ab2ac46-4142-4af8-8cbe-538efb4e63d6",
            "modified": "0001-01-01T00:00:00Z",
            "note": False,
            "parentContent": '!getContext id="1"',
            "parentEntryTruncated": False,
            "parentId": "120@7ab2ac46-4142-4af8-8cbe-538efb4e63d6",
            "pinned": False,
            "playbookId": "",
            "previousRoles": None,
            "recurrent": False,
            "reputationSize": 0,
            "reputations": None,
            "roles": None,
            "scheduled": False,
            "startDate": "0001-01-01T00:00:00Z",
            "system": "",
            "tags": None,
            "tagsRaw": None,
            "taskId": "",
            "times": 0,
            "timezoneOffset": 0,
            "type": 0,
            "user": "",
            "version": 0,
        },
        "ModuleName": "InnerServicesModule",
        "Note": False,
        "ReadableContentsFormat": "",
        "System": "",
        "Tags": None,
        "Type": 0,
        "Version": 0,
    }
]
exampleUsers = [
    {
        "Brand": "Builtin",
        "Category": "Builtin",
        "Contents": [
            {
                "accUser": False,
                "addedSharedDashboards": None,
                "canPostTicket": False,
                "dashboards": None,
                "defaultAdmin": True,
                "disableHyperSearch": False,
                "editorStyle": "",
                "email": "admintest@demisto.com",
                "helpSnippetDisabled": False,
                "homepage": "",
                "id": "admin",
                "image": "data:image/png;base64,iVBORw0KGgoAAAANSUhEUgAAAJAAAACQCAYAAADnRuK4AAAACXBIWXMAABYlAAAWJQFJUiTwAAAFeElEQVR42u2dO1MbVxSAj2whIZAQHlWksSrcwKAMVWjYNLhiRjOkSYXyC7z5BfE/iNKmYWlchRnNyE2oRKO0y5DGaiI3pokcbRYNelopCDNOeGmlXS269/v6BcH9dPace+4jMhwOhwIwJk/4FwACAQIBAgECASAQIBAgECAQAAIBAgECAQIBIBAgECAQIBAAAgECAQIBAgECASAQIBAgECAQAAIBAgECAQIBIBAEQfSxfJBK74NY7ZrYg4ac9huMzD1sRDOSj2XFTKzLciQW6meJhH3AlN1viNmqyknvHDM8ko7E5PXCppiJdT0Fsto1+e6iggkTsh9fFStl6JUDIY9/HHZqUrw80ycC2f2GGE5ZnGGX0feRP559K9mnKfUjkNmqIk8AFNvTj0JTF8juN0iYA6LUqasvkNV5x0gHxPtPF1P/nVOfB7IfmONJR2JSWtoRY+6LmR/QgluRw05NaWmnHoEeen1ZKWPm5WkOu1rIE0oEeoh8LDvz8hhOWZvZdHphyINAyINAyEMOpCe6z6oTgZCHCCRy1Zy1Ou9uTBNsz61IIf5CCvOryINAN6kPXMm7x3fmHye9cznpnUuxfSal1I4vzUbkUeQVVh+4kmsejZS8nvYbkmseSX3gThzpvmweIY8KAuXdY08D6Qy7knePJ5KHNUyKCGS1a2OVzaf9hljtGvJoL9AEXX2vzyKPgkn0JGuKvDxrtqry0+XvmKJiDjQNkAeBAIEAgXxme24llGdBEYEK8RehPAuqCDS/KhvRjOfnNqIZ3/tiCDSjlFI7kvZwuEA6EpNSaodRR6Arsk9TYi/vjRSJNqIZsZf3pr5zE4FmRKKDpHFrcrw9tyIHSQN5AkKZ9UCF+VVyGyIQIBAgEAACAQIBAgECASAQIBAg0AiUunVGBYHu5qHFXAW3IpXeB0ZmRph6LywXzdy7K8IZduVr5y0jQwS6I8KwGjAw0iFcvDJ1gXLRDGuSAyKMw0lDSaKLi1uhfFtUx0ys6SFQLpqR4uIWI+4j+/FVfSKQyNUCsIOkwcj7wEY0I8VkOF9ILpybcV4l1kKN5qELdA1XXo7O8ydJycezYs6vh77O+9EI9FiJ/PnzxK+XSno39LtNlcuBdEls7eU9ZeUR4ZzowDhIGlrsEkEgn1HpuioECqGc9usoYXIgDfOdSnpXu92vRCAf+GFhU14vbGr5tyPQhPmOlTJm/pI8BAqB50+SUlp6KbkxzihCIM3ZnluR0tJLped3SKID4lViTemZZSJQgOgyOYhAASTLlfSu9vkOAnmkOewq3wydFLrxQBINCAQIBAikCXa/IdmPb8a6ufAhrHZNsh/fiK3JslztkujmsCu5v36R958uRETkx8WvxEys+/Kzi5dn8n3rNxG5anXYz75RvnrTSqDmsCuGU76xaH8/vipWypjoZxfcihx2/hvRdJgC0OoVZl5Ub93xcdipieGUpTnGVd7XUv5fHpGrC37Niyo5kBLytKq3DvI1J71zMZyyp3vl6wNXDKd87562w05NzJa6EmnxCvNy6/KobQu73xDDKY98b72qfTQtIlAumhn5MAfn31fSfRWa1a55kicdiSnbR9Mmia4PXMm7x552vd5WoX1eaY2C6gvttavC8n//6mkf/ucV2m2V1n3osPBMy2bqOCJcJ9rjiKcy2nbjvb6KvODn5CQCPfLqzGxVR06GR0mWi4tbWq1a1H49kNdyfNLyH4Go0LSrtBAooApNl0oLgQKq0HSptBAogApNp0oLgXys0HSstBDIpwqN/WEINHaFJiLaVloI5EOFJiJsLkQg8Bu29QACAQIBAgECASAQIBAgECAQAAIBAgECAQIBIBAgECAQIBAAAgECAQLBLPMPFxalhUpzvrEAAAAASUVORK5CYII=",  # noqa E501
                "investigationPage": "",
                "lastLogin": "0001-01-01T00:00:00Z",
                "name": "Admin Dude",
                "notify": ["mattermost", "email", "slack"],
                "phone": "+650-123456",
                "playgroundCleared": False,
                "playgroundId": "818df1a9-98dc-46df-84dc-dbd2fffc0fda",
                "preferences": {
                    "userPreferencesIncidentTableQueries": {
                        "Open Jobs in the last 7 days": {
                            "picker": {
                                "predefinedRange": {"id": "7", "name": "Last 7 days"}
                            },
                            "query": "-status:closed category:job",
                        },
                        "Open incidents in the last 7 days": {
                            "isDefault": True,
                            "picker": {
                                "predefinedRange": {"id": "7", "name": "Last 7 days"}
                            },
                            "query": "-status:closed -category:job",
                        },
                    },
                    "userPreferencesWarRoomFilter": {
                        "categories": [
                            "chats",
                            "incidentInfo",
                            "commandAndResults",
                            "notes",
                        ],
                        "fromTime": "0001-01-01T00:00:00Z",
                        "pageSize": 0,
                        "tagsAndOperator": False,
                        "usersAndOperator": False,
                    },
                    "userPreferencesWarRoomFilterExpanded": False,
                    "userPreferencesWarRoomFilterMap": {
                        "Chats only": {
                            "categories": ["chats"],
                            "fromTime": "0001-01-01T00:00:00Z",
                            "pageSize": 0,
                            "tagsAndOperator": False,
                            "usersAndOperator": False,
                        },
                        "Default Filter": {
                            "categories": [
                                "chats",
                                "incidentInfo",
                                "commandAndResults",
                                "notes",
                            ],
                            "fromTime": "0001-01-01T00:00:00Z",
                            "pageSize": 0,
                            "tagsAndOperator": False,
                            "usersAndOperator": False,
                        },
                        "Playbook results": {
                            "categories": [
                                "playbookTaskResult",
                                "playbookErrors",
                                "justFound",
                            ],
                            "fromTime": "0001-01-01T00:00:00Z",
                            "pageSize": 0,
                            "tagsAndOperator": False,
                            "usersAndOperator": False,
                        },
                    },
                    "userPreferencesWarRoomFilterOpen": True,
                },
                "roles": {"demisto": ["Administrator"]},
                "theme": "",
                "username": "admin",
                "wasAssigned": False,
            }
        ],
        "ContentsFormat": "json",
        "EntryContext": {
            "DemistoUsers": [
                {
                    "email": "admintest@demisto.com",
                    "name": "Admin Dude",
                    "phone": "+650-123456",
                    "roles": ["demisto: [Administrator]"],
                    "username": "admin",
                }
            ]
        },
        "Evidence": False,
        "EvidenceID": "",
        "File": "",
        "FileID": "",
        "FileMetadata": None,
        "HumanReadable": "## Users\nUsername|Email|Name|Phone|Roles\n-|-|-|-|-\nadmin|admintest@demisto.com|Admin Dude|\\+650-123456|demisto: \\[Administrator\\]\n",  # noqa E501
        "ID": "",
        "IgnoreAutoExtract": False,
        "ImportantEntryContext": None,
        "Metadata": {
            "brand": "Builtin",
            "category": "",
            "contents": "",
            "contentsSize": 0,
            "created": "2019-02-24T09:50:28.686449+02:00",
            "cronView": False,
            "endingDate": "0001-01-01T00:00:00Z",
            "entryTask": None,
            "errorSource": "",
            "file": "",
            "fileID": "",
            "fileMetadata": None,
            "format": "json",
            "hasRole": False,
            "id": "",
            "instance": "Builtin",
            "investigationId": "7ab2ac46-4142-4af8-8cbe-538efb4e63d6",
            "modified": "0001-01-01T00:00:00Z",
            "note": False,
            "parentContent": '!getUsers online="False"',
            "parentEntryTruncated": False,
            "parentId": "120@7ab2ac46-4142-4af8-8cbe-538efb4e63d6",
            "pinned": False,
            "playbookId": "",
            "previousRoles": None,
            "recurrent": False,
            "reputationSize": 0,
            "reputations": None,
            "roles": None,
            "scheduled": False,
            "startDate": "0001-01-01T00:00:00Z",
            "system": "",
            "tags": None,
            "tagsRaw": None,
            "taskId": "",
            "times": 0,
            "timezoneOffset": 0,
            "type": 1,
            "user": "",
            "version": 0,
        },
        "ModuleName": "InnerServicesModule",
        "Note": False,
        "ReadableContentsFormat": "",
        "System": "",
        "Tags": None,
        "Type": 1,
        "Version": 0,
    }
]
exampleDemistoUrls = {
    "evidenceBoard": "https://test-address:8443/#/EvidenceBoard/7ab2ac46-4142-4af8-8cbe-538efb4e63d6",
    "investigation": "https://test-address:8443/#/Details/7ab2ac46-4142-4af8-8cbe-538efb4e63d6",
    "relatedIncidents": "https://test-address:8443/#/Cluster/7ab2ac46-4142-4af8-8cbe-538efb4e63d6",
    "server": "https://test-address:8443",
    "warRoom": "https://test-address:8443/#/WarRoom/7ab2ac46-4142-4af8-8cbe-538efb4e63d6",
    "workPlan": "https://test-address:8443/#/WorkPlan/7ab2ac46-4142-4af8-8cbe-538efb4e63d6",
}


def params():
    return {}


def args():
    return {}


def command():
    return ""


def log(msg):
    logging.getLogger().info(msg)


def get(obj, field):
    """ Get the field from the given dict using dot notation """
    parts = field.split(".")
    for part in parts:
        if obj and part in obj:
            obj = obj[part]
        else:
            return None
    return obj


def gets(obj, field):
    return str(get(obj, field))


def context():
    return {}


def uniqueFile():
    return "4fa3f70d-2d5d-4482-ab73-43dc24063a18"


def getLastRun():
    return {"lastRun": "2018-10-24T14:13:20+00:00"}


def setLastRun(obj):
    return None


def info(*args):
    log(args)


def error(*args):
    # print to stdout so pytest fail if not mocked
    print(args)


def debug(*args):
    log(args)


def getAllSupportedCommands():
    return {}


def results(results):
    if type(results) is dict and results.get("contents"):
        results = results.get("contents")
    log("demisto results: {}".format(json.dumps(results, indent=4, sort_keys=True)))


def credentials(credentials):
    log("credentials: {}".format(credentials))


def getFilePath(id):
    return {'id': id, 'path': 'test/test.txt', 'name': 'test.txt'}


def investigation():
    return {"id": "1"}


def executeCommand(command, args):
    commands = {
        "getIncidents": exampleIncidents,
        "getContext": exampleContext,
        "getUsers": exampleUsers,
    }
    if commands.get(command):
        return commands.get(command)

    return ""


def getParam(param):
    return params().get(param)


def getArg(arg):
    return args().get(arg)


def setIntegrationContext(context):
    global integrationContext
    integrationContext = context


def getIntegrationContext():
    return integrationContext


def incidents(incidents=None):
    """
    In Scripts this returns the `Incidents` list from the context

    In integrations this is used to return incidents to the server

    Arguments:
        incidents {list with objects} -- List with incident objects

    Returns:
        [type] -- [description]
    """
    if incidents is None:
        return exampleIncidents[0]['Contents']['data']
    else:
        return results(
            {"Type": 1, "Contents": json.dumps(incidents), "ContentsFormat": "json"}
        )


def setContext(contextPath, value):
    return {"status": True}


def demistoUrls():
    return exampleDemistoUrls


def appendContext(key, data, dedup=False):
    return None


def dt(obj=None, trnsfrm=None):
    return ""


def addEntry(id, entry, username=None, email=None, footer=None):
    return ""


def mirrorInvestigation(id, mirrorType, autoClose=False):
    return ""


def updateModuleHealth(error):
    return ""

def directMessage(message, username = None, email = None, anyoneCanOpenIncidents = None):
    return ""

def createIncidents(incidents, lastRun = None, userID = None):
    return []

def findUser(username = None, email = None):
    return {}

def handleEntitlementForUser(incidentID, guid, email, content, taskID=""):
    return {}
<<<<<<< HEAD

=======
>>>>>>> 98d9470b
<|MERGE_RESOLUTION|>--- conflicted
+++ resolved
@@ -547,7 +547,3 @@
 
 def handleEntitlementForUser(incidentID, guid, email, content, taskID=""):
     return {}
-<<<<<<< HEAD
-
-=======
->>>>>>> 98d9470b
