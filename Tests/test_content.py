
import datetime
import json
import logging
import os
import sys
from contextlib import contextmanager
from queue import Queue
from typing import Any
from collections.abc import Generator
import demisto_client

import pytz
import requests
import urllib3
from google.api_core.exceptions import PreconditionFailed
from google.cloud import storage
from Tests.test_dependencies import get_used_integrations
from demisto_sdk.commands.common.constants import FILTER_CONF
from demisto_sdk.commands.test_content.ParallelLoggingManager import ParallelLoggingManager
from demisto_sdk.commands.common.tools import get_demisto_version

logging_manager: ParallelLoggingManager = None

# Disable insecure warnings
urllib3.disable_warnings()

SERVER_URL = "https://{}"
INTEGRATIONS_CONF = "./Tests/integrations_file.txt"

FAILED_MATCH_INSTANCE_MSG = "{} Failed to run.\n There are {} instances of {}, please select one of them by using " \
                            "the instance_name argument in conf.json. The options are:\n{}"

LOCKS_PATH = 'content-locks'
BUCKET_NAME = os.environ.get('GCS_ARTIFACTS_BUCKET')
BUILD_NUM = os.environ.get('CI_JOB_ID')
WORKFLOW_ID = os.environ.get('CI_PIPELINE_ID')
CIRCLE_STATUS_TOKEN = os.environ.get('CIRCLECI_STATUS_TOKEN')
ARTIFACTS_FOLDER_SERVER_TYPE = os.getenv('ARTIFACTS_FOLDER_SERVER_TYPE')
ENV_RESULTS_PATH = os.getenv('ENV_RESULTS_PATH', f'{ARTIFACTS_FOLDER_SERVER_TYPE}/env_results.json')

MAX_ON_PREM_SERVER_VERSION = "6.99.99"


class SettingsTester:
    def __init__(self, options):
        self.api_key = options.apiKey
        self.server = options.server
        self.conf_path = options.conf
        self.secret_conf_path = options.secret
        self.nightly = options.nightly
        self.slack = options.slack
        self.circleci = options.circleci
        self.buildNumber = options.buildNumber
        self.buildName = options.buildName
        self.isAMI = options.isAMI
        self.memCheck = options.memCheck
        self.serverVersion = options.serverVersion
        self.specific_tests_to_run = self.parse_tests_list_arg(options.testsList)
        self.is_local_run = (self.server is not None)

    @staticmethod
    def parse_tests_list_arg(tests_list: str):
        """
        Parses the test list arguments if present.

        :param tests_list: CSV string of tests to run.
        :return: List of tests if there are any, otherwise empty list.
        """
        tests_to_run = tests_list.split(",") if tests_list else []
        return tests_to_run


class DataKeeperTester:

    def __init__(self):
        self.succeeded_playbooks = []
        self.failed_playbooks = []
        self.skipped_tests = []
        self.skipped_integrations = []
        self.rerecorded_tests = []
        self.empty_files = []
        self.unmockable_integrations = {}

    def add_tests_data(self, succeed_playbooks, failed_playbooks, skipped_tests, skipped_integration,
                       unmockable_integrations):
        # Using multiple appends and not extend since append is guaranteed to be thread safe
        for playbook in succeed_playbooks:
            self.succeeded_playbooks.append(playbook)
        for playbook in failed_playbooks:
            self.failed_playbooks.append(playbook)
        for playbook in skipped_tests:
            self.skipped_tests.append(playbook)
        for playbook in skipped_integration:
            self.skipped_integrations.append(playbook)
        for playbook_id, reason in unmockable_integrations.items():
            self.unmockable_integrations[playbook_id] = reason

    def add_proxy_related_test_data(self, proxy):
        # Using multiple appends and not extend since append is guaranteed to be thread safe
        for playbook_id in proxy.rerecorded_tests:
            self.rerecorded_tests.append(playbook_id)
        for playbook_id in proxy.empty_files:
            self.empty_files.append(playbook_id)


def print_test_summary(tests_data_keeper: DataKeeperTester,
                       is_ami: bool = True,
                       logging_module: Any | ParallelLoggingManager = logging) -> None:
    """
    Takes the information stored in the tests_data_keeper and prints it in a human readable way.
    Args:
        tests_data_keeper: object containing test statuses.
        is_ami: indicating if the server running the tests is an AMI or not.
        logging_module: Logging module to use for test_summary


    """
    succeed_playbooks = tests_data_keeper.succeeded_playbooks
    failed_playbooks = tests_data_keeper.failed_playbooks
    skipped_tests = tests_data_keeper.skipped_tests
    unmocklable_integrations = tests_data_keeper.unmockable_integrations
    skipped_integration = tests_data_keeper.skipped_integrations
    rerecorded_tests = tests_data_keeper.rerecorded_tests
    empty_files = tests_data_keeper.empty_files

    succeed_count = len(succeed_playbooks)
    failed_count = len(failed_playbooks)
    skipped_count = len(skipped_tests)
    rerecorded_count = len(rerecorded_tests) if is_ami else 0
    empty_mocks_count = len(empty_files) if is_ami else 0
    unmocklable_integrations_count = len(unmocklable_integrations)
    logging_module.info('TEST RESULTS:')
    logging_module.info(f'Number of playbooks tested - {succeed_count + failed_count}')
    if failed_count:
        logging_module.error(f'Number of failed tests - {failed_count}:')
        logging_module.error('Failed Tests: {}'.format(
            ''.join([f'\n\t\t\t\t\t\t\t - {playbook_id}' for playbook_id in failed_playbooks])))
    if succeed_count:
        logging_module.success(f'Number of succeeded tests - {succeed_count}')
        logging_module.success('Successful Tests: {}'.format(
            ''.join([f'\n\t\t\t\t\t\t\t - {playbook_id}' for playbook_id in succeed_playbooks])))
    if rerecorded_count > 0:
        logging_module.warning(f'Number of tests with failed playback and successful re-recording - {rerecorded_count}')
        logging_module.warning('Tests with failed playback and successful re-recording: {}'.format(
            ''.join([f'\n\t\t\t\t\t\t\t - {playbook_id}' for playbook_id in rerecorded_tests])))

    if empty_mocks_count > 0:
        logging_module.info(f'Successful tests with empty mock files count- {empty_mocks_count}:\n')
        proxy_explanation = \
            '\t\t\t\t\t\t\t (either there were no http requests or no traffic is passed through the proxy.\n' \
            '\t\t\t\t\t\t\t Investigate the playbook and the integrations.\n' \
            '\t\t\t\t\t\t\t If the integration has no http traffic, add to unmockable_integrations in conf.json)'
        logging_module.info(proxy_explanation)
        logging_module.info('Successful tests with empty mock files: {}'.format(
            ''.join([f'\n\t\t\t\t\t\t\t - {playbook_id}' for playbook_id in empty_files])))

    if len(skipped_integration) > 0:
        logging_module.warning(f'Number of skipped integration - {len(skipped_integration):}')
        logging_module.warning('Skipped integration: {}'.format(
            ''.join([f'\n\t\t\t\t\t\t\t - {playbook_id}' for playbook_id in skipped_integration])))

    if skipped_count > 0:
        logging_module.warning(f'Number of skipped tests - {skipped_count}:')
        logging_module.warning('Skipped tests: {}'.format(
            ''.join([f'\n\t\t\t\t\t\t\t - {playbook_id}' for playbook_id in skipped_tests])))

    if unmocklable_integrations_count > 0:
        logging_module.warning(f'Number of unmockable integrations - {unmocklable_integrations_count}:')
        logging_module.warning('Unmockable integrations: {}'.format(
            ''.join([f'\n\t\t\t\t\t\t\t - {playbook_id} - {reason}' for playbook_id, reason in
                     unmocklable_integrations.items()])))


def update_test_msg(integrations, test_message):
    if integrations:
        integrations_names = [integration['name'] for integration in
                              integrations]
        test_message = test_message + ' with integration(s): ' + ','.join(
            integrations_names)

    return test_message


def turn_off_telemetry(xsoar_client):
    """
    Turn off telemetry on the AMI instance

    :param xsoar_client: Preconfigured client for the XSOAR instance
    :return: None
    """

    body, status_code, _ = demisto_client.generic_request_func(self=xsoar_client, method='POST',
                                                               path='/telemetry?status=notelemetry')

    if status_code != 200:
        logging_manager.critical(f'Request to turn off telemetry failed with status code "{status_code}"\n{body}',
                                 real_time=True)
        sys.exit(1)


def create_result_files(tests_data_keeper):
    failed_playbooks = tests_data_keeper.failed_playbooks
    skipped_integration = tests_data_keeper.skipped_integrations
    skipped_tests = tests_data_keeper.skipped_tests
    with open("./Tests/failed_tests.txt", "w") as failed_tests_file:
        failed_tests_file.write('\n'.join(failed_playbooks))
    with open('./Tests/skipped_tests.txt', "w") as skipped_tests_file:
        skipped_tests_file.write('\n'.join(skipped_tests))
    with open('./Tests/skipped_integrations.txt', "w") as skipped_integrations_file:
        skipped_integrations_file.write('\n'.join(skipped_integration))


def change_placeholders_to_values(placeholders_map, config_item):
    """Replaces placeholders in the object to their real values

    Args:
        placeholders_map: (dict)
             Dict that holds the real values to be replaced for each placeholder.
        config_item: (json object)
            Integration configuration object.

    Returns:
        dict. json object with the real configuration.
    """
    item_as_string = json.dumps(config_item)
    for key, value in placeholders_map.items():
        item_as_string = item_as_string.replace(key, value)
    return json.loads(item_as_string)


def set_integration_params(demisto_api_key, integrations, secret_params, instance_names, playbook_id, placeholders_map):
    for integration in integrations:
        integration_params = [change_placeholders_to_values(placeholders_map, item) for item
                              in secret_params if item['name'] == integration['name']]

        if integration_params:
            matched_integration_params = integration_params[0]
            if len(integration_params) != 1:
                found_matching_instance = False
                for item in integration_params:
                    if item.get('instance_name', 'Not Found') in instance_names:
                        matched_integration_params = item
                        found_matching_instance = True

                if not found_matching_instance:
                    optional_instance_names = [optional_integration.get('instance_name', 'None')
                                               for optional_integration in integration_params]
                    error_msg = FAILED_MATCH_INSTANCE_MSG.format(playbook_id, len(integration_params),
                                                                 integration['name'],
                                                                 '\n'.join(optional_instance_names))
                    logging_manager.error(error_msg)
                    return False

            integration['params'] = matched_integration_params.get('params', {})
            integration['byoi'] = matched_integration_params.get('byoi', True)
            integration['instance_name'] = matched_integration_params.get('instance_name', integration['name'])
            integration['validate_test'] = matched_integration_params.get('validate_test', True)
        elif integration['name'] == 'Demisto REST API':
            integration['params'] = {
                'url': 'https://localhost',
                'apikey': demisto_api_key,
                'insecure': True,
            }

    return True


def collect_integrations(integrations_conf, skipped_integration, skipped_integrations_conf):
    integrations = []
    test_skipped_integration = []
    for integration in integrations_conf:
        if integration in skipped_integrations_conf:
            skipped_integration.add(f"{integration} - reason: {skipped_integrations_conf[integration]}")
            test_skipped_integration.append(integration)

        # string description
        integrations.append({
            'name': integration,
            'params': {}
        })

    return test_skipped_integration, integrations


def extract_filtered_tests():
    with open(FILTER_CONF) as filter_file:
        filtered_tests = [line.strip('\n') for line in filter_file.readlines()]

    return filtered_tests


def load_conf_files(conf_path, secret_conf_path):
    with open(conf_path) as data_file:
        conf = json.load(data_file)

    secret_conf = None
    if secret_conf_path:
        with open(secret_conf_path) as data_file:
            secret_conf = json.load(data_file)

    return conf, secret_conf


def load_env_results_json():
    if not os.path.isfile(ENV_RESULTS_PATH):
        logging.warning(f"Did not find {ENV_RESULTS_PATH} file ")
        return {}

<<<<<<< HEAD
    with open(env_results_path) as json_file:
=======
    with open(ENV_RESULTS_PATH) as json_file:
>>>>>>> 6f77591c
        return json.load(json_file)


def get_server_numeric_version(client: demisto_client, is_local_run=False) -> str:
    """
    Gets the current server version
    Arguments:
        client: (demisto_client): the demisto client
        is_local_run: (bool) when running locally, assume latest version.

    Returns:
        (str) Server numeric version
    """
    default_version = MAX_ON_PREM_SERVER_VERSION
    if is_local_run:
        logging.info(f'Local run, assuming server version is {default_version}')
        return default_version

<<<<<<< HEAD
    env_json = load_env_results_json()
    if not env_json:
        logging.warning(f"assuming server version is {default_version}.")
        return default_version

    instances_ami_names = {env.get('ImageName') for env in env_json if ami_env in env.get('Role', '')}
    if len(instances_ami_names) != 1:
        logging.warning(f'Did not get one AMI Name, got {instances_ami_names}.'
                        f' Assuming server version is {default_version}')
        return default_version

    instances_ami_name = list(instances_ami_names)[0]

    return extract_server_numeric_version(instances_ami_name, default_version)


def extract_server_numeric_version(instances_ami_name, default_version):
    try:
        server_numeric_version = re.search(  # type: ignore[union-attr]
            r'family/xsoar-(?:ga-)?(?P<version>[a-z0-9\-]+)',
            instances_ami_name
        ).group('version')
    except (AttributeError, IndexError) as e:
        logging.info(f'Got exception when trying to get the server version. Setting server version to {default_version=}.'
                     f' Given {instances_ami_name=}. Exact error is {str(e)}')
        return default_version

    if server_numeric_version == 'master':
        logging.info('Server version: Master')
        return default_version
    else:
        server_numeric_version = server_numeric_version.replace('-', '.')

    # make sure version is three-part version
    if server_numeric_version.count('.') == 1:
        server_numeric_version += ".0"

    logging.info(f'Server version: {server_numeric_version}')
    return server_numeric_version
=======
    return str(get_demisto_version(client))
>>>>>>> 6f77591c


def get_instances_ips_and_names(tests_settings):
    if tests_settings.server:
        return [tests_settings.server]
    env_json = load_env_results_json()
    instances_ips = [(env.get('Role'), env.get('InstanceDNS', '')) for env in env_json]
    return instances_ips


def get_test_records_of_given_test_names(tests_settings, tests_names_to_search):
    conf, secret_conf = load_conf_files(tests_settings.conf_path, tests_settings.secret_conf_path)
    tests_records = conf['tests']
    test_records_with_supplied_names = []
    for test_record in tests_records:
        test_name = test_record.get("playbookID")
        if test_name and test_name in tests_names_to_search:
            test_records_with_supplied_names.append(test_record)
    return test_records_with_supplied_names


def get_json_file(path):
    with open(path) as json_file:
        return json.loads(json_file.read())


def initialize_queue_and_executed_tests_set(tests):
    tests_queue: Queue = Queue()
    already_executed_test_playbooks: set = set()
    for t in tests:
        tests_queue.put(t)
    return already_executed_test_playbooks, tests_queue


def get_unmockable_tests(tests_settings):
    conf, _ = load_conf_files(tests_settings.conf_path, tests_settings.secret_conf_path)
    unmockable_integrations = conf['unmockable_integrations']
    tests = conf['tests']
    unmockable_tests = []
    for test_record in tests:
        test_name = test_record.get("playbookID")
        integrations_used_in_test = get_used_integrations(test_record)
        unmockable_integrations_used = [integration_name for integration_name in integrations_used_in_test if
                                        integration_name in unmockable_integrations]
        if test_name and (not integrations_used_in_test or unmockable_integrations_used):
            unmockable_tests.append(test_name)
    return unmockable_tests


def get_all_tests(tests_settings):
    conf, _ = load_conf_files(tests_settings.conf_path, tests_settings.secret_conf_path)
    tests_records = conf['tests']
    all_tests = []
    for test_record in tests_records:
        test_name = test_record.get("playbookID")
        if test_name:
            all_tests.append(test_name)
    return all_tests


def add_pr_comment(comment):
    token = os.environ['CONTENT_GITHUB_TOKEN']
    branch_name = os.environ['CI_COMMIT_BRANCH']
    sha1 = os.environ['CI_COMMIT_SHA']

    query = f'?q={sha1}+repo:demisto/content+org:demisto+is:pr+is:open+head:{branch_name}+is:open'
    url = 'https://api.github.com/search/issues'
    headers = {'Authorization': 'Bearer ' + token}
    try:
        res = requests.get(url + query, headers=headers, verify=False)
        res_dict = handle_github_response(res)

        if res_dict and res_dict.get('total_count', 0) == 1:
            issue_url = res_dict['items'][0].get('comments_url') if res_dict.get('items', []) else None
            if issue_url:
                res = requests.post(issue_url, json={'body': comment}, headers=headers, verify=False)
                handle_github_response(res)
        else:
            logging_manager.warning('Add pull request comment failed: There is more then one open pull '
                                    f'request for branch {branch_name}.', real_time=True)
    except Exception:
        logging_manager.exception('Add pull request comment failed')


def handle_github_response(response):
    res_dict = response.json()
    if not res_dict.ok:
        logging_manager.error(f'Add pull request comment failed: {res_dict.get("message")}', real_time=True)
    return res_dict


@contextmanager
def acquire_test_lock(integrations_details: list,
                      test_timeout: int,
                      conf_json_path: str) -> Generator:
    """
    This is a context manager that handles all the locking and unlocking of integrations.
    Execution is as following:
    * Attempts to lock the test's integrations and yields the result of this attempt
    * If lock attempt has failed - yields False, if it succeeds - yields True
    * Once the test is done- will unlock all integrations
    Args:
        integrations_details: test integrations details
        test_timeout: test timeout in seconds
        conf_json_path: Path to conf.json file
    Yields:
        A boolean indicating the lock attempt result
    """
    locked = safe_lock_integrations(test_timeout,
                                    integrations_details,
                                    conf_json_path)
    try:
        yield locked
    except Exception:
        logging_manager.exception('Failed with test lock')
    finally:
        if not locked:
            return
        safe_unlock_integrations(integrations_details)


def safe_unlock_integrations(integrations_details: list):
    """
    This integration safely unlocks the test's integrations.
    If an unexpected error occurs - this method will log it's details and other tests execution will continue
    Args:
        integrations_details: Details of the currently executed test
    """
    try:
        # executing the test could take a while, re-instancing the storage client
        storage_client = storage.Client()
        unlock_integrations(integrations_details, storage_client)
    except Exception:
        logging_manager.exception('attempt to unlock integration failed for unknown reason.')


def safe_lock_integrations(test_timeout: int,
                           integrations_details: list,
                           conf_json_path: str) -> bool:
    """
    This integration safely locks the test's integrations and return it's result
    If an unexpected error occurs - this method will log it's details and return False
    Args:
        test_timeout: Test timeout in seconds
        integrations_details: test integrations details
        conf_json_path: Path to conf.json file

    Returns:
        A boolean indicating the lock attempt result
    """
    conf, _ = load_conf_files(conf_json_path, None)
    parallel_integrations_names = conf['parallel_integrations']
    filtered_integrations_details = [integration for integration in integrations_details if
                                     integration['name'] not in parallel_integrations_names]
    integration_names = get_integrations_list(filtered_integrations_details)
    if integration_names:
        print_msg = f'Attempting to lock integrations {integration_names}, with timeout {test_timeout}'
    else:
        print_msg = 'No integrations to lock'
    logging_manager.debug(print_msg)
    try:
        storage_client = storage.Client()
        locked = lock_integrations(filtered_integrations_details, test_timeout, storage_client)
    except Exception:
        logging_manager.exception('attempt to lock integration failed for unknown reason.')
        locked = False
    return locked


def workflow_still_running(workflow_id: str) -> bool:
    """
    This method takes a workflow id and checks if the workflow is still running
    If given workflow ID is the same as the current workflow, will simply return True
    else it will query circleci api for the workflow and return the status
    Args:
        workflow_id: The ID of the workflow

    Returns:
        True if the workflow is running, else False
    """
    # If this is the current workflow_id
    if workflow_id == WORKFLOW_ID:
        return True
    else:
        try:
            workflow_details_response = requests.get(f'https://circleci.com/api/v2/workflow/{workflow_id}',
                                                     headers={'Accept': 'application/json'},
                                                     auth=(CIRCLE_STATUS_TOKEN, ''))  # type: ignore[arg-type]
            workflow_details_response.raise_for_status()
        except Exception:
            logging_manager.exception(f'Failed to get circleci response about workflow with id {workflow_id}.')
            return True
        return workflow_details_response.json().get('status') not in ('canceled', 'success', 'failed')


def lock_integrations(integrations_details: list,
                      test_timeout: int,
                      storage_client: storage.Client) -> bool:
    """
    Locks all the test's integrations
    Args:
        integrations_details: List of current test's integrations
        test_timeout: Test timeout in seconds
        storage_client: The GCP storage client

    Returns:
        True if all the test's integrations were successfully locked, else False
    """
    integrations = get_integrations_list(integrations_details)
    if not integrations:
        return True
    existing_integrations_lock_files = get_locked_integrations(integrations, storage_client)
    for integration, lock_file in existing_integrations_lock_files.items():
        # Each file has content in the form of <circleci-build-number>:<timeout in seconds>
        # If it has not expired - it means the integration is currently locked by another test.
        workflow_id, build_number, lock_timeout = lock_file.download_as_string().decode().split(':')
        if not lock_expired(lock_file, lock_timeout) and workflow_still_running(workflow_id):
            # there is a locked integration for which the lock is not expired - test cannot be executed at the moment
            logging_manager.warning(
                f'Could not lock integration {integration}, another lock file was exist with '
                f'build number: {build_number}, timeout: {lock_timeout}, last update at {lock_file.updated}.\n'
                f'Delaying test execution')
            return False
    integrations_generation_number = {}
    # Gathering generation number with which the new file will be created,
    # See https://cloud.google.com/storage/docs/generations-preconditions for details.
    for integration in integrations:
        if integration in existing_integrations_lock_files:
            integrations_generation_number[integration] = existing_integrations_lock_files[integration].generation
        else:
            integrations_generation_number[integration] = 0
    return create_lock_files(integrations_generation_number, storage_client, integrations_details, test_timeout)


def get_integrations_list(test_integrations: list) -> list:
    """
    Since test details can have one integration as a string and sometimes a list of integrations- this methods
    parses the test's integrations into a list of integration names.
    Args:
        test_integrations: List of current test's integrations
    Returns:
        the integration names in a list for all the integrations that takes place in the test
        specified in test details.
    """
    return [integration['name'] for integration in test_integrations]


def create_lock_files(integrations_generation_number: dict,
                      storage_client: storage.Client,
                      integrations_details: list,
                      test_timeout: int) -> bool:
    """
    This method tries to create a lock files for all integrations specified in 'integrations_generation_number'.
    Each file should contain <circle-ci-build-number>:<test-timeout>
    where the <circle-ci-build-number> part is for debugging and troubleshooting
    and the <test-timeout> part is to be able to unlock revoked test files.
    If for any of the integrations, the lock file creation will fail- the already created files will be cleaned.
    Args:
        integrations_generation_number: A dict in the form of {<integration-name>:<integration-generation>}
        storage_client: The GCP storage client
        integrations_details: List of current test's integrations
        test_timeout: The time out

    Returns:

    """
    locked_integrations = []
    bucket = storage_client.bucket(BUCKET_NAME)
    for integration, generation_number in integrations_generation_number.items():
        blob = bucket.blob(f'{LOCKS_PATH}/{integration}')
        try:
            blob.upload_from_string(f'{WORKFLOW_ID}:{BUILD_NUM}:{test_timeout + 30}',
                                    if_generation_match=generation_number)
            logging_manager.debug(f'integration {integration} locked')
            locked_integrations.append(integration)
        except PreconditionFailed:
            # if this exception occurs it means that another build has locked this integration
            # before this build managed to do it.
            # we need to unlock all the integrations we have already locked and try again later
            logging_manager.warning(
                f'Could not lock integration {integration}, Create file with precondition failed.'
                f'delaying test execution.')
            unlock_integrations(integrations_details, storage_client)
            return False
    return True


def unlock_integrations(integrations_details: list,
                        storage_client: storage.Client) -> None:
    """
    Delete all integration lock files for integrations specified in 'locked_integrations'
    Args:
        integrations_details: List of current test's integrations
        storage_client: The GCP storage client
    """
    locked_integrations = get_integrations_list(integrations_details)
    locked_integration_blobs = get_locked_integrations(locked_integrations, storage_client)
    for integration, lock_file in locked_integration_blobs.items():
        try:
            # Verifying build number is the same as current build number to avoid deleting other tests lock files
            _, build_number, _ = lock_file.download_as_string().decode().split(':')
            if build_number == BUILD_NUM:
                lock_file.delete(if_generation_match=lock_file.generation)
                logging_manager.debug(
                    f'Integration {integration} unlocked')
        except PreconditionFailed:
            logging_manager.error(f'Could not unlock integration {integration} precondition failure')


def get_locked_integrations(integrations: list, storage_client: storage.Client) -> dict:
    """
    Getting all locked integrations files
    Args:
        integrations: Integrations that we want to get lock files for
        storage_client: The GCP storage client

    Returns:
        A dict of the form {<integration-name>:<integration-blob-object>} for all integrations that has a blob object.
    """
    # Listing all files in lock folder
    # Wrapping in 'list' operator because list_blobs return a generator which can only be iterated once
    lock_files_ls = list(storage_client.list_blobs(BUCKET_NAME, prefix=f'{LOCKS_PATH}'))
    current_integrations_lock_files = {}
    # Getting all existing files details for integrations that we want to lock
    for integration in integrations:
        current_integrations_lock_files.update({integration: [lock_file_blob for lock_file_blob in lock_files_ls if
                                                              lock_file_blob.name == f'{LOCKS_PATH}/{integration}']})
    # Filtering 'current_integrations_lock_files' from integrations with no files
    current_integrations_lock_files = {integration: blob_files[0] for integration, blob_files in
                                       current_integrations_lock_files.items() if blob_files}
    return current_integrations_lock_files


def lock_expired(lock_file: storage.Blob, lock_timeout: str) -> bool:
    """
    Checks if the time that passed since the creation of the 'lock_file' is more then 'lock_timeout'.
    If not- it means that the integration represented by the lock file is currently locked and is tested in another build
    Args:
        lock_file: The lock file blob object
        lock_timeout: The expiration timeout of the lock in seconds

    Returns:
        True if the lock has expired it's timeout, else False
    """
    return datetime.datetime.now(tz=pytz.utc) - lock_file.updated >= datetime.timedelta(seconds=int(lock_timeout))<|MERGE_RESOLUTION|>--- conflicted
+++ resolved
@@ -307,11 +307,7 @@
         logging.warning(f"Did not find {ENV_RESULTS_PATH} file ")
         return {}
 
-<<<<<<< HEAD
-    with open(env_results_path) as json_file:
-=======
     with open(ENV_RESULTS_PATH) as json_file:
->>>>>>> 6f77591c
         return json.load(json_file)
 
 
@@ -330,49 +326,7 @@
         logging.info(f'Local run, assuming server version is {default_version}')
         return default_version
 
-<<<<<<< HEAD
-    env_json = load_env_results_json()
-    if not env_json:
-        logging.warning(f"assuming server version is {default_version}.")
-        return default_version
-
-    instances_ami_names = {env.get('ImageName') for env in env_json if ami_env in env.get('Role', '')}
-    if len(instances_ami_names) != 1:
-        logging.warning(f'Did not get one AMI Name, got {instances_ami_names}.'
-                        f' Assuming server version is {default_version}')
-        return default_version
-
-    instances_ami_name = list(instances_ami_names)[0]
-
-    return extract_server_numeric_version(instances_ami_name, default_version)
-
-
-def extract_server_numeric_version(instances_ami_name, default_version):
-    try:
-        server_numeric_version = re.search(  # type: ignore[union-attr]
-            r'family/xsoar-(?:ga-)?(?P<version>[a-z0-9\-]+)',
-            instances_ami_name
-        ).group('version')
-    except (AttributeError, IndexError) as e:
-        logging.info(f'Got exception when trying to get the server version. Setting server version to {default_version=}.'
-                     f' Given {instances_ami_name=}. Exact error is {str(e)}')
-        return default_version
-
-    if server_numeric_version == 'master':
-        logging.info('Server version: Master')
-        return default_version
-    else:
-        server_numeric_version = server_numeric_version.replace('-', '.')
-
-    # make sure version is three-part version
-    if server_numeric_version.count('.') == 1:
-        server_numeric_version += ".0"
-
-    logging.info(f'Server version: {server_numeric_version}')
-    return server_numeric_version
-=======
     return str(get_demisto_version(client))
->>>>>>> 6f77591c
 
 
 def get_instances_ips_and_names(tests_settings):
