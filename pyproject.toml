[tool.poetry]
name = "content"
version = "0.1.0"
description = "Cortex XSOAR content"
authors = ["Cortex XSOAR"]
license = "MIT"

[tool.poetry.dependencies]
python = "^3.8,<3.11"
defusedxml = "^0.7.1"

[tool.poetry.group.dev.dependencies]
<<<<<<< HEAD
demisto-sdk = {path = "../demisto-sdk", develop = true}
=======
demisto_sdk = "1.15.5"
>>>>>>> ca90ba09
requests = "^2.22.0"
pre-commit = "^2.20.0"

[tool.poetry.group.linters.dependencies]
mypy = "^0.982"
flake8 = "^4.0.1"
ruff = "^0.0.264"

[tool.poetry.group.testing.dependencies]
pytest = "^7.1.2"
requests-mock = "^1.9.3"
pytest-mock = "^3.7.0"
freezegun = "^1.1.0"
mock-open = "^1.4.0"

# If mypy requires for a `types-*` package, add it here with `poetry add --group typing <package>`
[tool.poetry.group.typing.dependencies]
types-python-dateutil = "^2.8.19.3"

# This is the python dependencies from the py3-native docker image.
# See https://github.com/demisto/dockerfiles/blob/master/docker/py3-native/pyproject.toml
[tool.poetry.group.native]
optional = true

[tool.poetry.group.native.dependencies]
opensearch_dsl = "*"
aiohttp = "*"
python-magic = "*"
pan-os-python = "*"
pdf2image = "*"
bs4 = "*"
lxml = "*"
chardet = "*"
six = "*"
pygments = "*"
numpy = "*"
scikit-learn = "*"
nltk = "*"
pandas = "*"
urllib3 = "*"
python-docx = "*"
enum34 = "*"
pypdf2 = "*"
pikepdf = "*"
boto3 = "*"
msal = "*"
cryptography = "*"
tzlocal = "*"
defusedxml = "*"
isodate = "*"
future = "*"
idna = "*"
pycparser = "*"
cffi = "*"
asn1crypto = "*"
certifi = "*"
cached-property = "*"
phrases-case = "*"
pyvirtualdisplay = "*"
parse-emails = "*"
slack-sdk = { extras = ["optional"], version = "*" }
pyjwt = { extras = ["crypto"], version = "*" }
google-api-python-client = "*"
exchangelib = "*"
requests-oauthlib = "*"
oauthlib = "*"
requests-ntlm = "*"
oauth2client = "*"
dill = "*"
eli5 = "*"
packaging = "*"
rtfde = "*"
webdriver-manager = "*"
selenium = "*"
cymruwhois = "*"
simplejson = "*"
networkx = "*"
slackclient = "*"
dpkt = "*"
aiodns = "*"
pysocks = "^1.7.0"                                   # must be 1.7.0 or above, cause 1.6.8 doesn't work on python 3.10
jbxapi = "*"
python-whois = "*"
ipwhois = "*"
edgegrid-python = "*"
tldextract = "*"

[tool.poetry.group.ci]
optional = true

[tool.poetry.group.ci.dependencies]
blessings = "^1.7"
coloredlogs = "^15.0.1"
pandas = "^1.3.3"
prettytable = "^3.2.0"
pyspellchecker = "^0.6.2"
sendgrid = "^6.6.0"
slack_sdk = "^3.11.2"
timeout_decorator = "^0.5.0"
ujson = "^5.1.0"
yamlordereddictloader = "^0.4.0"
parinx = { git = "https://github.com/npsolve/parinx.git", rev = "6493798ceba8089345d970f71be4a896eb6b081d" }
python-gitlab = "^3.0.0"
PyGithub = "^1.54.1"
ansible-runner = "^2.2.0"
paramiko = "^2.11.0"
boto3 = "^1.23.5"
jsonschema = "^4.6.0"
google-cloud-bigquery = "^3.2.0"
db-dtypes = "^1.0.1"
google-cloud-secret-manager = "^2.13.0"
json5 = "^0.9.10"

[tool.ruff]
select = [
    "ANN206", # missing-return-type-class-method

    "B002", # unary-prefix-increment
    "B003", # assignment-to-os-environ
    "B004", # unreliable-callable-check
    "B005", # strip-with-multi-characters
    "B009", # get-attr-with-constant
    "B010", # set-attr-with-constant
    "B013", # redundant-tuple-in-exception-handler
    "B014", # duplicate-handler-exception
    "B016", # cannot-raise-literal
    "B019", # cached-instance-method
    "B020", # loop-variable-overrides-iterator
    "B021", # f-string-docstring
    "B022", # useless-contextlib-suppress
    "B023", # function-uses-loop-variable
    "B025", # duplicate-try-block-exception
    "B026", # star-arg-unpacking-after-keyword-arg
    "B027", # empty-method-without-abstract-decorator
    "B028", # no-explicit-stacklevel
    "B029", # except-with-empty-tuple
    "B030", # except-with-non-exception-classes
    # "B031", # reuse-of-groupby-generator # temporarily removed until ruff upgrate (pending SDK release 1.15.0)
    "B032", # unintentional-type-annotation

    "C400", # unnecessary-generator-list
    "C401", # unnecessary-generator-set
    "C404", # unnecessary-list-comprehension-dict
    "C406", # unnecessary-literal-dict
    "C409", # unnecessary-literal-within-tuple-call
    "C410", # unnecessary-literal-within-list-call
    "C411", # unnecessary-list-call
    "C413", # unnecessary-call-around-sorted
    "C415", # unnecessary-subscript-reversal
    # "C418", # unnecessary-literal-within-dict-call # temporarily removed until ruff upgrate (pending SDK release 1.15.0)

    "D419", # empty-docstring

    "E", # pycodestyle:error

    "F", # pyflakes

    "G004", # logging-f-string
    "G010", # logging-warn
    "G101", # logging-extra-attr-clash
    "G201", # logging-exc-info
    "G202", # logging-redundant-exc-info

    "ISC001", # single-line-implicit-string-concatenation

    "N804", # invalid-first-argument-name-for-class-method
    "N805", # invalid-first-argument-name-for-method
    "N807", # dunder-function-name
    "N811", # constant-imported-as-non-constant
    "N812", # lowercase-imported-as-non-lowercase
    "N814", # camelcase-imported-as-constant
    "N817", # camelcase-imported-as-acronym
    "N999", # invalid-module-name

    "NPY001", # numpy-deprecated-type-alias
    "NPY002", # numpy-legacy-random

    "PD002", # pandas-use-of-inplace-argument
    "PD003", # pandas-use-of-dot-is-null
    "PD004", # pandas-use-of-dot-not-null
    "PD007", # pandas-use-of-dot-ix
    "PD008", # pandas-use-of-dot-at
    "PD009", # pandas-use-of-dot-iat
    "PD010", # pandas-use-of-dot-pivot-or-unstack
    "PD011", # pandas-use-of-dot-values
    "PD012", # pandas-use-of-dot-read-table
    "PD013", # pandas-use-of-dot-stack
    "PD015", # pandas-use-of-pd-merge
    "PD901", # pandas-df-variable-name

    "PGH001", # eval
    "PGH002", # deprecated-log-warn

    "PIE790", # unnecessary-pass
    "PIE794", # duplicate-class-field-definition
    "PIE796", # non-unique-enums
    "PIE800", # unnecessary-spread
    "PIE804", # unnecessary-dict-kwargs
    "PIE807", # reimplemented-list-builtin
    "PIE810", # multiple-starts-ends-with

    "PLC0414", # useless-import-alias
    "PLC3002", # unnecessary-direct-lambda-call

    "PLE0100", # yield-in-init
    "PLE0101", # return-in-init
    "PLE0116", # continue-in-finally
    "PLE0117", # nonlocal-without-binding
    "PLE0118", # load-before-global-declaration
    # "PLE0302", # unexpected-special-method-signature # temporarily removed until ruff upgrate (pending SDK release 1.15.0)
    "PLE0604", # invalid-all-object
    "PLE0605", # invalid-all-format
    "PLE1142", # await-outside-async
    "PLE1205", # logging-too-many-args
    "PLE1206", # logging-too-few-args
    "PLE1307", # bad-string-format-type
    "PLE1310", # bad-str-strip-call
    "PLE1507", # invalid-envvar-value
    "PLE2502", # bidirectional-unicode
    "PLE2510", # invalid-character-backspace
    "PLE2512", # invalid-character-sub
    "PLE2513", # invalid-character-esc
    "PLE2514", # invalid-character-nul
    "PLE2515", # invalid-character-zero-width-space

    "PLR0133", # comparison-of-constant
    "PLR0206", # property-with-parameters
    "PLR0402", # manual-from-import
    "PLR1701", # repeated-isinstance-calls
    "PLR1711", # useless-return
    "PLR1722", # sys-exit-alias

    "PLW0120", # useless-else-on-loop
    "PLW0129", # assert-on-string-literal
    "PLW0711", # binary-op-exception
    "PLW1508", # invalid-envvar-default

    "PT008", # pytest-patch-with-lambda
    "PT009", # pytest-unittest-assertion
    "PT010", # pytest-raises-without-exception
    "PT013", # pytest-incorrect-pytest-import
    "PT015", # pytest-assert-always-false
    "PT017", # pytest-assert-in-except
    "PT018", # pytest-composite-assertion
    "PT022", # pytest-useless-yield-fixture
    "PT024", # pytest-unnecessary-asyncio-mark-on-fixture
    "PT025", # pytest-erroneous-use-fixtures-on-fixture
    "PT026", # pytest-use-fixtures-without-parameters

    "PTH100", # os-path-abspath
    "PTH101", # os-chmod
    "PTH102", # os-mkdir
    "PTH103", # os-makedirs
    "PTH104", # os-rename
    "PTH105", # pathlib-replace
    "PTH106", # os-rmdir
    "PTH108", # os-unlink
    "PTH109", # os-getcwd
    "PTH110", # os-path-exists
    "PTH111", # os-path-expanduser
    "PTH112", # os-path-isdir
    "PTH114", # os-path-islink
    "PTH115", # os-readlink
    "PTH116", # os-stat
    "PTH117", # os-path-isabs
    "PTH119", # os-path-basename
    "PTH121", # os-path-samefile
    "PTH122", # os-path-splitext
    "PTH124", # py-path

    "RET501", # unnecessary-return-none

    "RSE102", # unnecessary-paren-on-raise-exception

    "RUF006", # asyncio-dangling-task
    "RUF007", # pairwise-over-zipped
    # "RUF008", # mutable-dataclass-default # temporarily removed until ruff upgrate (pending SDK release 1.15.0)
    # "RUF009", # function-call-in-dataclass-default-argument # temporarily removed until ruff upgrate (pending SDK release 1.15.0)

    "S102", # exec-builtin
    "S103", # bad-file-permissions
    "S110", # try-except-pass
    "S112", # try-except-continue
    "S302", # suspicious-marshal-usage
    "S306", # suspicious-mktemp-usage
    "S307", # suspicious-eval-usage
    "S312", # suspicious-telnet-usage
    "S313", # suspicious-xmlc-element-tree-usage
    "S314", # suspicious-xml-element-tree-usage
    "S315", # suspicious-xml-expat-reader-usage
    "S316", # suspicious-xml-expat-builder-usage
    "S317", # suspicious-xml-sax-usage
    "S318", # suspicious-xml-mini-dom-usage
    "S319", # suspicious-xml-pull-dom-usage
    "S320", # suspicious-xmle-tree-usage
    "S321", # suspicious-ftp-lib-usage
    "S323", # suspicious-unverified-context-usage
    "S506", # unsafe-yaml-load
    "S508", # snmp-insecure-version
    "S509", # snmp-weak-cryptography
    # "S602", # subprocess-popen-with-shell-equals-true # temporarily removed until ruff upgrate (pending SDK release 1.15.0)
    # "S603", # subprocess-without-shell-equals-true # temporarily removed until ruff upgrate (pending SDK release 1.15.0)
    # "S604", # call-with-shell-equals-true # temporarily removed until ruff upgrate (pending SDK release 1.15.0)
    # "S605", # start-process-with-a-shell # temporarily removed until ruff upgrate (pending SDK release 1.15.0)
    # "S606", # start-process-with-no-shell # temporarily removed until ruff upgrate (pending SDK release 1.15.0)
    # "S607", # start-process-with-partial-path # temporarily removed until ruff upgrate (pending SDK release 1.15.0)
    "S608", # hardcoded-sql-expression
    "S612", # logging-config-insecure-listen
    "S701", # jinja2-autoescape-false

    "SIM101", # duplicate-isinstance-call
    "SIM103", # needless-bool
    "SIM107", # return-in-try-except-finally
    "SIM109", # compare-with-tuple
    "SIM202", # negate-not-equal-op
    "SIM208", # double-negation
    "SIM220", # expr-and-not-expr
    "SIM221", # expr-or-not-expr
    "SIM222", # expr-or-true
    "SIM223", # expr-and-false
    "SIM401", # if-else-block-instead-of-dict-get
    # "SIM910", # dict-get-with-none-default # temporarily removed until ruff upgrate (pending SDK release 1.15.0)

    "T201", # print
    "T203", # p-print

    "TID252", # relative-imports

    "UP001", # useless-metaclass-type
    "UP003", # type-of-primitive
    "UP005", # deprecated-unittest-alias
    "UP009", # utf8-encoding-declaration
    "UP010", # unnecessary-future-import
    "UP011", # lru-cache-without-parameters
    "UP012", # unnecessary-encode-utf8
    "UP013", # convert-typed-dict-functional-to-class
    "UP014", # convert-named-tuple-functional-to-class
    "UP017", # datetime-timezone-utc
    "UP019", # typing-text-str-alias
    "UP021", # replace-universal-newlines
    "UP022", # replace-stdout-stderr
    "UP023", # deprecated-c-element-tree
    "UP024", # os-error-alias
    "UP026", # deprecated-mock-import
    "UP027", # unpacked-list-comprehension
    "UP028", # yield-in-for-loop
    "UP029", # unnecessary-builtin-import
    "UP033", # lru-cache-with-maxsize-none
    "UP036", # outdated-version-block
    "UP037", # quoted-annotation

    "YTT101", # sys-version-slice3
    "YTT102", # sys-version2
    "YTT103", # sys-version-cmp-str3
    "YTT201", # sys-version-info0-eq3
    "YTT202", # six-py3
    "YTT203", # sys-version-info1-cmp-int
    "YTT204", # sys-version-info-minor-cmp-int
    "YTT301", # sys-version0
    "YTT302", # sys-version-cmp-str10
    "YTT303", # sys-version-slice
]
ignore = [
    "E402", # module-import-not-at-top-of-file	

    "F403", # undefined-local-with-import-star
    "F405", # undefined-local-with-import-star-usage

    "W605", # invalid-escape-sequence
]
extend-exclude = ["CommonServerPython", "test_data"]

# Allow autofix for all enabled rules (when `--fix`) is provided.
# fixable = []
# unfixable = []

line-length = 130
target-version = "py310"
src = [
    "Packs/Base/Scripts/CommonServerPython",
    "Tests/demistomock",
    "Packs/ApiModules/Scripts/*",
]

[tool.ruff.per-file-ignores]
"**/*_test.py" = []

[tool.mypy]
python_version = "3.10"
check_untyped_defs = true
ignore_missing_imports = true
namespace_packages = true
show_error_codes = true
follow_imports = "silent"
pretty = true
allow_redefinition = true
exclude = [
    "test_data",
    "tests_data",
    ".venv",
    ".*_test.py$",
    "test_.*.py",
    "infrastructure_tests",
    "CommonServerPython.py",
    "demistomock.py",
]

[tool.autopep8]
max_line_length = 130

[tool.pytest]
junit_family = "xunit1"

[build-system]
requires = ["poetry-core>=1.0.0"]
build-backend = "poetry.core.masonry.api"<|MERGE_RESOLUTION|>--- conflicted
+++ resolved
@@ -10,11 +10,7 @@
 defusedxml = "^0.7.1"
 
 [tool.poetry.group.dev.dependencies]
-<<<<<<< HEAD
 demisto-sdk = {path = "../demisto-sdk", develop = true}
-=======
-demisto_sdk = "1.15.5"
->>>>>>> ca90ba09
 requests = "^2.22.0"
 pre-commit = "^2.20.0"
 
