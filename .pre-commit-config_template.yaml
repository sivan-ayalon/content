# This is a template, used and modified by the demisto-sdk pre-commit command.

exclude: .devcontainer/|.vscode|Pipfile.lock|.gitlab/ci/|.circleci/|docs
files: ''

repos:
- repo: https://github.com/pre-commit/pre-commit-hooks
  rev: v4.4.0
  hooks:
  - id: check-json
  - id: check-yaml
  - id: check-ast
  - id: check-merge-conflict
  - id: debug-statements
    language_version: python3
  - id: name-tests-test
    files: .+_test.py$

- repo: https://github.com/python-poetry/poetry
  rev: "1.6.1"
  hooks:
  - id: poetry-check
  - id: poetry-lock
    args: [--check]
    files: ^pyproject.toml$
  - id: poetry-export
    args: [--with, "dev,typing", --without-hashes, "-o", "requirements.txt"]

- repo: https://github.com/hadialqattan/pycln
  rev: v2.1.2
  hooks:
  - id: pycln
    args: [--all]

- repo: https://github.com/charliermarsh/ruff-pre-commit
  rev: "v0.0.272"
  hooks:
  - id: ruff

- repo: https://github.com/pre-commit/mirrors-autopep8
  rev: "v2.0.1"
  hooks:
  - id: autopep8
- repo: local
  hooks:
  - id: is-circle-changed
    name: is-circle-changed
    description: Checks if circle files are changed, and checkout to current if it is.
    entry: ./Tests/scripts/is_file_up_to_date.sh .circleci/config.yml "" false
    language: script
    pass_filenames: false

  - id: is-gitlab-changed
    name: is-gitlab-changed
    description: Checks if gitlab files are changed, and checkout to current if it is.
    entry: ./Tests/scripts/is_file_up_to_date.sh .gitlab "" false
    language: script
    pass_filenames: false

- repo: https://github.com/demisto/demisto-sdk
  rev: ""
  hooks:
  - id: update-additional-dependencies
    args: [--pre_commit_config, .pre-commit-config_template.yaml]

<<<<<<< HEAD
          # enable with --test
  - id: run-unit-tests

  - id: coverage-analyze
    args: ["-i", ".coverage"]

=======
>>>>>>> a6e46c88
  - id: format
          # update docker image to the latest version, assume no
    args: ["-ud", "-n", "--no-validate"]

  - id: validate
    args: ["--skip-pack-dependencies"]

          # enable with --test
  - id: run-unit-tests

  - id: secrets
    args: ["--ignore-entropy"]

  - id: no-implicit-optional
      # remove this argument when this hook is ready to use
    skip: true

- repo: https://github.com/sourcery-ai/sourcery
  rev: "v1.6.0"
  hooks:
  - id: sourcery
    args: [--no-summary, --diff, "git diff HEAD"]
    skip: true

- repo: https://github.com/pre-commit/mirrors-mypy
  rev: v0.982
  hooks:
  - id: mypy
    args: [--ignore-missing-imports, --check-untyped-defs, --show-error-codes, --follow-imports=silent, --allow-redefinition]
    exclude: "test_data|tests_data|.venv|.*_test.py$|infrastructure_tests|.vulture_whitelist.py"

    additional_dependencies:
    - astor==0.8.1 ; python_version >= "3.8" and python_version < "3.11"
    - astroid==2.9.3 ; python_version >= "3.8" and python_version < "3.11"
    - attrs==23.1.0 ; python_version >= "3.8" and python_version < "3.11"
    - autopep8==1.6.0 ; python_version >= "3.8" and python_version < "3.11"
    - backports-zoneinfo==0.2.1 ; python_version >= "3.8" and python_version < "3.9"
    - bandit==1.7.5 ; python_version >= "3.8" and python_version < "3.11"
    - bcrypt==4.0.1 ; python_version >= "3.8" and python_version < "3.11"
    - beautifulsoup4==4.12.2 ; python_version >= "3.8" and python_version < "3.11"
    - boto3-stubs[accessanalyzer,acm,athena,cloudtrail,dynamodb,ec2,guardduty,iam,lambda,logs,network-firewall,route53,s3,sagemaker-runtime,secretsmanager,securityhub,sns,sqs,ssm,wafv2]==1.28.31 ; python_version >= "3.8" and python_version < "3.11"
    - botocore-stubs==1.31.31 ; python_version >= "3.8" and python_version < "3.11"
    - bracex==2.3.post1 ; python_version >= "3.8" and python_version < "3.11"
    - cachetools==5.3.1 ; python_version >= "3.8" and python_version < "3.11"
    - certifi==2023.7.22 ; python_version >= "3.8" and python_version < "3.11"
    - cffi==1.15.1 ; python_version >= "3.8" and python_version < "3.11"
    - cfgv==3.3.1 ; python_version >= "3.8" and python_version < "3.11"
    - chardet==5.2.0 ; python_version >= "3.8" and python_version < "3.11"
    - charset-normalizer==3.2.0 ; python_version >= "3.8" and python_version < "3.11"
    - click==8.1.6 ; python_version >= "3.8" and python_version < "3.11"
    - colorama==0.4.6 ; python_version >= "3.8" and python_version < "3.11"
    - coloredlogs==15.0.1 ; python_version >= "3.8" and python_version < "3.11"
    - commonmark==0.9.1 ; python_version >= "3.8" and python_version < "3.11"
    - configargparse==1.7 ; python_version >= "3.8" and python_version < "3.11"
    - configparser==5.3.0 ; python_version >= "3.8" and python_version < "3.11"
    - coverage==7.2.7 ; python_version >= "3.8" and python_version < "3.11"
    - cryptography==36.0.2 ; python_version >= "3.8" and python_version < "3.11"
    - dateparser==1.1.8 ; python_version >= "3.8" and python_version < "3.11"
    - decorator==5.1.1 ; python_version >= "3.8" and python_version < "3.11"
    - defusedxml==0.7.1 ; python_version >= "3.8" and python_version < "3.11"
    - demisto-py==3.2.10 ; python_version >= "3.8" and python_version < "3.11"
    - demisto-sdk==1.19.2 ; python_version >= "3.8" and python_version < "3.11"
    - dictdiffer==0.9.0 ; python_version >= "3.8" and python_version < "3.11"
    - dictor==0.1.11 ; python_version >= "3.8" and python_version < "3.11"
    - distlib==0.3.7 ; python_version >= "3.8" and python_version < "3.11"
    - docker==5.0.3 ; python_version >= "3.8" and python_version < "3.11"
    - docopt==0.6.2 ; python_version >= "3.8" and python_version < "3.11"
    - exceptiongroup==1.1.2 ; python_version >= "3.8" and python_version < "3.11"
    - filelock==3.12.2 ; python_version >= "3.8" and python_version < "3.11"
    - flatten-dict==0.4.2 ; python_version >= "3.8" and python_version < "3.11"
    - freezegun==1.2.2 ; python_version >= "3.8" and python_version < "3.11"
    - future==0.18.3 ; python_version >= "3.8" and python_version < "3.11"
    - gitdb==4.0.10 ; python_version >= "3.8" and python_version < "3.11"
    - gitpython==3.1.32 ; python_version >= "3.8" and python_version < "3.11"
    - giturlparse==0.10.0 ; python_version >= "3.8" and python_version < "3.11"
    - google-api-core==2.11.1 ; python_version >= "3.8" and python_version < "3.11"
    - google-api-core[grpc]==2.11.1 ; python_version >= "3.8" and python_version < "3.11"
    - google-auth==2.22.0 ; python_version >= "3.8" and python_version < "3.11"
    - google-cloud-compute==1.13.0 ; python_version >= "3.8" and python_version < "3.11"
    - google-cloud-core==2.3.3 ; python_version >= "3.8" and python_version < "3.11"
    - google-cloud-storage==2.10.0 ; python_version >= "3.8" and python_version < "3.11"
    - google-crc32c==1.5.0 ; python_version >= "3.8" and python_version < "3.11"
    - google-resumable-media==2.5.0 ; python_version >= "3.8" and python_version < "3.11"
    - googleapis-common-protos==1.60.0 ; python_version >= "3.8" and python_version < "3.11"
    - grpcio-status==1.56.2 ; python_version >= "3.8" and python_version < "3.11"
    - grpcio==1.56.2 ; python_version >= "3.8" and python_version < "3.11"
    - humanfriendly==10.0 ; python_version >= "3.8" and python_version < "3.11"
    - identify==2.5.26 ; python_version >= "3.8" and python_version < "3.11"
    - idna==3.4 ; python_version >= "3.8" and python_version < "3.11"
    - imagesize==1.4.1 ; python_version >= "3.8" and python_version < "3.11"
    - importlib-resources==5.13.0 ; python_version >= "3.8" and python_version < "3.11"
    - inflection==0.5.1 ; python_version >= "3.8" and python_version < "3.11"
    - iniconfig==2.0.0 ; python_version >= "3.8" and python_version < "3.11"
    - isort==5.12.0 ; python_version >= "3.8" and python_version < "3.11"
    - joblib==1.3.1 ; python_version >= "3.8" and python_version < "3.11"
    - jsonschema-specifications==2023.7.1 ; python_version >= "3.8" and python_version < "3.11"
    - jsonschema==4.18.6 ; python_version >= "3.8" and python_version < "3.11"
    - junitparser==2.8.0 ; python_version >= "3.8" and python_version < "3.11"
    - klara==0.6.3 ; python_version >= "3.8" and python_version < "3.11"
    - lazy-object-proxy==1.9.0 ; python_version >= "3.8" and python_version < "3.11"
    - mccabe==0.6.1 ; python_version >= "3.8" and python_version < "3.11"
    - mergedeep==1.3.4 ; python_version >= "3.8" and python_version < "3.11"
    - more-itertools==9.1.0 ; python_version >= "3.8" and python_version < "3.11"
    - mypy-boto3-accessanalyzer==1.28.16 ; python_version >= "3.8" and python_version < "3.11"
    - mypy-boto3-acm==1.28.16 ; python_version >= "3.8" and python_version < "3.11"
    - mypy-boto3-athena==1.28.16 ; python_version >= "3.8" and python_version < "3.11"
    - mypy-boto3-cloudtrail==1.28.24 ; python_version >= "3.8" and python_version < "3.11"
    - mypy-boto3-dynamodb==1.28.27 ; python_version >= "3.8" and python_version < "3.11"
    - mypy-boto3-ec2==1.28.31 ; python_version >= "3.8" and python_version < "3.11"
    - mypy-boto3-guardduty==1.28.23 ; python_version >= "3.8" and python_version < "3.11"
    - mypy-boto3-iam==1.28.16 ; python_version >= "3.8" and python_version < "3.11"
    - mypy-boto3-lambda==1.28.19 ; python_version >= "3.8" and python_version < "3.11"
    - mypy-boto3-logs==1.28.16 ; python_version >= "3.8" and python_version < "3.11"
    - mypy-boto3-network-firewall==1.28.16 ; python_version >= "3.8" and python_version < "3.11"
    - mypy-boto3-route53==1.28.16.post1 ; python_version >= "3.8" and python_version < "3.11"
    - mypy-boto3-s3==1.28.27 ; python_version >= "3.8" and python_version < "3.11"
    - mypy-boto3-sagemaker-runtime==1.28.16 ; python_version >= "3.8" and python_version < "3.11"
    - mypy-boto3-secretsmanager==1.28.24 ; python_version >= "3.8" and python_version < "3.11"
    - mypy-boto3-securityhub==1.28.30 ; python_version >= "3.8" and python_version < "3.11"
    - mypy-boto3-sns==1.28.16 ; python_version >= "3.8" and python_version < "3.11"
    - mypy-boto3-sqs==1.28.19 ; python_version >= "3.8" and python_version < "3.11"
    - mypy-boto3-ssm==1.28.16 ; python_version >= "3.8" and python_version < "3.11"
    - mypy-boto3-wafv2==1.28.16 ; python_version >= "3.8" and python_version < "3.11"
    - mypy-extensions==1.0.0 ; python_version >= "3.8" and python_version < "3.11"
    - mypy==0.982 ; python_version >= "3.8" and python_version < "3.11"
    - neo4j==5.11.0 ; python_version >= "3.8" and python_version < "3.11"
    - networkx==2.8.8 ; python_version >= "3.8" and python_version < "3.11"
    - nltk==3.8.1 ; python_version >= "3.8" and python_version < "3.11"
    - nodeenv==1.8.0 ; python_version >= "3.8" and python_version < "3.11"
    - ordered-set==4.1.0 ; python_version >= "3.8" and python_version < "3.11"
    - orjson==3.9.2 ; python_version >= "3.8" and python_version < "3.11"
    - packaging==21.3 ; python_version >= "3.8" and python_version < "3.11"
    - paramiko==2.12.0 ; python_version >= "3.8" and python_version < "3.11"
    - pbr==5.11.1 ; python_version >= "3.8" and python_version < "3.11"
    - pebble==5.0.3 ; python_version >= "3.8" and python_version < "3.11"
    - pkgutil-resolve-name==1.3.10 ; python_version >= "3.8" and python_version < "3.9"
    - platformdirs==3.10.0 ; python_version >= "3.8" and python_version < "3.11"
    - pluggy==1.2.0 ; python_version >= "3.8" and python_version < "3.11"
    - pre-commit==2.21.0 ; python_version >= "3.8" and python_version < "3.11"
    - prettytable==3.8.0 ; python_version >= "3.8" and python_version < "3.11"
    - proto-plus==1.22.3 ; python_version >= "3.8" and python_version < "3.11"
    - protobuf==4.23.4 ; python_version >= "3.8" and python_version < "3.11"
    - pyasn1-modules==0.3.0 ; python_version >= "3.8" and python_version < "3.11"
    - pyasn1==0.5.0 ; python_version >= "3.8" and python_version < "3.11"
    - pycodestyle==2.8.0 ; python_version >= "3.8" and python_version < "3.11"
    - pycparser==2.21 ; python_version >= "3.8" and python_version < "3.11"
    - pydantic==1.10.12 ; python_version >= "3.8" and python_version < "3.11"
    - pygments==2.15.1 ; python_version >= "3.8" and python_version < "3.11"
    - pykwalify==1.8.0 ; python_version >= "3.8" and python_version < "3.11"
    - pylint==2.12.2 ; python_version >= "3.8" and python_version < "3.11"
    - pynacl==1.5.0 ; python_version >= "3.8" and python_version < "3.11"
    - pyparsing==2.4.7 ; python_version >= "3.8" and python_version < "3.11"
    - pypdf2==1.28.6 ; python_version >= "3.8" and python_version < "3.11"
    - pyreadline3==3.4.1 ; sys_platform == "win32" and python_version >= "3.8" and python_version < "3.11"
    - pyspellchecker==0.6.3 ; python_version >= "3.8" and python_version < "3.11"
    - pytest-freezegun==0.4.2 ; python_version >= "3.8" and python_version < "3.11"
    - pytest==7.4.0 ; python_version >= "3.8" and python_version < "3.11"
    - python-dateutil==2.8.2 ; python_version >= "3.8" and python_version < "3.11"
    - python-dotenv==0.20.0 ; python_version >= "3.8" and python_version < "3.11"
    - pytz-deprecation-shim==0.1.0.post0 ; python_version >= "3.8" and python_version < "3.11"
    - pytz==2023.3 ; python_version >= "3.8" and python_version < "3.11"
    - pywin32==227 ; python_version >= "3.8" and python_version < "3.11" and sys_platform == "win32"
    - pyyaml==6.0.1 ; python_version >= "3.8" and python_version < "3.11"
    - referencing==0.30.0 ; python_version >= "3.8" and python_version < "3.11"
    - regex==2023.6.3 ; python_version >= "3.8" and python_version < "3.11"
    - requests==2.31.0 ; python_version >= "3.8" and python_version < "3.11"
    - rich==12.6.0 ; python_version >= "3.8" and python_version < "3.11"
    - rpds-py==0.9.2 ; python_version >= "3.8" and python_version < "3.11"
    - rsa==4.9 ; python_version >= "3.8" and python_version < "3.11"
    - ruamel-yaml-clib==0.2.7 ; platform_python_implementation == "CPython" and python_version < "3.11" and python_version >= "3.8"
    - ruamel-yaml==0.17.32 ; python_version >= "3.8" and python_version < "3.11"
    - setuptools==68.0.0 ; python_version >= "3.8" and python_version < "3.11"
    - shellingham==1.5.0.post1 ; python_version >= "3.8" and python_version < "3.11"
    - six==1.16.0 ; python_version >= "3.8" and python_version < "3.11"
    - slack-sdk==3.21.3 ; python_version >= "3.8" and python_version < "3.11"
    - smmap==5.0.0 ; python_version >= "3.8" and python_version < "3.11"
    - soupsieve==2.4.1 ; python_version >= "3.8" and python_version < "3.11"
    - stevedore==5.1.0 ; python_version >= "3.8" and python_version < "3.11"
    - tabulate==0.9.0 ; python_version >= "3.8" and python_version < "3.11"
    - toml==0.10.2 ; python_version >= "3.8" and python_version < "3.11"
    - tomli==2.0.1 ; python_version >= "3.8" and python_version < "3.11"
    - tqdm==4.66.1 ; python_version >= "3.8" and python_version < "3.11"
    - typed-ast==1.5.5 ; python_version >= "3.8" and python_version < "3.11"
    - typer[all]==0.7.0 ; python_version >= "3.8" and python_version < "3.11"
    - types-awscrt==0.19.0 ; python_version >= "3.8" and python_version < "3.11"
    - types-chardet==5.0.4.6 ; python_version >= "3.8" and python_version < "3.11"
    - types-cryptography==3.3.23.2 ; python_version >= "3.8" and python_version < "3.11"
    - types-dateparser==1.1.4.10 ; python_version >= "3.8" and python_version < "3.11"
    - types-decorator==5.1.8.4 ; python_version >= "3.8" and python_version < "3.11"
    - types-emoji==2.1.0.3 ; python_version >= "3.8" and python_version < "3.11"
    - types-filelock==3.2.7 ; python_version >= "3.8" and python_version < "3.11"
    - types-futures==3.3.8 ; python_version >= "3.8" and python_version < "3.11"
    - types-ipaddress==1.0.8 ; python_version >= "3.8" and python_version < "3.11"
    - types-markdown==3.4.2.10 ; python_version >= "3.8" and python_version < "3.11"
    - types-mock==4.0.15.2 ; python_version >= "3.8" and python_version < "3.11"
    - types-paramiko==2.12.0.1 ; python_version >= "3.8" and python_version < "3.11"
    - types-pkg-resources==0.1.3 ; python_version >= "3.8" and python_version < "3.11"
    - types-protobuf==3.20.4.6 ; python_version >= "3.8" and python_version < "3.11"
    - types-pymysql==1.1.0.1 ; python_version >= "3.8" and python_version < "3.11"
    - types-python-dateutil==2.8.19.14 ; python_version >= "3.8" and python_version < "3.11"
    - types-pytz==2022.7.1.2 ; python_version >= "3.8" and python_version < "3.11"
    - types-pyvmomi==8.0.0.6 ; python_version >= "3.8" and python_version < "3.11"
    - types-pyyaml==6.0.12.11 ; python_version >= "3.8" and python_version < "3.11"
    - types-requests==2.28.11 ; python_version >= "3.8" and python_version < "3.11"
    - types-s3transfer==0.6.2 ; python_version >= "3.8" and python_version < "3.11"
    - types-setuptools==67.8.0.0 ; python_version >= "3.8" and python_version < "3.11"
    - types-six==1.16.21.9 ; python_version >= "3.8" and python_version < "3.11"
    - types-tabulate==0.9.0.3 ; python_version >= "3.8" and python_version < "3.11"
    - types-tqdm==4.66.0.2 ; python_version >= "3.8" and python_version < "3.11"
    - types-ujson==5.8.0.1 ; python_version >= "3.8" and python_version < "3.11"
    - types-urllib3==1.26.25.14 ; python_version >= "3.8" and python_version < "3.11"
    - typing-extensions==4.7.1 ; python_version >= "3.8" and python_version < "3.11"
    - tzdata==2023.3 ; python_version >= "3.8" and python_version < "3.11"
    - tzlocal==4.3.1 ; python_version >= "3.8" and python_version < "3.11"
    - ujson==5.8.0 ; python_version >= "3.8" and python_version < "3.11"
    - urllib3==1.26.16 ; python_version >= "3.8" and python_version < "3.11"
    - virtualenv==20.24.2 ; python_version >= "3.8" and python_version < "3.11"
    - vulture==2.7 ; python_version >= "3.8" and python_version < "3.11"
    - wcmatch==8.4.1 ; python_version >= "3.8" and python_version < "3.11"
    - wcwidth==0.2.6 ; python_version >= "3.8" and python_version < "3.11"
    - websocket-client==1.6.1 ; python_version >= "3.8" and python_version < "3.11"
    - wrapt==1.13.3 ; python_version >= "3.8" and python_version < "3.11"
    - yamlordereddictloader==0.4.0 ; python_version >= "3.8" and python_version < "3.11"
    - z3-solver==4.12.2.0 ; python_version >= "3.8" and python_version < "3.11"
    - zipp==3.16.2 ; python_version >= "3.8" and python_version < "3.10"<|MERGE_RESOLUTION|>--- conflicted
+++ resolved
@@ -63,15 +63,6 @@
   - id: update-additional-dependencies
     args: [--pre_commit_config, .pre-commit-config_template.yaml]
 
-<<<<<<< HEAD
-          # enable with --test
-  - id: run-unit-tests
-
-  - id: coverage-analyze
-    args: ["-i", ".coverage"]
-
-=======
->>>>>>> a6e46c88
   - id: format
           # update docker image to the latest version, assume no
     args: ["-ud", "-n", "--no-validate"]
@@ -81,6 +72,9 @@
 
           # enable with --test
   - id: run-unit-tests
+
+  - id: coverage-analyze
+    args: [ "-i", ".coverage" ]
 
   - id: secrets
     args: ["--ignore-entropy"]
