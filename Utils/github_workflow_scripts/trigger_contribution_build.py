#!/usr/bin/env python3
import os
import argparse
import sys

import requests
import urllib3

urllib3.disable_warnings(urllib3.exceptions.InsecureRequestWarning)
<<<<<<< HEAD
GITLAB_PROJECT_ID = os.getenv('CI_PROJECT_ID', '2596')  # the default is the id of the content project in code.pan.run
=======
GITLAB_PROJECT_ID = os.getenv('CI_PROJECT_ID', '1061')
>>>>>>> 6f77591c


def arguments_handler():
    """ Validates and parses script arguments.

     Returns:
        Namespace: Parsed arguments object.

     """
    parser = argparse.ArgumentParser(description='Trigger contribution build.')
    parser.add_argument('-p', '--pr_number', help='The PR number to check if it includes secrets.')
    parser.add_argument('-b', '--base_branch', help='The Base branch name.')
    parser.add_argument('-c', '--contrib_branch', help='The contribution branch name.')
    parser.add_argument('-u', '--username', help='The instance username.')
    parser.add_argument('-s', '--password', help='The instance password.')
    parser.add_argument('-gs', '--gold_server_url', help='The content gold instance url.')
    return parser.parse_args()


def trigger_generic_webhook(options):
    pr_number = options.pr_number
    base_branch = options.base_branch
    contrib_branch = options.contrib_branch
    username = options.username
    password = options.password
    gold_server_url = options.gold_server_url
    contribution_build_instance_url = f"{gold_server_url}/instance/" \
                                      "execute/GenericWebhook_trigger_contribution_build"

    body = {
        "name": "GenericWebhook_trigger_contribution_build",
        "raw_json": {"BaseBranch": base_branch, "PullRequestNumber": pr_number, "ContribBranch": contrib_branch,
                     "ProjectID": GITLAB_PROJECT_ID},
    }
    # post to Content Gold
    res = requests.post(contribution_build_instance_url, json=body, auth=(username, password))

    if res.status_code != 200:
        print(
            f"Trigger Contribution Build playbook failed. Post request to Content"
            f" Gold has status code of {res.status_code}")
        sys.exit(1)


def main():
    options = arguments_handler()
    trigger_generic_webhook(options)


if __name__ == "__main__":
    main()<|MERGE_RESOLUTION|>--- conflicted
+++ resolved
@@ -7,11 +7,7 @@
 import urllib3
 
 urllib3.disable_warnings(urllib3.exceptions.InsecureRequestWarning)
-<<<<<<< HEAD
-GITLAB_PROJECT_ID = os.getenv('CI_PROJECT_ID', '2596')  # the default is the id of the content project in code.pan.run
-=======
 GITLAB_PROJECT_ID = os.getenv('CI_PROJECT_ID', '1061')
->>>>>>> 6f77591c
 
 
 def arguments_handler():
