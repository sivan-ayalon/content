{
    "testTimeout": 160,
    "testInterval": 20,
    "tests": [
        {
            "integrations": "MicrosoftGraphMail",
            "playbookID": "MicrosoftGraphMail-Test"
        },
        {
            "integrations": "Symantec Management Center",
            "playbookID": "SymantecMC_TestPlaybook"
        },
        {
            "integrations": "Tufin",
            "playbookID": "Tufin Test"
        },
        {
            "integrations": "Vertica",
            "playbookID": "Vertica Test"
        },
        {
            "integrations": "Server Message Block (SMB)",
            "playbookID": "SMB test"
        },
        {
            "playbookID": "TestParseEmailHeaders"
        },
        {
            "playbookID": "TestParseEmailFile-deprecated-script"
        },
        {
            "integrations": "RSA NetWitness Packets and Logs",
            "playbookID": "rsa_packets_and_logs_test"
        },
        {
            "playbookID": "test_similar_incidents"
        },
        {
            "playbookID": "autofocus_test",
            "integrations": "Autofocus"
        },
        {
            "playbookID": "CheckpointFW-test",
            "integrations": "Check Point"
        },
        {
            "playbookID": "RegPathReputationBasicLists_test"
        },
        {
            "playbookID": "RandomStringGenerateTest"
        },
        {
            "playbookID": "DocumentationTest",
            "integrations": "ipinfo"
        },
        {
            "playbookID": "HighlightWords_Test"

        },
        {
            "playbookID": "StringContainsArray_test"
        },
        {
            "integrations": "Fidelis Elevate Network",
            "playbookID": "Fidelis-Test"
        },
        {
            "integrations": "Thinkst Canary",
            "playbookID": "CanaryTools Test"
        },
        {
            "integrations": "ThreatMiner",
            "playbookID": "ThreatMiner-Test"
        },
        {
            "playbookID": "StixCreator-Test"
        },
        {
            "integrations": "Pwned",
            "playbookID": "Pwned test",
            "nightly": true
        },
        {
            "integrations": "Alexa Rank Indicator",
            "playbookID": "Alexa Test Playbook"
        },
        {
            "playbookID": "UnEscapeURL-Test"
        },
        {
            "playbookID": "UnEscapeIPs-Test"
        },
        {
            "playbookID": "ExtractDomainFromUrlAndEmail-Test"
        },
        {
            "playbookID": "ConvertKeysToTableFieldFormat_Test"
        },
        {
            "playbookID": "ParseCSVnullbytesTest"
        },
        {
            "integrations": "CVE Search",
            "playbookID": "cveReputation Test"
        },
        {
            "integrations": "HashiCorp Vault",
            "playbookID": "hashicorp_test"
        },
        {
            "integrations": "Dell Secureworks",
            "playbookID": "secureworks_test"
        },
        {
            "integrations": "ServiceNow",
            "playbookID": "servicenow_test_new"
        },
        {
            "integrations": "ExtraHop",
            "playbookID": "ExtraHop-Test"
        },
        {
            "playbookID": "Test CommonServer"
        },
        {
            "integrations": "CIRCL",
            "playbookID": "CirclIntegrationTest"
        },
        {
            "integrations": "MISP V2",
            "playbookID": "MISP V2 Test"
        },
        {
            "playbookID": "test-LinkIncidentsWithRetry"
        },
        {
            "playbookID": "CopyContextToFieldTest"
        },
        {
            "integrations": "OTRS",
            "playbookID": "OTRS Test",
            "fromversion": "4.1.0"
        },
        {
            "integrations": "Attivo Botsink",
            "playbookID": "AttivoBotsinkTest"
        },
        {
            "playbookID": "CreatePhishingClassifierMLTest",
            "timeout" : 2400
        },
        {
            "integrations": "Cymon",
            "playbookID": "playbook-Cymon_Test"
        },
        {
            "integrations": "FortiGate",
            "playbookID": "Fortigate Test"
        },
        {
            "integrations": "SNDBOX",
            "playbookID": "SNDBOX_Test"
        },
        {
            "integrations": "SNDBOX",
            "playbookID": "Detonate File - SNDBOX - Test",
            "timeout": 2400,
            "nightly": true
        },
        {
            "integrations": "VxStream",
            "playbookID": "Detonate File - HybridAnalysis - Test",
            "timeout": 2400
        },
        {
            "playbookID": "WordTokenizeTest"
        },
        {
            "integrations": "Awake Security",
            "playbookID": "awake_security_test_pb"
        },
        {
          "integrations": "Tenable.sc",
          "playbookID": "tenable-sc-test",
          "timeout": 240,
          "nightly": true
        },
        {
            "integrations": "MimecastV2",
            "playbookID": "Mimecast test"
        },
        {
            "playbookID": "CreateEmailHtmlBody_test_pb"
        },
        {
          "playbookID": "ReadPDFFile-Test"
        },
        {
          "playbookID": "JSONtoCSV-Test"
        },
        {
            "integrations": "Panorama",
            "instance_names": "palo_alto_firewall",
            "playbookID": "palo_alto_firewall_test_pb",
            "timeout": 1000,
            "nightly": true
        },
        {
            "integrations": "Panorama",
            "instance_names": "palo_alto_panorama",
            "playbookID": "palo_alto_panorama_test_pb",
            "timeout": 1000,
            "nightly": true
        },
        {
          "integrations": "Tenable.io",
          "playbookID": "Tenable.io test"
        },
        {
          "playbookID": "URLDecode-Test"
        },
        {
          "playbookID": "GetTime-Test"
        },
        {
          "integrations": "Tenable.io",
          "playbookID": "Tenable.io Scan Test",
          "nightly": true,
          "timeout": 900
        },
        {
            "integrations": "Tenable.sc",
            "playbookID": "tenable-sc-scan-test",
            "nightly": true,
            "timeout": 600
        },
        {
            "integrations": "google-vault",
            "playbookID": "Google-Vault-Generic-Test",
            "nightly": true,
            "timeout": 3600
        },
        {
            "integrations": "google-vault",
            "playbookID": "Google_Vault-Search_And_Display_Results_test",
            "nightly": true,
            "timeout": 3600
        },
        {
            "playbookID": "Luminate-TestPlaybook",
            "integrations": "Luminate"
        },
        {
            "playbookID": "ParseEmailFiles-test"
        },
        {
            "playbookID": "ParseExcel-test"
        },
        {
            "playbookID": "Detonate File - No Files test"
        },
        {
            "integrations": [
                "Panorama",
                "Check Point"
            ],
            "instance_names": "palo_alto_firewall",
            "playbookID": "blockip_test_playbook"
        },
        {
            "integrations": "Palo Alto Minemeld",
            "playbookID": "minemeld_test"
        },
        {
            "integrations": "InfoArmor VigilanteATI",
            "playbookID": "InfoArmorVigilanteATITest"
        },
        {
            "integrations": "IntSights",
            "instance_names": "intsights_standard_account",
            "playbookID": "IntSights Test",
            "nightly": true,
            "timeout": 500
        },
        {
            "integrations": "IntSights",
            "playbookID": "IntSights Mssp Test",
            "instance_names": "intsights_mssp_account",
            "nightly": true,
            "timeout": 500
        },
        {
            "integrations": "dnstwist",
            "playbookID": "dnstwistTest"
        },
        {
            "integrations": "BitDam",
            "playbookID": "Detonate File - BitDam Test"
        },
        {
            "integrations": "Threat Grid",
            "playbookID": "Test-Detonate URL - ThreatGrid",
            "timeout": 600
        },
        {
            "integrations": "Threat Grid",
            "playbookID": "ThreatGridTest",
            "timeout": 600
        },
        {
            "integrations": [
                "Palo Alto Minemeld",
                "Panorama"
            ],
            "instance_names": "palo_alto_firewall",
            "playbookID": "block_indicators_-_generic_-_test"
        },
        {
          "integrations": "Signal Sciences WAF",
          "playbookID": "SignalSciences-Test"
        },
        {
            "integrations": "RTIR",
            "playbookID": "RTIR Test"
        },
        {
            "integrations": "RedCanary",
            "playbookID": "RedCanaryTest",
            "nightly" : true
        },
        {
          "integrations": "Devo",
          "playbookID": "devo_test_playbook"
        },
        {
          "playbookID": "URL Enrichment - Generic v2 - Test",
          "integrations": [
              "Rasterize",
              "VirusTotal - Private API"
          ],
            "instance_names": "virus_total_private_api_general",
            "timeout": 500
        },
        {
            "integrations": "urlscan.io",
            "playbookID": "url_enrichment_-_generic_test",
            "timeout": 500
        },
        {
            "playbookID": "CutTransformerTest"
        },
        {
            "integrations": "SCADAfence CNM",
            "playbookID": "SCADAfence_test"
        },
        {
            "integrations": "ProtectWise",
            "playbookID": "Protectwise-Test"
        },
        {
            "integrations": "WhatsMyBrowser",
            "playbookID": "WhatsMyBrowser-Test"
        },
        {

            "integrations": "BigFix",
            "playbookID": "BigFixTest"
        },
        {
            "integrations": "Lastline",
            "playbookID": "Lastline - testplaybook",
            "nightly": true
        },
        {
            "integrations": "epo",
            "playbookID": "Test Playbook McAfee ePO"
        },
        {
            "integrations": "activedir",
            "playbookID": "calculate_severity_-_critical_assets_-_test"
        },
        {
            "playbookID": "TextFromHTML_test_playbook"
        },
        {
            "playbookID": "PortListenCheck-test"
        },
        {
            "integrations": "ThreatExchange",
            "playbookID": "ThreatExchange-test"
        },
        {
            "integrations": "ThreatExchange",
            "playbookID": "extract_indicators_-_generic_-_test",
            "timeout": 240
        },
        {
            "integrations": "Joe Security",
            "playbookID": "JoeSecurityTestPlaybook",
            "timeout": 500,
            "nightly": true
        },
        {
            "integrations": "Joe Security",
            "playbookID": "JoeSecurityTestDetonation",
            "timeout": 2000,
            "nightly": true
        },
        {
            "integrations": "WildFire-v2",
            "playbookID": "Wildfire Test"
        },
        {
            "integrations": "GRR",
            "playbookID": "grr_test",
            "nightly": true
        },
        {
            "integrations": "VirusTotal",
            "instance_names": "virus_total_general",
            "playbookID": "virusTotal-test-playbook",
            "timeout": 1400,
            "nightly": true
        },
        {
            "integrations": "VirusTotal",
            "instance_names": "virus_total_preferred_vendors",
            "playbookID": "virusTotaI-test-preferred-vendors",
            "timeout": 1400,
            "nightly": true
        },
        {
            "integrations": "Preempt",
            "playbookID": "Preempt Test"
        },
        {   "integrations": "Gmail",
            "playbookID": "get_original_email_-_gmail_-_test"
        },
        {
            "integrations": "EWS v2",
            "playbookID": "get_original_email_-_ews-_test"
        },
        {
            "integrations": ["EWS v2","EWS Mail Sender"],
            "playbookID": "EWS search-mailbox test",
            "timeout": 300
        },
        {
            "integrations": "PagerDuty v2",
            "playbookID": "PagerDuty Test"
        },
        {
            "playbookID": "test_delete_context"
        },
        {
            "playbookID": "GmailTest",
            "integrations": "Gmail"
        },
        {
            "playbookID": "Gmail Convert Html Test",
            "integrations": "Gmail"
        },
        {
            "playbookID": "TestParseCSV"
        },
        {
            "integrations": "Shodan",
            "playbookID": "ShodanTest"
        },
        {
            "playbookID": "Extract Indicators From File - test"
        },
        {
            "playbookID": "dedup_-_generic_-_test"
        },
        {
            "playbookID": "TestDedupIncidentsPlaybook"
        },
        {
            "playbookID": "TestDedupIncidentsByName"
        },
        {
            "integrations": "McAfee Advanced Threat Defense",
            "playbookID": "Test Playbook McAfee ATD",
            "timeout": 700
        },
        {
            "integrations": "McAfee Advanced Threat Defense",
            "playbookID": "Test Playbook McAfee ATD Upload File"
        },
        {
            "playbookID": "exporttocsv_script_test"
        },
        {
            "integrations": "Intezer",
            "playbookID": "Intezer Testing",
            "nightly": true,
            "timeout": 500
        },
        {
            "integrations": "FalconIntel",
            "playbookID": "CrowdStrike Falcon Intel v2"
        },
        {
          "playbookID": "ContextGetters_Test"
        },
        {
            "integrations": [
                "Mail Sender (New)",
                "google"
            ],
            "playbookID": "Mail Sender (New) Test"
        },
        {
            "playbookID": "buildewsquery_test"
        },
        {
            "integrations": "Rapid7 Nexpose",
            "playbookID": "nexpose_test",
            "timeout": 240
        },
        {
            "integrations": "EWS Mail Sender",
            "playbookID": "EWS Mail Sender Test"
        },
        {
            "integrations": "EWS Mail Sender",
            "playbookID": "EWS Mail Sender Test 2"
        },
        {
            "playbookID": "decodemimeheader_-_test"
        },
        {
            "integrations": "CVE Search",
            "playbookID": "cve_enrichment_-_generic_-_test"
        },
        {
            "playbookID": "test_url_regex"
        },
        {
            "integrations": "Skyformation",
            "playbookID": "TestSkyformation"
        },
        {
            "integrations": "okta",
            "playbookID": "okta_test_playbook",
            "timeout": 240
        },
        {
            "playbookID": "Test filters & transformers scripts"
        },
        {
            "integrations": "Salesforce",
            "playbookID": "SalesforceTestPlaybook"
        },
        {
            "integrations": "McAfee ESM-v10",
            "playbookID": "McAfeeESMTest",
            "timeout": 500
        },
        {
            "integrations": "GoogleSafeBrowsing",
            "playbookID": "Google Safe Browsing Test",
            "timeout": 240
        },
        {
            "integrations": "EWS v2",
            "playbookID": "EWSv2_empty_attachment_test"
        },
        {
            "integrations": "EWS v2",
            "playbookID": "EWS Public Folders Test"
        },
        {
            "playbookID": "TestWordFileToIOC",
            "timeout": 300
        },
        {
            "integrations": "Symantec Endpoint Protection V2",
            "playbookID": "SymantecEndpointProtection_Test"
        },
        {
            "integrations": "carbonblackprotection",
            "playbookID": "search_endpoints_by_hash_-_carbon_black_protection_-_test",
            "timeout": 500
        },
        {
            "playbookID": "process_email_-_generic_-_test",
            "timeout": 240
        },
        {
            "integrations": "activedir",
            "playbookID": "account_enrichment_-_generic_test"
        },
        {
            "integrations": "FalconHost",
            "playbookID": "search_endpoints_by_hash_-_crowdstrike_-_test",
            "timeout": 500
        },
        {
            "integrations": "FalconHost",
            "playbookID": "CrowdStrike Endpoint Enrichment - Test"
        },
        {
          "integrations": "FalconHost",
          "playbookID": "crowdstrike_falconhost_test"
        },
        {
            "integrations": "CrowdstrikeFalcon",
            "playbookID": "Test - CrowdStrike Falcon",
            "fromversion": "4.1.0"
        },
        {
            "integrations": [
                "VirusTotal"
            ],
            "instance_names": "virus_total_general",
            "playbookID": "ip_enrichment_generic_test"
        },
        {
            "playbookID": "ExposeIncidentOwner-Test"
        },
        {
            "integrations": "OpenPhish",
            "playbookID": "email_test"
        },
        {
            "integrations": "VirusTotal",
            "instance_names": "virus_total_general",
            "playbookID": "domain_enrichment_generic_test"
        },
        {
            "integrations": "PostgreSQL",
            "playbookID": "PostgreSQL Test"
        },
        {
            "integrations": "google",
            "playbookID": "GsuiteTest"
        },
        {
            "integrations": "OpenPhish",
            "playbookID": "OpenPhish Test Playbook"
        },
        {
            "integrations": "RSA Archer",
            "playbookID": "Archer-Test-Playbook",
            "nightly": true
        },
        {
            "integrations": "jira",
            "playbookID": "Jira-Test"
        },
        {
            "integrations": "jira-v2",
            "playbookID": "Jira-v2-Test"
        },
        {
            "integrations": "ipinfo",
            "playbookID": "IPInfoTest"
        },
        {
            "integrations": "jira",
            "playbookID": "VerifyHumanReadableFormat"
        },
        {
            "playbookID": "ExtractURL Test"
        },
        {
            "playbookID": "strings-test"
        },
        {
            "playbookID": "TestCommonPython"
        },
        {
            "playbookID": "TestFileCreateAndUpload"
        },
        {
            "playbookID": "TestIsValueInArray"
        },
        {
            "playbookID": "TestStringReplace"
        },
        {
            "playbookID": "TestHttpPlaybook"
        },
        {
            "integrations": "SplunkPy",
            "playbookID": "Splunk-Test"
        },
        {
            "integrations": "SplunkPy",
            "playbookID": "SplunkPySearch_Test"
        },
        {
            "integrations" : "McAfee NSM",
            "playbookID" : "McAfeeNSMTest",
            "timeout" : 400,
            "nightly": true
        },
        {
            "integrations": "PhishTank",
            "playbookID": "PhishTank Testing"
        },
        {
            "integrations": "McAfee Web Gateway",
            "playbookID": "McAfeeWebGatewayTest",
            "timeout" : 500
        },
        {
            "integrations": "TCPIPUtils",
            "playbookID": "TCPUtils-Test"
        },
        {
            "playbookID": "ProofpointDecodeURL-Test",
            "timeout": 300
        },
        {
            "playbookID": "listExecutedCommands-Test"
        },
        {
            "integrations": "Service Manager",
            "playbookID": "TestHPServiceManager",
            "timeout": 400
        },
        {
            "playbookID": "LanguageDetect-Test",
            "timeout": 300
        },
        {
            "integrations": "Forcepoint",
            "playbookID": "forcepoint test",
            "timeout": 500,
            "nightly": true
        },
        {
            "playbookID": "GeneratePassword-Test"
        },
        {
            "playbookID": "ZipFile-Test"
        },
        {
            "playbookID": "ExtractDomainTest"
        },
        {
            "playbookID": "Test-IsMaliciousIndicatorFound"
        },
        {
            "playbookID": "TestExtractHTMLTables"
        },
        {
            "integrations": "carbonblackliveresponse",
            "playbookID": "CarbonBlackLiveResponseTest",
            "nightly": true
        },
        {
            "playbookID": "TestSafeBreach",
            "integrations": "SafeBreach"
        },
        {
            "integrations": "urlscan.io",
            "playbookID": "urlscan_malicious_Test",
            "timeout": 300
        },
        {
            "integrations": "EWS v2",
            "playbookID": "pyEWS_Test"
        },
        {

            "integrations": "Netskope",
            "playbookID": "Netskope Test"
        },
        {
            "integrations": "Cylance Protect v2",
            "playbookID": "Cylance Protect v2 Test"
        },
        {
            "integrations": "ReversingLabs Titanium Cloud",
            "playbookID": "ReversingLabsTCTest"
        },
        {
            "integrations": "ReversingLabs A1000",
            "playbookID": "ReversingLabsA1000Test"
        },
        {
            "integrations": "Demisto Lock",
            "playbookID": "DemistoLockTest"
        },
        {
            "playbookID": "test-domain-indicator",
            "timeout": 400
        },
        {
            "playbookID": "Cybereason Test",
            "integrations": "Cybereason",
            "timeout": 1200,
            "fromversion": "4.1.0"
        },
        {
            "integrations": "VirusTotal - Private API",
            "instance_names": "virus_total_private_api_general",
            "playbookID": "File Enrichment - Virus Total Private API Test",
            "nightly": true
        },
        {
            "integrations": "VirusTotal - Private API",
            "instance_names": "virus_total_private_api_general",
            "playbookID": "virusTotalPrivateAPI-test-playbook",
            "timeout": 1400,
            "nightly": true
        },
        {
            "integrations": "VirusTotal - Private API",
            "instance_names": "virus_total_private_api_preferred_vendors",
            "playbookID": "virusTotalPrivateAPI-test-preferred-vendors",
            "timeout": 1400,
            "nightly": true
        },
        {
            "integrations": "Cisco Meraki",
            "playbookID": "Cisco-Meraki-Test"
        },
        {
            "integrations": "Tanium",
            "playbookID": "Tanium Test Playbook",
            "nightly": true,
            "timeout": 1200
        },
        {
            "integrations": "Recorded Future",
            "playbookID": "Recorded Future Test",
            "nightly": true
        },
        {
            "integrations": "Microsoft Graph",
            "playbookID": "Microsoft Graph Test"
        },
        {
            "integrations": "Microsoft Graph User",
            "playbookID": "Microsoft Graph - Test"
        },
        {
            "integrations": "RedLock",
            "playbookID": "RedLockTest",
            "nightly": true
        },
        {
            "integrations": "Symantec Messaging Gateway",
            "playbookID": "Symantec Messaging Gateway Test"
        },
        {
            "integrations": "ThreatConnect",
            "playbookID": "test-ThreatConnect"
        },
        {
            "integrations": "VxStream",
            "playbookID": "VxStream Test",
            "nightly": true
        },
        {
            "integrations":"Cylance Protect",
            "playbookID": "get_file_sample_by_hash_-_cylance_protect_-_test",
            "timeout": 240
        },
        {
            "integrations": "Cylance Protect",
            "playbookID": "endpoint_enrichment_-_generic_test"
        },
        {
            "integrations": "QRadar",
            "playbookID": "test_Qradar"
        },
        {
            "integrations": "VMware",
            "playbookID": "VMWare Test"
        },
        {
            "integrations": "Anomali ThreatStream",
            "playbookID": "Anomali_ThreatStream_Test"
        },
        {
            "integrations": "Farsight DNSDB",
            "playbookID": "DNSDBTest"
        },
        {
            "integrations": "carbonblack-v2",
            "playbookID": "CarbonBlackResponseTest"
        },
        {
            "integrations": "Cisco Umbrella Investigate",
            "playbookID": "Cisco Umbrella Test"
        },
        {
            "integrations": "icebrg",
            "playbookID": "Icebrg Test",
            "timeout" : 500
        },
        {
            "integrations": "Symantec MSS",
            "playbookID": "SymantecMSSTest"
        },
        {
            "integrations": "Remedy AR",
            "playbookID": "Remedy AR Test"
        },
        {
            "integrations": "McAfee Active Response",
            "playbookID": "McAfee-MAR_Test",
            "timeout": 700
        },
        {
            "integrations": "McAfee Threat Intelligence Exchange",
            "playbookID": "McAfee-TIE Test",
            "timeout": 700
        },
        {
            "integrations": "ArcSight Logger",
            "playbookID": "ArcSight Logger test"
        },
        {
            "integrations": "ArcSight ESM v2",
            "playbookID": "ArcSight ESM v2 Test"
        },
        {
            "integrations": "ArcSight ESM v2",
            "playbookID": "test Arcsight - Get events related to the Case"
        },
        {
            "integrations": "XFE",
            "playbookID": "XFE Test",
            "timeout": 140,
            "nightly": true
        },
        {
            "integrations": "McAfee Threat Intelligence Exchange",
            "playbookID": "search_endpoints_by_hash_-_tie_-_test",
            "timeout": 500
        },
        {
            "integrations": "iDefense",
            "playbookID": "iDefenseTest",
            "timeout": 300
        },
        {
            "integrations": "AbuseIPDB",
            "playbookID": "AbuseIPDB Test",
            "nightly": true
        },
        {
            "integrations": "AbuseIPDB",
            "playbookID": "AbuseIPDB PopulateIndicators Test",
            "nightly": true
        },
        {
            "integrations" : "jira",
            "playbookID" : "JiraCreateIssue-example-test"
        },
        {
            "integrations": "LogRhythm",
            "playbookID": "LogRhythm-Test-Playbook",
            "timeout": 200
        },
        {
            "integrations": "FireEye HX",
            "playbookID": "FireEye HX Test"
        },
        {
            "integrations": "Phish.AI",
            "playbookID": "PhishAi-Test"
        },
        {
            "integrations": "Phish.AI",
            "playbookID": "Test-Detonate URL - Phish.AI"
        },
        {
            "integrations": "Centreon",
            "playbookID": "Centreon-Test-Playbook"
        },
        {
            "playbookID": "ReadFile test"
        },
        {
            "integrations": "TruSTAR",
            "playbookID": "TruSTAR Test"
        },
        {
            "integrations": "AlphaSOC Wisdom",
            "playbookID": "AlphaSOC-Wisdom-Test"
        },
        {
            "integrations": "Jask",
            "playbookID": "Jask_Test",
            "fromversion": "4.1.0"
        },
        {
            "integrations": "Qualys",
            "playbookID": "Qualys-Test",
            "nightly": true
        },
        {
            "integrations": "Whois",
            "playbookID": "whois_test"
        },
        {
            "integrations": "RSA NetWitness Endpoint",
            "playbookID": "NetWitness Endpoint Test"
        },
        {
            "integrations": "Check Point Sandblast",
            "playbookID": "Sandblast_malicious_test"
        },
        {
            "playbookID": "TestMatchRegex"
        },
        {
            "integrations": "ActiveMQ",
            "playbookID": "ActiveMQ Test"
        },
        {
            "playbookID": "RegexGroups Test"
        },
        {
            "integrations": "Cisco pxGrid ISE",
            "playbookID": "cisco-ise-test-playbook"
        },
        {
            "integrations": "RSA NetWitness v11.1",
            "playbookID": "RSA NetWitness Test"
        },
        {
            "integrations": "Rasterize",
            "playbookID": "RasterizeImageTest"
        },
        {
            "playbookID": "ExifReadTest"
        },
        {
          "integrations": "Cuckoo Sandbox",
          "playbookID": "CuckooTest",
          "timeout": 700
        },
        {
            "integrations" : "VxStream",
            "playbookID" : "Test-Detonate URL - Crowdstrike",
            "timeout" : 1200
        },
        {
            "playbookID": "Detonate File - Generic Test",
            "timeout": 500
        },
        {
            "integrations": [
                "Lastline",
                "WildFire-v2",
                "SNDBOX",
                "VxStream",
                "McAfee Advanced Threat Defense"
            ],
            "playbookID" : "Detonate File - Generic Test",
            "timeout" : 2400,
            "nightly" : true
        },
        {
            "playbookID": "detonate_file_-_generic_test",
            "toversion": "3.6.0"
        },
        {
            "playbookID": "STIXParserTest"
        },
        {
           "playbookID": "Detonate URL - Generic Test",
           "timeout": 2000,
           "nightly": true,
           "integrations": [
             "McAfee Advanced Threat Defense",
             "VxStream",
             "Lastline"
           ]
        },
        {
            "playbookID": "ReadPDFFile-Test"
        },
        {
            "integrations": [
                "VirusTotal",
                "urlscan.io",
                "activedir"
            ],
            "instance_names": "virus_total_general",
            "playbookID": "entity_enrichment_generic_test",
            "timeout": 240
        },
        {
            "integrations": [
                "FalconHost",
                "McAfee Threat Intelligence Exchange",
                "carbonblackprotection",
                "carbonblack"
            ],
            "playbookID": "search_endpoints_by_hash_-_generic_-_test",
            "timeout": 500
        },
        {
            "integrations": "Zscaler",
            "playbookID": "Zscaler Test",
            "nightly": true,
            "timeout": 500
        },
        {
            "playbookID": "DemistoUploadFileToIncident Test",
            "integrations": "Demisto REST API"
        },
        {
            "playbookID": "DemistoUploadFile Test",
            "integrations": "Demisto REST API"
        },
        {
            "playbookID": "MaxMind Test",
            "integrations": "MaxMind GeoIP2"

        },
        {
            "playbookID": "Test_Sagemaker",
            "integrations": "AWS Sagemaker"

        },
        {
            "playbookID": "Phishing test - attachment",
            "timeout": 600,
            "nightly": true,
            "integrations": [
                "EWS Mail Sender",
                "Pwned",
                "Demisto REST API",
                "Palo Alto Minemeld"
            ]
        },
        {
            "playbookID": "Phishing test - Inline",
            "timeout": 500,
            "nightly": true,
            "integrations": [
                "EWS Mail Sender",
                "Pwned",
                "Demisto REST API",
                "Palo Alto Minemeld"
            ]
        },
        {
            "playbookID": "Phishing v2 Test - Attachment",
            "timeout": 600,
            "nightly": true,
            "integrations": [
                "EWS Mail Sender",
                "Pwned",
                "Demisto REST API",
                "Palo Alto Minemeld"
            ]
        },
        {
            "playbookID": "Phishing v2 Test - Inline",
            "timeout": 500,
            "nightly": true,
            "integrations": [
                "EWS Mail Sender",
                "Pwned",
                "Demisto REST API",
                "Palo Alto Minemeld"
            ]
        },
        {
            "integrations": "duo",
            "playbookID": "DUO Test Playbook"
        },
        {
            "playbookID": "SLA Scripts - Test"
        },
        {
            "playbookID": "PcapHTTPExtractor-Test"
        },
        {
            "playbookID": "Ping Test Playbook"
        },
        {
            "playbookID": "Active Directory Test",
            "instance_names": "active_directory_query_v2",
            "integrations": "Active Directory Query v2"
        },
        {
            "integrations": "Active Directory Query v2",
            "instance_names": "active_directory_query_v2_with_port_configuration",
            "playbookID": "Active Directory Query V2 configuration with port"
        },
        {
            "integrations": "mysql",
            "playbookID": "MySQL Test"
        },
        {
            "playbookID": "Email Address Enrichment - Generic v2 - Test"
        },
        {
            "integrations": "Phishme Intelligence",
            "playbookID": "Test - PhishMe Intelligence",
            "timeout": 500
        },
        {
            "integrations": "Google Resource Manager",
            "playbookID": "GoogleResourceManager-Test",
            "timeout": 500,
            "nightly": true
        },
        {
            "integrations": "Freshdesk",
            "playbookID": "Freshdesk-Test",
            "timeout": 500,
            "nightly": true
        },
        {
            "playbookID": "Autoextract - Test"
        },
        {
            "playbookID": "FilterByList - Test"
        },
        {
            "integrations": "Kafka V2",
            "playbookID": "Kafka Test"
        },
        {
            "playbookID": "File Enrichment - Generic v2 - Test",
            "instance_names": "virus_total_private_api_general",
            "integrations": [
                "VirusTotal - Private API",
                "Cylance Protect v2"
            ]
        },
        {
            "integrations": "McAfee Active Response",
            "playbookID": "Endpoint data collection test",
            "timeout": 500
        },
        {
            "integrations": "McAfee Active Response",
            "playbookID": "MAR - Endpoint data collection test",
            "timeout": 500
        },
        {

            "integrations": "DUO Admin",
            "playbookID": "DuoAdmin API test playbook"
        },
        {
            "playbookID": "TestShowScheduledEntries"
        },
        {
            "integrations": "Symantec Advanced Threat Protection",
            "playbookID": "Symantec ATP Test"

        },
        {
            "playbookID": "CheckDockerImageAvailableTest"
        },
        {
            "playbookID": "ExtractDomainFromEmailTest"
        },
        {
            "integrations": "Threat Grid",
            "playbookID": "Test-Detonate URL - ThreatGrid"
        },
        {
            "playbookID": "Account Enrichment - Generic v2 - Test",
            "integrations": "activedir"
        },
       {
            "playbookID": "Endpoint Enrichment - Generic v2 - Test",
            "integrations": [
                "FalconHost",
                "Cylance Protect",
                "carbonblack",
                "epo",
                "activedir"
            ]
        },
        {
            "playbookID": "EmailReputationTest",
            "integrations": "Pwned"
        },
        {
            "integrations": "Symantec Deepsight Intelligence",
            "playbookID": "Symantec Deepsight Test"
        },
        {
            "playbookID": "ExtractDomainFromEmailTest"
        },
        {
            "integrations": "Snowflake",
            "playbookID": "Snowflake-Test"
        },
        {
            "integrations": "Cisco Umbrella Investigate",
            "playbookID": "Domain Enrichment - Generic v2 - Test"
        },
        {
            "integrations": "Google BigQuery",
            "playbookID": "Google BigQuery Test"
        },
        {
            "integrations": "nmap",
            "playbookID": "af2f5a99-d70b-48c1-8c25-519732b733f2"
        },
        {
            "integrations": "Zoom",
            "playbookID": "Zoom_Test"
        },
        {
            "integrations": "Palo Alto Networks Cortex",
            "playbookID": "Palo Alto Networks Cortex Test",
            "fromversion": "4.1.0"
        },
        {
            "playbookID": "IP Enrichment - Generic v2 - Test",
            "integrations": "Threat Crowd",
            "fromversion": "4.1.0"
        },
        {
            "integrations": "Cherwell",
            "playbookID": "Cherwell Example Scripts - test"
        },
        {
            "integrations": "Cherwell",
            "playbookID": "Cherwell - test"
        },
        {
            "integrations": "CarbonBlackProtectionV2",
            "playbookID": "Carbon Black Enterprise Protection V2 Test"
        },
        {
            "integrations": "Active Directory Query v2",
            "instance_names": "active_directory_query_v2",
            "playbookID": "Test ADGetUser Fails with no instances 'Active Directory Query' (old version)"
        },
        {
            "integrations": "ANYRUN",
            "playbookID": "ANYRUN-Test"
        },
        {
            "integrations": "ANYRUN",
            "playbookID": "Detonate File - ANYRUN - Test"
        },
        {
            "integrations": "ANYRUN",
            "playbookID": "Detonate URL - ANYRUN - Test"
        },
        {
            "integrations": "ANYRUN",
            "playbookID": "Detonate File From URL - ANYRUN - Test"
        },
        {
            "integrations": "Netcraft",
            "playbookID": "Netcraft test"
        },
        {
            "integrations": "EclecticIQ Platform",
            "playbookID": "EclecticIQ Test"
        },
        {
            "integrations": "Google Cloud Compute",
            "playbookID": "GoogleCloudCompute-Test"
        },
        {
            "playbookID": "FormattingPerformance - Test",
            "fromversion": "5.0.0"
        },
        {
<<<<<<< HEAD
            "integrations": "ANYRUN",
            "playbookID": "Detonate File From URL - ANYRUN - Test"
        },
        {
            "integrations": "AWS - S3v2",
            "playbookID": "97393cfc-2fc4-4dfe-8b6e-af64067fc436"
        },
        {
            "integrations": "AWS - CloudWatchLogs",
            "playbookID": "2cddaacb-4e4c-407e-8ef5-d924867b810c"
        },
        {
            "integrations": "AWS - CloudTrail",
            "playbookID": "3da2e31b-f114-4d7f-8702-117f3b498de9"
        },
        {
            "playbookID": "5dc848e5-a649-4394-8300-386770d39d75"
        },
        {
            "integrations": "carbonblackprotection",
            "playbookID": "67b0f25f-b061-4468-8613-43ab13147173"
        },
        {
            "integrations": [
                "AWS - EC2",
                "AWS - EC2_copy"
            ],
            "playbookID": "d66e5f86-e045-403f-819e-5058aa603c32"
        },
        {
            "integrations": "DomainTools",
            "playbookID": "DomainTools-Test"
        },
        {
            "integrations": "Cisco Spark",
            "playbookID": "efc817d2-6660-4d4f-890d-90513ca1e180"
        },
        {
            "playbookID": "Get File Sample By Hash - Generic - Test"
        },
        {
            "playbookID": "Get File Sample From Hash - Generic - Test"
        },
        {
            "playbookID": "get_file_sample_by_hash_-_carbon_black_enterprise_Response_-_test"
        },
        {
            "playbookID": "get_file_sample_from_path_-_d2_-_test"
        },
        {
            "integrations": "Remedy On-Demand",
            "playbookID": "Remedy-On-Demand-Test"
        },
        {
            "playbookID": "ssdeepreputationtest"
        },
        {
            "playbookID": "TestIsEmailAddressInternal"
        },
        {
            "integrations": "AWS - S3",
            "playbookID": "113aca8a-ee52-419f-89a6-150ee232d0d1"
        },
        {
            "playbookID": "search_endpoints_by_hash_-_carbon_black_response_-_test"
        },
        {
            "integrations": "Google Cloud Compute",
            "playbookID": "GoogleCloudCompute-Test"
=======
            "integrations": "Image OCR",
            "playbookID": "TestImageOCR"
>>>>>>> 0a2ae8da
        },
        {
            "playbookID": "TestIsEmailAddressInternal"
        }
    ],
    "skipped_tests": {
        "domain_enrichment_generic_test": "Test is old and uses VirusTotal which has quota problems. The v2 playbook has a better test",
        "url_enrichment_-_generic_test": "Deprecated playbook - the playbook seems to be deleted",
        "Lastline - testplaybook": "Checking the integration via Generic detonation playbooks, don't want to load the daily quota",
        "entity_enrichment_generic_test": "Flaky test - fails for changing reasons, requires more investigation (issue 16490)",
        "ArcSight Logger test": "Possibly outdated API calls",
        "Qualys-Test": "Test is failing on qualys-report-list not returning results, and also seems there's a proxy issue (issue 16486)",
        "Microsoft Graph Test": "DB is missing alerts to test on - in work of DevOps",
        "TruSTAR Test": "The test runs even when not supposed to, which causes its quota to run out",
        "TestDedupIncidentsByName": "skipped on purpose - this is part of the TestDedupIncidentsPlaybook - no need to execute separately as a test",
        "TestSafeBreach": "Instance configuration change causes test failure (issue 15909)",
        "Test-IsMaliciousIndicatorFound": "Unstable test (issue 15940)",
        "Test-Detonate URL - ThreatGrid": "Outdated test",
        "ip_enrichment_generic_test": "Need to check if test is valid, and the playbook is going to be deprecated now.",
        "email_test": "Old test for deprecated playbook. Need to check if test is even valid",
        "JoeSecurityTestDetonation": "command joe-download-report fails (issue 16118)",
        "af2f5a99-d70b-48c1-8c25-519732b733f2": "Added here because test existed but was not configured - need to review the test",
        "Zoom_test": "Added here because test existed but was not configured - need to review the test",
        "Test - CrowdStrike Falcon": "Test is unmockable, and has its data deleted every few weeks",
        "DomainTools-Test": "No instance",
        "Remedy-On-Demand-Test": "No instance"
    },
    "skipped_integrations": {
      "_comment": "~~~ NO INSTANCE - will not be resolved ~~~",
        "FortiGate": "License expired, and not going to get one (issue 14723)",
        "Attivo Botsink": "no instance, not going to get it",
        "VMware": "no License, and probably not going to get it",
        "AWS Sagemaker": "License expired, and probably not going to get it",
        "Symantec MSS": "No instance, probably not going to get it (issue 15513)",
        "EclecticIQ Platform": "Instance Issues",
        "Google Cloud Compute": "Can't test yet",
        "McAfee Advanced Threat Defense": "License expired",
        "Cymon": "The service was discontinued since April 30th, 2019.",


      "_comment": "~~~ INSTANCE ISSUES ~~~",
        "Tufin": "Calls to instance return 502 error. @itay reached out (issue 16441)",
        "McAfee Advanced Threat Defense": "no license, issue 16909",
        "Dell Secureworks": "Instance locally installed on @liorblob PC",
        "MimecastV2": "Several issues with instance",
        "Netskope": "instance is down",
        "Farsight DNSDB": "No instance (issue 15512)",
        "Service Manager": "Expired license",
        "carbonblackprotection": "License expired",
        "icebrg": "Requires BD (issue 14312)",
        "Freshdesk": "Trial account expired",
        "Threat Grid": "instance problem (issue 16197)",
        "Kafka V2": "Can not connect to instance from remote",
        "Check Point Sandblast": "No access (issue 15948)",
        "IntSights": "Account Expired (issue #16351)",
        "Remedy AR": "getting 'Not Found' in test button",
        "XFE": "License expired",
        "RedLock": "Credentials and API problems (issue 15493)",
        "Salesforce": "User and password expired (issue 15901)",
        "RedCanary": "License expired",
        "LogRhythm": "Need to fix SOAP api",
        "ANYRUN": "No instance",
        "Snowflake": "Looks like account expired, needs looking into",
        "RSA Archer": "No instance",
        "Cisco Spark": "No instance",

      "_comment": "~~~ UNSTABLE ~~~",
        "ServiceNow": "Instance goes to hibernate every few hours",
        "Tanium": "Instance is not stable (issue 15497)",
        "Whois": "Host periodically bans connection",
        "Tenable.sc": "unstable instance",
        "Tenable.io": "Unstable instance (issue 16115)",

      "_comment": "~~~ OTHER ~~~",
        "iDefense": "DevOps investigation",
        "RSA NetWitness Endpoint": "Instance is down, waiting for devops to rebuild",
        "BitDam": "Changes in service (issue #16247)",
        "Zoom": "Added here because test existed but was not configured - need to review the test",
        "Palo Alto Networks Cortex": "Changing the auth flow, will unskip when ready",

      "_comment": "~~~ QUOTA ISSUES ~~~",
        "Joe Security": "Monthly quota exceeded, remove from skipped on or after April 1st",
        "Google Resource Manager": "Cannot create projects because have reached alloted quota."
    },
    "nigthly_integrations": [
        "Lastline",
        "TruSTAR"
    ],
    "unmockable_integrations": {
        "Google BigQuery": "SSL problem",
        "Netcraft": "SSL failure",
        "CarbonBlackProtectionV2": "Mocking makes fetch incidents fail",
        "Palo Alto Networks Cortex": "SDK",
        "Devo": "Pending Check",
        "Jask": "Integration requires SSL",
        "CrowdstrikeFalcon": "Mock recording fails, and fails while trying to record a new recording",
        "TCPIPUtils": "Integration requires SSL",
        "Palo Alto Minemeld": "Pending check: issue 16072",
        "PagerDuty v2": "Integration requires SSL",
        "Autofocus": "JS integration, problem listed in issue 15544",
        "Panorama": "Pending check: issue 16122",
        "RTIR": "Pending check: issue 16072",
        "GRR": "Pending check: issue 16072",
        "PageDuty": "Pending check: issue 16072",
        "carbonblackliveresponse": "Pending check: issue 16072",
        "RecordedFuture": "Pending check: issue 16072",
        "AbuseIPDB": "Pending check: issue 16072",
        "FireEye HX": "Pending check: issue 16072",
        "EWS Mail Sender": "Inconsistent test (playback fails, record succeeds)",
        "EWS v2": "Inconsistent test (playback fails, record succeeds)",
        "Alexa Rank Indicator": "Integration should never use proxy",
        "Pwned": "Integration has no proxy checkbox",
        "Luminate": "Integration has no proxy checkbox",
        "dnstwist": "Integration has no proxy checkbox",
        "CVE Search": "Integration has no proxy checkbox",
        "Shodan": "Integration has no proxy checkbox",
        "Gmail": "Integration has no proxy checkbox",
        "Lastline": "JS integration, problem listed in this issue https://github.com/demisto/etc/issues/15544",
        "OpenPhish": "JS integration, problem listed in this issue https://github.com/demisto/etc/issues/15544",
        "VxStream": "JS integration, problem listed in this issue https://github.com/demisto/etc/issues/15544. Detonate URL: Large mock file.",
        "ThreatExchange": "JS integration, problem listed in this issue https://github.com/demisto/etc/issues/15544",
        "wildfire": "JS integration, problem listed in this issue https://github.com/demisto/etc/issues/15544",
        "FalconHost": "JS integration, problem listed in this issue https://github.com/demisto/etc/issues/15544",
        "VirusTotal": "JS integration, problem listed in this issue https://github.com/demisto/etc/issues/15544",
        "VirusTotal - Private API": "Issues with proxy name and default values",
        "carbonblack-v2": "JS integration, problem listed in this issue https://github.com/demisto/etc/issues/15544",
        "PhishTank": "Pending merge of branch proxy-unsecure-checks",
        "Cisco Meraki": "Pending merge of branch proxy-unsecure-checks",
        "epo": "Pending merge of branch proxy-unsecure-checks",
        "FalconIntel": "Pending merge of branch proxy-unsecure-checks",
        "ipinfo": "Pending merge of branch proxy-unsecure-checks",
        "RSA NetWitness Packets and Logs": "Pending merge of branch proxy-unsecure-checks",
        "SNDBOX": "Pending merge of branch proxy-unsecure-checks",
        "GoogleSafeBrowsing": "Pending merge of branch proxy-unsecure-checks",
        "BigFix": "Pending merge of branch proxy-unsecure-checks",
        "Cisco Umbrella Investigate": "Pending merge of branch proxy-unsecure-checks",
        "InfoArmor VigilanteATI": "Pending merge of branch proxy-unsecure-checks",
        "Rapid7 Nexpose": "Pending merge of branch proxy-unsecure-checks",
        "urlscan.io": "Pending merge of branch proxy-unsecure-checks",
        "Threat Grid": "Pending merge of branch proxy-unsecure-checks",
        "OTRS": "Pending merge of branch proxy-unsecure-checks",
        "McAfee Advanced Threat Defense": "Pending merge of branch proxy-unsecure-checks",
        "Preempt": "Insecure has a non empty default value, will require fixing and merging",
        "Cybereason": "Insecure has a non empty default value, will require fixing and merging",
        "Cuckoo Sandbox": "Proxy has a non empty default value, will require fixing and merging",
        "Phishme Intelligence": "Proxy has a non empty default value, will require fixing and merging",
        "HashiCorp Vault": "Test fails with mock - need to test without mock",
        "google": "'unsecure' parameter not working",
        "Check Point Sandblast": "Test fails with mock - need to test without mock",
        "Anomali ThreatStream": "'proxy' parameter not working",
        "Active Directory Query v2": "Checking",
        "MaxMind GeoIP2": "Checking",
        "AlphaSOC Wisdom": "Checking",
        "Phish.AI": "Checking",
        "jira": "Checking",
        "ArcSight ESM v2": "Checking",
        "Cylance Protect": "Checking",
        "ReversingLabs A1000": "Checking",
        "ReversingLabs Titanium Cloud": "No Unsecure checkbox. proxy trying to connect when disabled.",
        "Cylance Protect v2": "Checking",
        "SafeBreach": "Checking",
        "Symantec Endpoint Protection V2": "Checking",
        "McAfee ESM-v10": "Checking",
        "Salesforce": "Checking",
        "okta": "Checking",
        "WhatsMyBrowser": "Checking",
        "Check Point": "Checking",
        "Awake Security": "Checking",
        "CIRCL": "Checking",
        "Thinkst Canary": "Checking",
        "SplunkPy": "Checking",
        "Symantec Advanced Threat Protection": "Checking",
        "ProtectWise": "Nightly - Checking",
        "Tenable.io": "Nightly - Checking",
        "google-vault": "Nightly - Checking",
        "Intezer": "Nightly - Checking",
        "RSA Archer": "Nightly - Checking",
        "McAfee NSM": "Nightly - Checking",
        "Forcepoint": "Nightly - Checking",
        "RedCanary": "Nightly - Checking",
        "Whois": "Integration socks proxy on tcp connection not http/s",
        "SCADAfence CNM": "might be dynamic test",
        "Recorded Future": "might be dynamic test",
        "QRadar": "might be dynamic test",
        "Centreon": "might be dynamic test",
        "Cisco pxGrid ISE": "might be dynamic test",
        "RSA NetWitness v11.1": "might be dynamic test",
        "Signal Sciences WAF": "error with certificate",
        "Zscaler": "might be dynamic test",
        "Skyformation": "Failure to connect to proxy",
        "Remedy AR": "Failure to connect to proxy",
        "Snowflake": "Trust any cert not working: issue #16572",
        "Google Cloud Compute": "checking",
        "jira-v2": "inconsistent test (uploads randomly generated file each time)",
        "Microsoft Graph User": "checking",
        "Cherwell": "HTTPConnectionPool(host='172.17.0.1', port=9997): Max retries exceeded with url: (Caused by ProxyError('Cannot connect to proxy",
        "DUO Admin": "Missing proxy and trust any cert option #16893",
        "AWS - CloudWatchLogs": "Integration requires SSL",
        "AWS - CloudTrail": "Integration requires SSL",
        "AWS - EC2": "Integration requires SSL",
        "AWS - S3": "Integration requires SSL"
    }
}<|MERGE_RESOLUTION|>--- conflicted
+++ resolved
@@ -1371,7 +1371,6 @@
             "fromversion": "5.0.0"
         },
         {
-<<<<<<< HEAD
             "integrations": "ANYRUN",
             "playbookID": "Detonate File From URL - ANYRUN - Test"
         },
@@ -1441,10 +1440,10 @@
         {
             "integrations": "Google Cloud Compute",
             "playbookID": "GoogleCloudCompute-Test"
-=======
+        },
+        {
             "integrations": "Image OCR",
             "playbookID": "TestImageOCR"
->>>>>>> 0a2ae8da
         },
         {
             "playbookID": "TestIsEmailAddressInternal"
