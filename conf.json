{
    "testTimeout": 120,
    "testInterval": 30,
    "tests": [
        {
<<<<<<< HEAD
            "integrations": {
                "name": "carbonblackprotection",
                "byoi": false
            },
            "playbookID": "Carbon black Protection Rapid IOC Hunting - Test"
=======
            "integrations": [
              "AlienVault OTX",
              {
                "name": "activedir",
                "byoi": false
              }],
            "playbookID": "entity_enrichment_generic_test",
            "timeout": 240
>>>>>>> c26b2f22
        },
        {
            "integrations":"Cylance Protect",
            "playbookID": "get_file_sample_by_hash_-_cylance_protect_-_test",
            "timeout": 240
        },
        {
            "integrations": {
                "name": "carbonblack",
                "byoi": false
            },
            "playbookID": "get_file_sample_by_hash_-_carbon_black_enterprise_Response_-_test"
        },
        {
            "integrations": "ThreatExchange",
            "playbookID": "extract_indicators_-_generic_-_test",
            "timeout": 240
        },
        {
            "integrations": {
                "name": "activedir",
                "byoi": false
            },
            "playbookID": "account_enrichment_-_generic_test"
        },
        {
            "integrations": {
                "name": "carbonblack",
                "byoi": false
            },
            "playbookID": "block_endpoint_-_carbon_black_response_-_test"
        },
        {
            "integrations": "FalconHost",
            "playbookID": "crowdstrike_endpoint_enrichment_-_test"
        },
        {
          "integrations": "AlienVault OTX",
          "playbookID": "ip_enrichment_generic_test"
        },
        {
            "integrations": "Cylance Protect",
            "playbookID": "endpoint_enrichment_-_generic_test"
        },
        {
            "playbookID": "ExposeIncidentOwner-Test"
        },
        {
            "integrations": "OpenPhish",
            "playbookID": "email_test"
        },
        {
            "integrations": [],
            "playbookID": "Test CommonServer"
        },
        {
            "integrations": "GoogleSafeBrowsing",
            "playbookID": "Google Safe Browsing Test"
        },
        {
          "integrations": "AlienVault OTX",
          "playbookID": "domain_enrichment_generic_test"
        },
        {
            "integrations": "PostgreSQL",
            "playbookID": "PostgreSQL Test"
        },
        {
            "integrations": "Qualys",
            "playbookID": "Qualys-Test"
        },
        {
            "integrations": {
                "name": "google",
                "byoi": false
            },
            "playbookID": "GsuiteTest"
        },
        {
            "integrations": "OpenPhish",
            "playbookID": "OpenPhish Test Playbook"
        },
        {
            "integrations": "RSA Archer",
            "playbookID": "Archer-Test-Playbook",
            "nightly": true
        },
        {
            "integrations": "ThreatExchange",
            "playbookID": "ThreatExchange-test"
        },
        {
            "integrations": "jira",
            "playbookID": "Jira-Test"
        },
        {
            "integrations": "ThreatConnect",
            "playbookID": "test-ThreatConnect"
        },
        {
            "integrations": "XFE",
            "playbookID": "XFE Test",
            "timeout": 140,
            "nightly": true
        },
        {
            "integrations": "ipinfo",
            "playbookID": "IPInfoTest"
        },
        {
            "integrations": "jira",
            "playbookID": "VerifyHumanReadableFormat"
        },
        {
            "playbookID": "ExtractURL Test"
        },
        {
            "integrations": {
                "name": "carbonblack",
                "byoi": false
            },
            "playbookID": "CB-Response-Test",
            "nightly": true
        },
        {
            "playbookID": "TestCommonPython"
        },
        {
            "playbookID": "TestFileCreateAndUpload"
        },
        {
            "playbookID": "TestIsValueInArray"
        },
        {
            "playbookID": "TestStringReplace"
        },
        {
            "playbookID": "TestHttpPlaybook"
        },
        {
            "integrations": "VxStream",
            "playbookID": "VxStream Test"
        },
        {
            "integrations": "SplunkPy",
            "playbookID": "Splunk-Test"
        },
        {
            "integrations" : "McAfee NSM",
            "playbookID" : "McAfeeNSMTest",
            "timeout" : 400,
            "nightly": true
        },
        {
            "integrations": "McAfee Active Response",
            "playbookID": "McAfee-MAR_Test"
        },
        {
            "integrations": "PhishTank",
            "playbookID": "PhishTank Testing"
        },
        {
            "integrations": "McAfee Web Gateway",
            "playbookID": "McAfeeWebGatewayTest",
            "timeout" : 500
        },
        {
            "integrations": "TCPIPUtils",
            "playbookID": "TCPUtils-Test"
        },
        {
            "integrations": "McAfee Threat Intelligence Exchange",
            "playbookID": "McAfee-TIE Test"
        },
        {
            "integrations": "Tanium",
            "playbookID": "Tanium Demo Playbook",
            "nightly": true,
            "timeout": 1200
        },
        {
            "playbookID": "ProofpointDecodeURL-Test"
        },
        {
            "playbookID": "listExecutedCommands-Test"
        },
        {
            "integrations": "Service Manager",
            "playbookID": "TestHPServiceManager",
            "timeout": 400
        },
        {
            "integrations": "iDefense",
            "playbookID": "iDefenseTest",
            "timeout": 300
        },
        {
            "playbookID": "LanguageDetect-Test",
            "timeout": 300
        },
        {
            "playbookID": "TestWordFileToIOC",
            "timeout": 300
        },
        {
            "integrations": "ArcSight Logger",
            "playbookID": "ArcSight Logger test"
        },
        {
            "integrations": "Forcepoint",
            "playbookID": "forcepoint test",
            "timeout": 500,
            "nightly": true
        },
        {
            "playbookID": "GeneratePassword-Test"
        }
    ],
    "skipped": [
        {
            "integrations": "Cisco Umbrella Investigate",
            "playbookID": "Cisco-Umbrella-Test"
        },
        {
            "integrations": "icebrg",
            "playbookID": "Icebrg Test",
            "timeout" : 500
        },
        {
            "integrations": "Symantec MSS",
            "playbookID": "SymantecMSSTest"
        },
        {
            "integrations": "Joe Security",
            "playbookID": "JoeSecurityTestPlaybook",
            "timeout": 500
        },
        {
            "integrations": "McAfee ESM-v10",
            "playbookID": "McAfeeESMTest",
            "timeout": 500
        },
        {
            "playbookID": "TestParseCSV"
        },
        {
            "integrations": "VMware",
            "playbookID": "VMWare Test"
        },
        {
            "integrations": [
                "AlienVault OTX",
                "urlscan.io"
            ],
            "playbookID": "url_enrichment_-_generic_test",
            "timeout": 400
        }
    ]
}<|MERGE_RESOLUTION|>--- conflicted
+++ resolved
@@ -3,13 +3,6 @@
     "testInterval": 30,
     "tests": [
         {
-<<<<<<< HEAD
-            "integrations": {
-                "name": "carbonblackprotection",
-                "byoi": false
-            },
-            "playbookID": "Carbon black Protection Rapid IOC Hunting - Test"
-=======
             "integrations": [
               "AlienVault OTX",
               {
@@ -18,7 +11,6 @@
               }],
             "playbookID": "entity_enrichment_generic_test",
             "timeout": 240
->>>>>>> c26b2f22
         },
         {
             "integrations":"Cylance Protect",
