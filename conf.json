--- conflicted
+++ resolved
@@ -268,16 +268,13 @@
         },
         {
             "playbookID": "GeneratePassword-Test"
-<<<<<<< HEAD
         }, 
         {
             "playbookID": "ZipFile-Test"
-=======
         },
         {
             "integrations": "VxStream",
             "playbookID": "VxStream Test"
->>>>>>> e0edbe68
         }
     ],
     "skipped": [
