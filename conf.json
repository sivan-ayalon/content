--- conflicted
+++ resolved
@@ -3,9 +3,9 @@
     "testInterval": 20,
     "tests": [
         {
-<<<<<<< HEAD
             "playbookID": "StringContainsArray_test"
-=======
+        },
+        {
             "integrations": "ThreatMiner",
             "playbookID": "ThreatMiner-Test"
         },
@@ -15,7 +15,6 @@
         },
         {
             "playbookID": "ConvertKeysToTableFieldFormat_Test"
->>>>>>> 2d2c1315
         },
         {
             "playbookID": "ParseCSVnullbytesTest"
