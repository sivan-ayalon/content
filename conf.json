{
    "testTimeout": 160,
    "testInterval": 20,
    "tests": [
        {
            "integrations": "Blocklist_de Feed",
            "playbookID": "Blocklist_de - Test",
            "fromversion": "5.5.0"
        },
        {
            "integrations": "AzureFeed",
            "playbookID": "AzureFeed - Test",
            "fromversion": "5.5.0"
        },
         {
            "playbookID": "CreateIndicatorFromSTIXTest",
             "fromversion": "5.0.0"
         },
         {
            "integrations": "SpamhausFeed",
            "playbookID": "Spamhaus_Feed_Test",
            "fromversion": "5.5.0"
        },
        {
            "integrations": "Bambenek Consulting Feed",
            "playbookID": "BambenekConsultingFeed_Test",
            "fromversion": "5.5.0"
        },
        {
            "integrations": "AWS Feed",
            "playbookID": "AWS Feed Test",
            "fromversion": "5.5.0"
        },
        {
            "integrations": "Digital Defense FrontlineVM",
            "playbookID": "Digital Defense FrontlineVM - Scan Asset Not Recently Scanned Test"
        },
        {
            "integrations": "Digital Defense FrontlineVM",
            "playbookID": "Digital Defense FrontlineVM - Test Playbook"
        },
        {
            "integrations": "CSVFeed",
            "playbookID": "CSV_Feed_Test",
            "fromversion": "5.5.0"
        },
        {
            "integrations": "ProofpointFeed",
            "playbookID": "TestProofpointFeed",
            "fromversion": "5.5.0"
        },
        {
            "integrations": "Digital Shadows",
            "playbookID": "Digital Shadows - Test"
        },
        {
            "integrations": "Azure Compute v2",
            "playbookID": "Azure Compute - Test",
            "instance_names": "ms_azure_compute_dev"
        },
        {
            "integrations": "Azure Compute v2",
            "playbookID": "Azure Compute - Test",
            "instance_names": "ms_azure_compute_prod"
        },
        {
            "integrations": "Symantec Data Loss Prevention",
            "playbookID": "Symantec Data Loss Prevention - Test",
            "fromversion": "4.5.0"
        },
        {
            "integrations": "Lockpath KeyLight v2",
            "playbookID": "Keylight v2 - Test"
        },
        {
            "integrations": "Azure Security Center v2",
            "playbookID": "Azure SecurityCenter - Test",
            "instance_names": "ms_azure_sc_prod"
        },
        {
            "integrations": "Azure Security Center v2",
            "playbookID": "Azure SecurityCenter - Test",
            "instance_names": "ms_azure_sc_prod"
        },
        {
            "integrations": "JsonWhoIs",
            "playbookID": "JsonWhoIs-Test"
        },
        {
            "integrations": "MicrosoftGraphMail",
            "playbookID": "MicrosoftGraphMail-Test",
            "instance_names": "ms_graph_mail_dev"
        },
        {
            "integrations": "MicrosoftGraphMail",
            "playbookID": "MicrosoftGraphMail-Test",
            "instance_names": "ms_graph_mail_dev_no_oproxy"
        },
        {
            "integrations": "MicrosoftGraphMail",
            "playbookID": "MicrosoftGraphMail-Test",
            "instance_names": "ms_graph_mail_prod"
        },
        {
            "integrations": "CloudShark",
            "playbookID": "CloudShark - Test Playbook",
            "timeout": 500
        },
        {
            "integrations": "nmap",
            "playbookID": "Nmap - Test",
            "fromversion": "5.0.0"
        },
        {
            "integrations": "AutoFocus V2",
            "playbookID": "Autofocus Query Samples, Sessions and Tags Test Playbook",
            "fromversion": "4.5.0",
            "timeout": 500
        },
        {
            "integrations": "HelloWorld",
            "playbookID": "TestHelloWorld"
        },
        {
            "integrations": "ThreatQ v2",
            "playbookID": "ThreatQ - Test",
            "fromversion": "4.5.0"
        },
        {
            "integrations": "AttackIQFireDrill",
            "playbookID": "AttackIQ - Test"
        },
        {
            "integrations": "PhishLabs IOC EIR",
            "playbookID": "PhishlabsIOC_EIR-Test"
        },
        {
            "integrations": "PhishLabs IOC DRP",
            "playbookID": "PhishlabsIOC_DRP-Test"
        },
        {
            "playbookID": "Create Phishing Classifier V2 ML Test",
            "timeout" : 60000,
            "fromversion": "4.5.0"
        },
        {
            "integrations": "ZeroFox",
            "playbookID": "ZeroFox-Test",
            "fromversion": "4.1.0"
        },
        {
            "integrations": "AlienVault OTX v2",
            "playbookID": "Alienvault_OTX_v2 - Test"
        },
        {
            "integrations": "AWS - SQS",
            "playbookID": "fd93f620-9a2d-4fb6-85d1-151a6a72e46d"
        },
        {
            "integrations": "SlackV2",
            "playbookID": "Slack Test Playbook",
            "timeout" : 2400,
            "fromversion": "5.0.0"
        },
        {
            "integrations": "Cortex XDR - IR",
            "playbookID": "Test XDR Playbook",
            "fromversion": "4.1.0"
        },
        {
            "integrations": "Cloaken",
            "playbookID": "Cloaken-Test"
        },
        {
            "integrations": "Uptycs",
            "playbookID": "TestUptycs"
        },
        {
            "integrations": "ThreatX",
            "playbookID": "ThreatX-test"
        },
        {
            "integrations": "Akamai WAF SIEM",
            "playbookID": "Akamai_WAF_SIEM-Test"
        },
        {
            "integrations": "AlienVault OTX",
            "playbookID": "AlienVaultOTX Test"
        },
        {
            "integrations": "Cofense Triage",
            "playbookID": "Cofense Triage Test"
        },
        {
            "integrations": "Minerva Labs Anti-Evasion Platform",
            "playbookID": "Minerva Test playbook"
        },
        {
            "integrations": "CheckPhish",
            "playbookID": "CheckPhish-Test"
        },
        {
            "integrations": "Symantec Management Center",
            "playbookID": "SymantecMC_TestPlaybook"
        },
        {
            "integrations": "Tufin",
            "playbookID": "Tufin Test"
        },
        {
            "integrations": "Looker",
            "playbookID": "Test-Looker"
        },
        {
            "integrations": "Vertica",
            "playbookID": "Vertica Test"
        },
        {
            "integrations": "Server Message Block (SMB)",
            "playbookID": "SMB test"
        },
        {
            "playbookID": "ConvertFile-Test",
            "fromversion": "4.5.0"
        },
        {
            "playbookID": "TestAwsEC2GetPublicSGRules-Test"
        },
        {
            "playbookID": "TestParseEmailFile-deprecated-script"
        },
        {
            "integrations": "RSA NetWitness Packets and Logs",
            "playbookID": "rsa_packets_and_logs_test"
        },
        {
            "playbookID": "test_similar_incidents"
        },
        {
            "playbookID": "autofocus_test",
            "integrations": "Autofocus"
        },
        {
            "playbookID": "CheckpointFW-test",
            "integrations": "Check Point"
        },
        {
            "playbookID": "RegPathReputationBasicLists_test"
        },
        {
            "playbookID": "EmailDomainSquattingReputation-Test"
        },
        {
            "playbookID": "RandomStringGenerateTest"
        },
        {
            "playbookID": "DocumentationTest",
            "integrations": "ipinfo"
        },
        {
            "playbookID": "playbook-checkEmailAuthenticity-test"
        },
        {
            "playbookID": "HighlightWords_Test"

        },
        {
            "playbookID": "StringContainsArray_test"
        },
        {
            "integrations": "Fidelis Elevate Network",
            "playbookID": "Fidelis-Test"
        },
        {
            "integrations": "AWS - ACM",
            "playbookID": "ACM-Test"
        },
        {
            "integrations": "Thinkst Canary",
            "playbookID": "CanaryTools Test"
        },
        {
            "integrations": "ThreatMiner",
            "playbookID": "ThreatMiner-Test"
        },
        {
            "playbookID": "StixCreator-Test"
        },
        {
            "playbookID": "CompareIncidentsLabels-test-playbook"
        },
        {
            "integrations": "Have I Been Pwned? V2",
            "playbookID": "Pwned v2 test"
        },
        {
            "integrations": "Alexa Rank Indicator",
            "playbookID": "Alexa Test Playbook"
        },
        {
            "playbookID": "UnEscapeURL-Test"
        },
        {
            "playbookID": "UnEscapeIPs-Test"
        },
        {
            "playbookID": "ExtractDomainFromUrlAndEmail-Test"
        },
        {
            "playbookID": "ConvertKeysToTableFieldFormat_Test"
        },
        {
            "integrations": "CVE Search",
            "playbookID": "cveReputation Test"
        },
        {
            "integrations": "HashiCorp Vault",
            "playbookID": "hashicorp_test"
        },
        {
            "integrations": "AWS - Athena - Beta",
            "playbookID": "Beta-Athena-Test"
        },
        {
            "integrations": "BeyondTrust Password Safe",
            "playbookID": "BeyondTrust-Test"
        },
        {
            "integrations": "Dell Secureworks",
            "playbookID": "secureworks_test"
        },
        {
            "integrations": "ServiceNow",
            "playbookID": "servicenow_test_new"
        },
        {
            "integrations": "ExtraHop",
            "playbookID": "ExtraHop-Test"
        },
        {
            "integrations": "ExtraHop v2",
            "playbookID": "ExtraHop_v2-Test"
        },
        {
            "playbookID": "Test CommonServer"
        },
        {
            "integrations": "CIRCL",
            "playbookID": "CirclIntegrationTest"
        },
        {
            "integrations": "MISP V2",
            "playbookID": "MISP V2 Test"
        },
        {
            "playbookID": "test-LinkIncidentsWithRetry"
        },
        {
            "playbookID": "CopyContextToFieldTest"
        },
        {
            "integrations": "OTRS",
            "playbookID": "OTRS Test",
            "fromversion": "4.1.0"
        },
        {
            "integrations": "Attivo Botsink",
            "playbookID": "AttivoBotsinkTest"
        },
        {
            "playbookID": "CreatePhishingClassifierMLTest",
            "timeout": 2400
        },
        {
            "integrations": "Cymon",
            "playbookID": "playbook-Cymon_Test"
        },
        {
            "integrations": "FortiGate",
            "playbookID": "Fortigate Test"
        },
        {
            "playbookID": "FormattedDateToEpochTest"
        },
        {
            "integrations": "SNDBOX",
            "playbookID": "SNDBOX_Test"
        },
        {
            "integrations": "SNDBOX",
            "playbookID": "Detonate File - SNDBOX - Test",
            "timeout": 2400,
            "nightly": true
        },
        {
            "integrations": "VxStream",
            "playbookID": "Detonate File - HybridAnalysis - Test",
            "timeout": 2400
        },
        {
            "playbookID": "WordTokenizeTest"
        },
        {
            "integrations": "Awake Security",
            "playbookID": "awake_security_test_pb"
        },
        {
            "integrations": "Tenable.sc",
            "playbookID": "tenable-sc-test",
            "timeout": 240,
            "nightly": true
        },
        {
            "integrations": "MimecastV2",
            "playbookID": "Mimecast test"
        },
        {
            "playbookID": "CreateEmailHtmlBody_test_pb",
            "fromversion": "4.1.0"
        },
        {
            "playbookID": "ReadPDFFile-Test"
        },
        {
            "playbookID": "ReadPDFFileV2-Test",
            "timeout": 1000
        },
        {
            "playbookID": "JSONtoCSV-Test"
        },
        {
            "integrations": "Panorama",
            "instance_names": "palo_alto_firewall",
            "playbookID": "palo_alto_firewall_test_pb",
            "timeout": 1000,
            "nightly": true
        },
        {
            "integrations": "Panorama",
            "instance_names": "palo_alto_panorama",
            "playbookID": "palo_alto_panorama_test_pb",
            "timeout": 1000,
            "nightly": true
        },
        {
            "integrations": "Panorama",
            "instance_names": "palo_alto_panorama",
            "playbookID": "Panorama Query Logs - Test",
            "timeout": 1000,
            "nightly": true
        },
        {
            "integrations": "Panorama",
            "instance_names": "palo_alto_firewall_9.0",
            "playbookID": "palo_alto_firewall_test_pb",
            "timeout": 1000,
            "nightly": true
        },
        {
            "integrations": "Panorama",
            "instance_names": "palo_alto_panorama_9.0",
            "playbookID": "palo_alto_panorama_test_pb",
            "timeout": 1000,
            "nightly": true
        },
        {
            "integrations": "Tenable.io",
            "playbookID": "Tenable.io test"
        },
        {
            "playbookID": "URLDecode-Test"
        },
        {
            "playbookID": "GetTime-Test"
        },
        {
            "playbookID": "GetTime-ObjectVsStringTest"
        },
        {
            "integrations": "Tenable.io",
            "playbookID": "Tenable.io Scan Test",
            "nightly": true,
            "timeout": 900
        },
        {
            "integrations": "Tenable.sc",
            "playbookID": "tenable-sc-scan-test",
            "nightly": true,
            "timeout": 600
        },
        {
            "integrations": "google-vault",
            "playbookID": "Google-Vault-Generic-Test",
            "nightly": true,
            "timeout": 3600
        },
        {
            "integrations": "google-vault",
            "playbookID": "Google_Vault-Search_And_Display_Results_test",
            "nightly": true,
            "timeout": 3600
        },
        {
            "playbookID": "Luminate-TestPlaybook",
            "integrations": "Luminate"
        },
        {
            "playbookID": "Palo Alto Networks - Malware Remediation Test",
            "integrations": "Palo Alto Minemeld",
            "fromversion": "4.5.0"
        },
        {
            "playbookID": "SumoLogic-Test",
            "integrations": "SumoLogic",
            "fromversion": "4.1.0"
        },
        {
            "playbookID": "ParseEmailFiles-test"
        },
        {
            "playbookID": "PAN-OS - Block IP and URL - External Dynamic List Test",
            "integrations": "palo_alto_networks_pan_os_edl_management",
            "fromversion": "4.0.0"
        },
        {
            "playbookID": "Test_EDL",
            "integrations": "EDL",
            "fromversion": "5.5.0"
        },
        {
            "playbookID": "Test_export_indicators_service",
            "integrations": "ExportIndicators",
            "fromversion": "5.5.0"
        },
        {
            "playbookID": "PAN-OS - Block IP - Custom Block Rule Test",
            "integrations": "Panorama",
            "instance_names": "palo_alto_panorama",
            "fromversion": "4.0.0"
        },
        {
            "playbookID": "PAN-OS - Block IP - Static Address Group Test",
            "integrations": "Panorama",
            "instance_names": "palo_alto_panorama",
            "fromversion": "4.0.0"
        },
        {
            "playbookID": "PAN-OS - Block URL - Custom URL Category Test",
            "integrations": "Panorama",
            "instance_names": "palo_alto_panorama",
            "fromversion": "4.0.0"
        },
        {
            "playbookID": "Endpoint Malware Investigation - Generic - Test",
            "integrations": [
                "Traps",
                "Cylance Protect v2",
                "Demisto REST API"
            ],
            "fromversion": "5.0.0",
            "timeout": 1200
        },
        {
            "playbookID": "ParseExcel-test"
        },
        {
            "playbookID": "Detonate File - No Files test"
        },
        {
            "integrations": [
                "Panorama",
                "Check Point"
            ],
            "instance_names": "palo_alto_firewall",
            "playbookID": "blockip_test_playbook"
        },
        {
            "integrations": "Palo Alto Minemeld",
            "playbookID": "minemeld_test"
        },
        {
            "integrations": "SentinelOne V2",
            "playbookID": "SentinelOne V2 - test"
        },
        {
            "integrations": "InfoArmor VigilanteATI",
            "playbookID": "InfoArmorVigilanteATITest"
        },
        {
            "integrations": "IntSights",
            "instance_names": "intsights_standard_account",
            "playbookID": "IntSights Test",
            "nightly": true,
            "timeout": 500
        },
        {
            "integrations": "IntSights",
            "playbookID": "IntSights Mssp Test",
            "instance_names": "intsights_mssp_account",
            "nightly": true,
            "timeout": 500
        },
        {
            "integrations": "dnstwist",
            "playbookID": "dnstwistTest"
        },
        {
            "integrations": "BitDam",
            "playbookID": "Detonate File - BitDam Test"
        },
        {
            "integrations": "Threat Grid",
            "playbookID": "Test-Detonate URL - ThreatGrid",
            "timeout": 600
        },
        {
            "integrations": "Threat Grid",
            "playbookID": "ThreatGridTest",
            "timeout": 600
        },
        {
            "integrations": [
                "Palo Alto Minemeld",
                "Panorama"
            ],
            "instance_names": "palo_alto_firewall",
            "playbookID": "block_indicators_-_generic_-_test"
        },
        {
            "integrations": "Signal Sciences WAF",
            "playbookID": "SignalSciences-Test"
        },
        {
            "integrations": "RTIR",
            "playbookID": "RTIR Test"
        },
        {
            "integrations": "RedCanary",
            "playbookID": "RedCanaryTest",
            "nightly": true
        },
        {
            "integrations": "Devo",
            "playbookID": "devo_test_playbook",
            "timeout" : 500
        },
        {
            "playbookID": "URL Enrichment - Generic v2 - Test",
            "integrations": [
                "Rasterize",
                "VirusTotal - Private API"
            ],
            "instance_names": "virus_total_private_api_general",
            "timeout": 500
        },
        {
            "playbookID": "CutTransformerTest"
        },
        {
            "integrations": "SCADAfence CNM",
            "playbookID": "SCADAfence_test"
        },
        {
            "integrations": "ProtectWise",
            "playbookID": "Protectwise-Test"
        },
        {
            "integrations": "WhatsMyBrowser",
            "playbookID": "WhatsMyBrowser-Test"
        },
        {

            "integrations": "BigFix",
            "playbookID": "BigFixTest"
        },
        {
            "integrations": "Lastline",
            "playbookID": "Lastline - testplaybook",
            "nightly": true
        },
        {
            "integrations": "epo",
            "playbookID": "Test Playbook McAfee ePO"
        },
        {
            "integrations": "McAfee DXL",
            "playbookID": "McAfee DXL - Test"
        },
        {
            "integrations": "activedir",
            "playbookID": "calculate_severity_-_critical_assets_-_test"
        },
        {
            "playbookID": "TextFromHTML_test_playbook"
        },
        {
            "playbookID": "PortListenCheck-test"
        },
        {
            "integrations": "ThreatExchange",
            "playbookID": "ThreatExchange-test"
        },
        {
            "integrations": "ThreatExchange",
            "playbookID": "extract_indicators_-_generic_-_test",
            "timeout": 240
        },
        {
            "integrations": "Joe Security",
            "playbookID": "JoeSecurityTestPlaybook",
            "timeout": 500,
            "nightly": true
        },
        {
            "integrations": "Joe Security",
            "playbookID": "JoeSecurityTestDetonation",
            "timeout": 2000,
            "nightly": true
        },
        {
            "integrations": "WildFire-v2",
            "playbookID": "Wildfire Test"
        },
        {
            "integrations": "WildFire-v2",
            "playbookID": "Detonate URL - WildFire-v2 - Test"
        },
        {
            "integrations": "GRR",
            "playbookID": "grr_test",
            "nightly": true
        },
        {
            "integrations": "VirusTotal",
            "instance_names": "virus_total_general",
            "playbookID": "virusTotal-test-playbook",
            "timeout": 1400,
            "nightly": true
        },
        {
            "integrations": "VirusTotal",
            "instance_names": "virus_total_preferred_vendors",
            "playbookID": "virusTotaI-test-preferred-vendors",
            "timeout": 1400,
            "nightly": true
        },
        {
            "integrations": "Preempt",
            "playbookID": "Preempt Test"
        },
        {
            "integrations": "Gmail",
            "playbookID": "get_original_email_-_gmail_-_test"
        },
        {
            "integrations": ["Gmail Single User", "Gmail"],
            "playbookID": "Gmail Single User - Test",
            "fromversion": "4.5.0"
        },
        {
            "integrations": "EWS v2",
            "playbookID": "get_original_email_-_ews-_test",
            "instance_names": "ewv2_regular"
        },
        {
            "integrations": ["EWS v2", "EWS Mail Sender"],
            "playbookID": "EWS search-mailbox test",
            "instance_names": "ewv2_regular",
            "timeout": 300
        },
        {
            "integrations": "PagerDuty v2",
            "playbookID": "PagerDuty Test"
        },
        {
            "playbookID": "test_delete_context"
        },
        {
            "playbookID": "DeleteContext-auto-test"
        },
        {
            "playbookID": "GmailTest",
            "integrations": "Gmail"
        },
        {
            "playbookID": "Gmail Convert Html Test",
            "integrations": "Gmail"
        },
        {
            "playbookID": "reputations.json Test",
            "toversion": "5.0.0"
        },
        {
            "playbookID": "Indicators reputation-.json Test",
            "fromversion": "5.5.0"
        },
        {
            "playbookID": "Test IP Indicator Fields",
            "fromversion": "5.0.0"
        },
        {
            "integrations": "Shodan",
            "playbookID": "ShodanTest"
        },
        {
            "playbookID": "dedup_-_generic_-_test"
        },
        {
            "playbookID": "TestDedupIncidentsPlaybook"
        },
        {
            "playbookID": "TestDedupIncidentsByName"
        },
        {
            "integrations": "McAfee Advanced Threat Defense",
            "playbookID": "Test Playbook McAfee ATD",
            "timeout": 700
        },
        {
            "playbookID": "stripChars - Test"
        },
        {
            "integrations": "McAfee Advanced Threat Defense",
            "playbookID": "Test Playbook McAfee ATD Upload File"
        },
        {
            "playbookID": "exporttocsv_script_test"
        },
        {
            "playbookID": "Set - Test"
        },
        {
            "integrations": "Intezer v2",
            "playbookID": "Intezer Testing v2",
            "fromversion": "4.1.0",
            "timeout": 700
        },
        {
            "integrations": "FalconIntel",
            "playbookID": "CrowdStrike Falcon Intel v2"
        },
        {
            "playbookID": "ContextGetters_Test"
        },
        {
            "integrations": [
                "Mail Sender (New)",
                "google"
            ],
            "playbookID": "Mail Sender (New) Test"
        },
        {
            "playbookID": "buildewsquery_test"
        },
        {
            "integrations": "Rapid7 Nexpose",
            "playbookID": "nexpose_test",
            "timeout": 240
        },
        {
            "playbookID": "GetIndicatorDBotScore Test"
        },
        {
            "integrations": "EWS Mail Sender",
            "playbookID": "EWS Mail Sender Test"
        },
        {
            "integrations": [
                "EWS Mail Sender",
                "Rasterize"
            ],
            "playbookID": "EWS Mail Sender Test 2"
        },
        {
            "playbookID": "decodemimeheader_-_test"
        },
        {
            "integrations": "CVE Search",
            "playbookID": "cve_enrichment_-_generic_-_test"
        },
        {
            "playbookID": "test_url_regex"
        },
        {
            "integrations": "Skyformation",
            "playbookID": "TestSkyformation"
        },
        {
            "integrations": "okta",
            "playbookID": "okta_test_playbook",
            "timeout": 240
        },
        {
            "playbookID": "Test filters & transformers scripts"
        },
        {
            "integrations": "Salesforce",
            "playbookID": "SalesforceTestPlaybook"
        },
        {
            "integrations": "McAfee ESM-v10",
            "instance_names": "v10.2.0",
            "playbookID": "McAfeeESMTest",
            "timeout": 500
        },
        {
            "integrations": "McAfee ESM-v10",
            "instance_names": "v10.3.0",
            "playbookID": "McAfeeESMTest",
            "timeout": 500
        },
        {
            "integrations": "McAfee ESM-v10",
            "instance_names": "v11.1.3",
            "playbookID": "McAfeeESMTest",
            "timeout": 500
        },
        {
            "integrations": "GoogleSafeBrowsing",
            "playbookID": "Google Safe Browsing Test",
            "timeout": 240
        },
        {
            "integrations": "EWS v2",
            "playbookID": "EWSv2_empty_attachment_test",
            "instance_names": "ewv2_regular"
        },
        {
            "integrations": "EWS v2",
            "playbookID": "EWS Public Folders Test",
            "instance_names": "ewv2_regular"
        },
        {
            "playbookID": "TestWordFileToIOC",
            "timeout": 300
        },
        {
            "integrations": "Symantec Endpoint Protection V2",
            "playbookID": "SymantecEndpointProtection_Test"
        },
        {
            "integrations": "carbonblackprotection",
            "playbookID": "search_endpoints_by_hash_-_carbon_black_protection_-_test",
            "timeout": 500
        },
        {
            "playbookID": "process_email_-_generic_-_test",
            "integrations": "Rasterize",
            "timeout": 240
        },
        {
            "integrations": "activedir",
            "playbookID": "account_enrichment_-_generic_test"
        },
        {
            "integrations": "FalconHost",
            "playbookID": "search_endpoints_by_hash_-_crowdstrike_-_test",
            "timeout": 500
        },
        {
            "integrations": "FalconHost",
            "playbookID": "CrowdStrike Endpoint Enrichment - Test"
        },
        {
            "integrations": "FalconHost",
            "playbookID": "crowdstrike_falconhost_test"
        },
        {
            "integrations": "CrowdstrikeFalcon",
            "playbookID": "Test - CrowdStrike Falcon",
            "fromversion": "4.1.0"
        },
        {
            "playbookID": "ExposeIncidentOwner-Test"
        },
        {
            "integrations": "PostgreSQL",
            "playbookID": "PostgreSQL Test"
        },
        {
            "integrations": "google",
            "playbookID": "GsuiteTest"
        },
        {
            "integrations": "OpenPhish",
            "playbookID": "OpenPhish Test Playbook"
        },
        {
            "integrations": "RSA Archer",
            "playbookID": "Archer-Test-Playbook",
            "nightly": true
        },
        {
            "integrations": "jira",
            "playbookID": "Jira-Test"
        },
        {
            "integrations": "jira-v2",
            "playbookID": "Jira-v2-Test"
        },
        {
            "integrations": "ipinfo",
            "playbookID": "IPInfoTest"
        },
        {
            "integrations": "jira",
            "playbookID": "VerifyHumanReadableFormat"
        },
        {
            "playbookID": "ExtractURL Test"
        },
        {
            "playbookID": "strings-test"
        },
        {
            "playbookID": "TestCommonPython"
        },
        {
            "playbookID": "TestFileCreateAndUpload"
        },
        {
            "playbookID": "TestIsValueInArray"
        },
        {
            "playbookID": "TestStringReplace"
        },
        {
            "playbookID": "TestHttpPlaybook"
        },
        {
            "integrations": "SplunkPy",
            "playbookID": "Splunk-Test"
        },
        {
            "integrations": "SplunkPy",
            "playbookID": "SplunkPySearch_Test"
        },
        {
            "integrations": "McAfee NSM",
            "playbookID": "McAfeeNSMTest",
            "timeout": 400,
            "nightly": true
        },
        {
            "integrations": "PhishTank",
            "playbookID": "PhishTank Testing"
        },
        {
            "integrations": "McAfee Web Gateway",
            "playbookID": "McAfeeWebGatewayTest",
            "timeout": 500
        },
        {
            "integrations": "TCPIPUtils",
            "playbookID": "TCPUtils-Test"
        },
        {
            "playbookID": "ProofpointDecodeURL-Test",
            "timeout": 300
        },
        {
            "playbookID": "listExecutedCommands-Test"
        },
        {
            "integrations": "AWS - Lambda",
            "playbookID": "AWS-Lambda-Test (Read-Only)"
        },
        {
            "integrations": "Service Manager",
            "playbookID": "TestHPServiceManager",
            "timeout": 400
        },
        {
            "playbookID": "LanguageDetect-Test",
            "timeout": 300
        },
        {
            "integrations": "Forcepoint",
            "playbookID": "forcepoint test",
            "timeout": 500,
            "nightly": true
        },
        {
            "playbookID": "GeneratePassword-Test"
        },
        {
            "playbookID": "ZipFile-Test"
        },
        {
            "playbookID": "UnzipFile-Test"
        },
        {
            "playbookID": "ExtractDomainTest"
        },
        {
            "playbookID": "Test-IsMaliciousIndicatorFound",
            "integrations": "VirusTotal",
            "instance_names": "virus_total_general",
            "fromversion": "5.0.0"
        },
        {
            "playbookID": "TestExtractHTMLTables"
        },
        {
            "integrations": "carbonblackliveresponse",
            "playbookID": "CarbonBlackLiveResponseTest",
            "nightly": true
        },
        {
            "playbookID": "TestSafeBreach",
            "integrations": "SafeBreach"
        },
        {
            "integrations": "urlscan.io",
            "playbookID": "urlscan_malicious_Test",
            "timeout": 500
        },
        {
            "integrations": "EWS v2",
            "playbookID": "pyEWS_Test",
            "instance_names": "ewv2_regular"
        },
        {
            "integrations": "EWS v2",
            "playbookID": "pyEWS_Test",
            "instance_names": "ewsv2_separate_process"
        },
        {
            "integrations": "remedy_sr_beta",
            "playbookID": "remedy_sr_test_pb"
        },
        {

            "integrations": "Netskope",
            "playbookID": "Netskope Test"
        },
        {
            "integrations": "Cylance Protect v2",
            "playbookID": "Cylance Protect v2 Test"
        },
        {
            "integrations": "ReversingLabs Titanium Cloud",
            "playbookID": "ReversingLabsTCTest"
        },
        {
            "integrations": "ReversingLabs A1000",
            "playbookID": "ReversingLabsA1000Test"
        },
        {
            "integrations": "Demisto Lock",
            "playbookID": "DemistoLockTest"
        },
        {
            "playbookID": "test-domain-indicator",
            "timeout": 400
        },
        {
            "playbookID": "Cybereason Test",
            "integrations": "Cybereason",
            "timeout": 1200,
            "fromversion": "4.1.0"
        },
        {
            "integrations": "VirusTotal - Private API",
            "instance_names": "virus_total_private_api_general",
            "playbookID": "File Enrichment - Virus Total Private API Test",
            "nightly": true
        },
        {
            "integrations": "VirusTotal - Private API",
            "instance_names": "virus_total_private_api_general",
            "playbookID": "virusTotalPrivateAPI-test-playbook",
            "timeout": 1400,
            "nightly": true
        },
        {
            "integrations": "VirusTotal - Private API",
            "instance_names": "virus_total_private_api_preferred_vendors",
            "playbookID": "virusTotalPrivateAPI-test-preferred-vendors",
            "timeout": 1400,
            "nightly": true
        },
        {
            "integrations": "Cisco Meraki",
            "playbookID": "Cisco-Meraki-Test"
        },
        {
            "integrations": "Windows Defender Advanced Threat Protection",
            "playbookID": "Test - Windows Defender Advanced Threat Protection",
            "instance_names": "windows_defender_atp_dev"
        },
        {
            "integrations": "Windows Defender Advanced Threat Protection",
            "playbookID": "Test - Windows Defender Advanced Threat Protection",
            "instance_names": "windows_defender_atp_prod"
        },
        {
            "integrations": "Tanium",
            "playbookID": "Tanium Test Playbook",
            "nightly": true,
            "timeout": 1200
        },
        {
            "integrations": "Recorded Future",
            "playbookID": "Recorded Future Test",
            "nightly": true
        },
        {
            "integrations": "Microsoft Graph",
            "playbookID": "Microsoft Graph Test",
            "instance_names": "ms_graph_security_dev"
        },
        {
            "integrations": "Microsoft Graph",
            "playbookID": "Microsoft Graph Test",
            "instance_names": "ms_graph_security_prod"
        },
        {
            "integrations": "Microsoft Graph User",
            "playbookID": "Microsoft Graph - Test",
            "instance_names": "ms_graph_user_dev"
        },
        {
            "integrations": "Microsoft Graph User",
            "playbookID": "Microsoft Graph - Test",
            "instance_names": "ms_graph_user_prod"
        },
        {
            "integrations": "Microsoft Graph Groups",
            "playbookID": "Microsoft Graph Groups - Test",
            "instance_names": "ms_graph_groups_dev"
        },
        {
            "integrations": "Microsoft Graph Groups",
            "playbookID": "Microsoft Graph Groups - Test",
            "instance_names": "ms_graph_groups_prod"
        },
                {
            "integrations": "Microsoft Graph Calendar",
            "playbookID": "Microsoft Graph Calendar - Test",
            "instance_names": "ms_graph_calendar_dev"
        },
        {
            "integrations": "Microsoft Graph Calendar",
            "playbookID": "Microsoft Graph Calendar - Test",
            "instance_names": "ms_graph_calendar_prod"
        },
        {
            "integrations": "RedLock",
            "playbookID": "RedLockTest",
            "nightly": true
        },
        {
            "integrations": "Symantec Messaging Gateway",
            "playbookID": "Symantec Messaging Gateway Test"
        },
        {
            "integrations": "ThreatConnect",
            "playbookID": "test-ThreatConnect"
        },
        {
            "integrations": "VxStream",
            "playbookID": "VxStream Test",
            "nightly": true
        },
        {
            "integrations": "Cylance Protect",
            "playbookID": "get_file_sample_by_hash_-_cylance_protect_-_test",
            "timeout": 240
        },
        {
            "integrations": "Cylance Protect",
            "playbookID": "endpoint_enrichment_-_generic_test"
        },
        {
            "integrations": "QRadar",
            "playbookID": "test_Qradar"
        },
        {
            "integrations": "VMware",
            "playbookID": "VMWare Test"
        },
        {
            "integrations": "Anomali ThreatStream",
            "playbookID": "Anomali_ThreatStream_Test"
        },
        {
            "integrations": "Farsight DNSDB",
            "playbookID": "DNSDBTest"
        },
        {
            "integrations": "carbonblack-v2",
            "playbookID": "CarbonBlackResponseTest"
        },
        {
            "integrations": "Cisco Umbrella Investigate",
            "playbookID": "Cisco Umbrella Test"
        },
        {
            "integrations": "icebrg",
            "playbookID": "Icebrg Test",
            "timeout": 500
        },
        {
            "integrations": "Symantec MSS",
            "playbookID": "SymantecMSSTest"
        },
        {
            "integrations": "Remedy AR",
            "playbookID": "Remedy AR Test"
        },
        {
            "integrations": "AWS - IAM",
            "playbookID": "d5cb69b1-c81c-4f27-8a40-3106c0cb2620"
        },
        {
            "integrations": "McAfee Active Response",
            "playbookID": "McAfee-MAR_Test",
            "timeout": 700
        },
        {
            "integrations": "McAfee Threat Intelligence Exchange",
            "playbookID": "McAfee-TIE Test",
            "timeout": 700
        },
        {
            "integrations": "ArcSight Logger",
            "playbookID": "ArcSight Logger test"
        },
        {
            "integrations": "ArcSight ESM v2",
            "playbookID": "ArcSight ESM v2 Test"
        },
        {
            "integrations": "ArcSight ESM v2",
            "playbookID": "test Arcsight - Get events related to the Case"
        },
        {
            "integrations": "XFE",
            "playbookID": "XFE Test",
            "timeout": 140,
            "nightly": true
        },
        {
            "integrations": "McAfee Threat Intelligence Exchange",
            "playbookID": "search_endpoints_by_hash_-_tie_-_test",
            "timeout": 500
        },
        {
            "integrations": "iDefense",
            "playbookID": "iDefenseTest",
            "timeout": 300
        },
        {
            "integrations": "AbuseIPDB",
            "playbookID": "AbuseIPDB Test",
            "nightly": true
        },
        {
            "integrations": "AbuseIPDB",
            "playbookID": "AbuseIPDB PopulateIndicators Test",
            "nightly": true
        },
        {
            "integrations": "jira",
            "playbookID": "JiraCreateIssue-example-test"
        },
        {
            "integrations": "LogRhythm",
            "playbookID": "LogRhythm-Test-Playbook",
            "timeout": 200
        },
        {
            "integrations": "FireEye HX",
            "playbookID": "FireEye HX Test"
        },
        {
            "integrations": "Phish.AI",
            "playbookID": "PhishAi-Test"
        },
        {
            "integrations": "Phish.AI",
            "playbookID": "Test-Detonate URL - Phish.AI"
        },
        {
            "integrations": "Centreon",
            "playbookID": "Centreon-Test-Playbook"
        },
        {
            "playbookID": "ReadFile test"
        },
        {
            "integrations": "TruSTAR",
            "playbookID": "TruSTAR Test"
        },
        {
            "integrations": "AlphaSOC Wisdom",
            "playbookID": "AlphaSOC-Wisdom-Test"
        },
        {
            "integrations": "carbonblack-v2",
            "playbookID": "CBFindIP - Test"
        },
        {
            "integrations": "Jask",
            "playbookID": "Jask_Test",
            "fromversion": "4.1.0"
        },
        {
            "integrations": "Qualys",
            "playbookID": "Qualys-Test"
        },
        {
            "integrations": "Whois",
            "playbookID": "whois_test",
            "fromversion": "4.1.0"
        },
        {
            "integrations": "RSA NetWitness Endpoint",
            "playbookID": "NetWitness Endpoint Test"
        },
        {
            "integrations": "Check Point Sandblast",
            "playbookID": "Sandblast_malicious_test"
        },
        {
            "playbookID": "TestMatchRegex"
        },
        {
            "integrations": "ActiveMQ",
            "playbookID": "ActiveMQ Test"
        },
        {
            "playbookID": "RegexGroups Test"
        },
        {
            "integrations": "Cisco ISE",
            "playbookID": "cisco-ise-test-playbook"
        },
        {
            "integrations": "RSA NetWitness v11.1",
            "playbookID": "RSA NetWitness Test"
        },
        {
            "playbookID": "ExifReadTest"
        },
        {
            "integrations": "Cuckoo Sandbox",
            "playbookID": "CuckooTest",
            "timeout": 700
        },
        {
            "integrations": "VxStream",
            "playbookID": "Test-Detonate URL - Crowdstrike",
            "timeout": 1200
        },
        {
            "playbookID": "Detonate File - Generic Test",
            "timeout": 500
        },
        {
            "integrations": [
                "Lastline",
                "WildFire-v2",
                "SNDBOX",
                "VxStream",
                "McAfee Advanced Threat Defense"
            ],
            "playbookID": "Detonate File - Generic Test",
            "timeout": 2400,
            "nightly": true
        },
        {
            "playbookID": "detonate_file_-_generic_test",
            "toversion": "3.6.0"
        },
        {
            "playbookID": "STIXParserTest"
        },
        {
            "playbookID": "Detonate URL - Generic Test",
            "timeout": 2000,
            "nightly": true,
            "integrations": [
                "McAfee Advanced Threat Defense",
                "VxStream",
                "Lastline"
            ]
        },
        {
            "playbookID": "ReadPDFFile-Test"
        },
        {
            "integrations": [
                "FalconHost",
                "McAfee Threat Intelligence Exchange",
                "carbonblackprotection",
                "carbonblack"
            ],
            "playbookID": "search_endpoints_by_hash_-_generic_-_test",
            "timeout": 500
        },
        {
            "integrations": "Zscaler",
            "playbookID": "Zscaler Test",
            "nightly": true,
            "timeout": 500
        },
        {
            "playbookID": "DemistoUploadFileToIncident Test",
            "integrations": "Demisto REST API"
        },
        {
            "playbookID": "DemistoUploadFile Test",
            "integrations": "Demisto REST API"
        },
        {
            "playbookID": "MaxMind Test",
            "integrations": "MaxMind GeoIP2"

        },
        {
            "playbookID": "Test_Sagemaker",
            "integrations": "AWS Sagemaker"

        },
        {
            "playbookID": "C2sec-Test",
            "integrations": "C2sec irisk",
            "fromversion": "5.0.0"
        },
        {
            "playbookID": "Phishing v2 Test - Attachment",
            "timeout": 1200,
            "nightly": true,
            "integrations": [
                "EWS Mail Sender",
                "Have I Been Pwned? V2",
                "Demisto REST API",
                "Palo Alto Minemeld",
                "Rasterize"
            ]
        },
        {
            "playbookID": "Phishing v2 Test - Inline",
            "timeout": 1200,
            "nightly": true,
            "integrations": [
                "EWS Mail Sender",
                "Have I Been Pwned? V2",
                "Demisto REST API",
                "Palo Alto Minemeld",
                "Rasterize"
            ]
        },
        {
            "integrations": "duo",
            "playbookID": "DUO Test Playbook"
        },
        {
            "playbookID": "SLA Scripts - Test",
            "fromversion": "4.1.0"
        },
        {
            "playbookID": "PcapHTTPExtractor-Test"
        },
        {
            "playbookID": "Ping Test Playbook"
        },
        {
            "playbookID": "Active Directory Test",
            "integrations": "Active Directory Query v2",
            "instance_names": "active_directory_ninja"
        },
        {
            "playbookID": "AD v2 - debug-mode - Test",
            "integrations": "Active Directory Query v2",
            "instance_names": "active_directory_ninja",
            "fromversion": "5.0.0"
        },
        {
            "playbookID": "Docker Hardening Test",
            "_comment": "Not testing on 5.5 yet. Waiting for #20951",
            "fromversion": "5.0.0",
            "toversion": "5.4.9"
        },
        {
            "integrations": "Active Directory Query v2",
            "instance_names": "active_directory_ninja",
            "playbookID": "Active Directory Query V2 configuration with port"
        },
        {
            "integrations": "mysql",
            "playbookID": "MySQL Test"
        },
        {
            "playbookID": "Email Address Enrichment - Generic v2 - Test"
        },
        {
            "playbookID": "Email Address Enrichment - Generic v2.1 - Test",
            "integrations": "Active Directory Query v2",
            "instance_names": "active_directory_ninja"
        },
        {
            "integrations": "Cofense Intelligence",
            "playbookID": "Test - Cofense Intelligence",
            "timeout": 500
        },
        {
            "playbookID": "GDPRContactAuthorities Test"
        },
        {
            "integrations": "Google Resource Manager",
            "playbookID": "GoogleResourceManager-Test",
            "timeout": 500,
            "nightly": true
        },
        {
            "integrations": "SlashNext Phishing Incident Response",
            "playbookID": "SlashNextPhishingIncidentResponse-Test",
            "timeout": 500,
            "nightly": true
        },
        {
            "integrations": "Google Cloud Storage",
            "playbookID": "GCS - Test",
            "timeout": 500,
            "nightly": true
        },
        {
            "playbookID": "Calculate Severity - Generic v2 - Test",
            "integrations": [
                "Palo Alto Minemeld",
                "Active Directory Query v2"
            ],
            "instance_names": "active_directory_ninja",
            "fromversion": "4.5.0"
        },
        {
            "integrations": "Freshdesk",
            "playbookID": "Freshdesk-Test",
            "timeout": 500,
            "nightly": true
        },
        {
            "playbookID": "Autoextract - Test",
            "fromversion": "4.1.0"
        },
        {
            "playbookID": "FilterByList - Test",
            "fromversion": "4.5.0"
        },
            {
            "playbookID": "Impossible Traveler - Test",
            "integrations": [
                "Ipstack",
                "ipinfo",
                "Rasterize",
                "Active Directory Query v2",
                "Demisto REST API"
            ],
            "instance_names": "active_directory_ninja",
            "fromversion": "5.0.0",
            "timeout": 700
        },
        {
            "playbookID": "Active Directory - Get User Manager Details - Test",
            "integrations": "Active Directory Query v2",
            "instance_names": "active_directory_80k",
            "fromversion": "4.5.0"
        },
        {
            "integrations": "Kafka V2",
            "playbookID": "Kafka Test"
        },
        {
            "playbookID": "File Enrichment - Generic v2 - Test",
            "instance_names": "virus_total_private_api_general",
            "integrations": [
                "VirusTotal - Private API",
                "Cylance Protect v2"
            ]
        },
        {
            "integrations": "McAfee Active Response",
            "playbookID": "Endpoint data collection test",
            "timeout": 500
        },
        {
            "playbookID": "Phishing - Core - Test",
            "integrations": [
                "EWS Mail Sender",
                "Demisto REST API",
                "Palo Alto Minemeld",
                "Rasterize"
            ],
            "fromversion": "4.5.0",
            "timeout": 1700
        },
        {
            "integrations": "McAfee Active Response",
            "playbookID": "MAR - Endpoint data collection test",
            "timeout": 500
        },
        {

            "integrations": "DUO Admin",
            "playbookID": "DuoAdmin API test playbook"
        },
        {
            "integrations": "TAXIIFeed",
            "playbookID": "TAXII_Feed_Test",
            "fromversion": "5.5.0"
        },
        {
            "integrations": "Traps",
            "playbookID": "Traps test",
            "timeout": 600
        },
        {
            "playbookID": "TestShowScheduledEntries"
        },
        {
            "playbookID": "Calculate Severity - Standard - Test",
            "integrations": "Palo Alto Minemeld",
            "fromversion": "4.5.0"
        },
        {
            "integrations": "Symantec Advanced Threat Protection",
            "playbookID": "Symantec ATP Test"

        },
        {
            "playbookID": "HTTPListRedirects - Test SSL"
        },
        {
            "playbookID": "HTTPListRedirects Basic Test"
        },
        {
            "playbookID": "CheckDockerImageAvailableTest"
        },
        {
            "playbookID": "ExtractDomainFromEmailTest"
        },
        {
            "playbookID": "Account Enrichment - Generic v2 - Test",
            "integrations": "activedir"
        },
        {
            "playbookID": "Extract Indicators From File - Generic v2 - Test",
            "integrations": "Image OCR",
            "timeout": 300,
            "fromversion": "4.1.0",
            "toversion": "4.4.9"
        },
        {
            "playbookID": "Extract Indicators From File - Generic v2 - Test",
            "integrations": "Image OCR",
            "timeout": 350,
            "fromversion": "4.5.0"
        },
        {
            "playbookID": "Endpoint Enrichment - Generic v2.1 - Test",
            "integrations": [
                "FalconHost",
                "Cylance Protect v2",
                "carbonblack-v2",
                "epo",
                "Active Directory Query v2"
            ],
            "instance_names": "active_directory_ninja"
        },
        {
            "playbookID": "EmailReputationTest",
            "integrations": "Have I Been Pwned? V2"
        },
        {
            "integrations": "Symantec Deepsight Intelligence",
            "playbookID": "Symantec Deepsight Test"
        },
        {
            "playbookID": "ExtractDomainFromEmailTest"
        },
        {
            "playbookID": "Wait Until Datetime - Test",
            "fromversion": "4.5.0"
        },
        {
            "playbookID": "PAN OS EDL Management - Test",
            "integrations": "palo_alto_networks_pan_os_edl_management"
        },
        {
            "playbookID": "PAN-OS DAG Configuration Test",
            "integrations": "Panorama",
            "instance_names": "palo_alto_panorama",
            "timeout": 1000
        },
        {
            "playbookID": "PAN-OS Create Or Edit Rule Test",
            "integrations": "Panorama",
            "instance_names": "palo_alto_panorama",
            "timeout": 1000
        },
        {
            "playbookID": "PAN-OS EDL Setup Test",
            "integrations": ["Panorama", "palo_alto_networks_pan_os_edl_management"],
            "instance_names": "palo_alto_panorama",
            "timeout": 1000
        },
        {
            "integrations": "Snowflake",
            "playbookID": "Snowflake-Test"
        },
        {
            "playbookID": "Account Enrichment - Generic v2.1 - Test",
            "integrations": "Active Directory Query v2",
            "instance_names": "active_directory_ninja"
        },
        {
            "integrations": "Cisco Umbrella Investigate",
            "playbookID": "Domain Enrichment - Generic v2 - Test"
        },
        {
            "integrations": "Google BigQuery",
            "playbookID": "Google BigQuery Test"
        },
        {
            "integrations": "Zoom",
            "playbookID": "Zoom_Test"
        },
        {
            "integrations": "Palo Alto Networks Cortex",
            "playbookID": "Palo Alto Networks Cortex Test",
            "fromversion": "4.1.0"
        },
        {
            "playbookID": "IP Enrichment - Generic v2 - Test",
            "integrations": "Threat Crowd",
            "fromversion": "4.1.0"
        },
        {
            "integrations": "Cherwell",
            "playbookID": "Cherwell Example Scripts - test"
        },
        {
            "integrations": "Cherwell",
            "playbookID": "Cherwell - test"
        },
        {
            "integrations": "CarbonBlackProtectionV2",
            "playbookID": "Carbon Black Enterprise Protection V2 Test"
        },
        {
            "integrations": "Active Directory Query v2",
            "instance_names": "active_directory_ninja",
            "playbookID": "Test ADGetUser Fails with no instances 'Active Directory Query' (old version)"
        },
        {
            "integrations": "ANYRUN",
            "playbookID": "ANYRUN-Test"
        },
        {
            "integrations": "ANYRUN",
            "playbookID": "Detonate File - ANYRUN - Test"
        },
        {
            "integrations": "ANYRUN",
            "playbookID": "Detonate URL - ANYRUN - Test"
        },
        {
            "integrations": "Netcraft",
            "playbookID": "Netcraft test"
        },
        {
            "integrations": "EclecticIQ Platform",
            "playbookID": "EclecticIQ Test"
        },
        {
            "playbookID": "FormattingPerformance - Test",
            "fromversion": "5.0.0"
        },
        {
            "integrations": "AWS - EC2",
            "playbookID": "2142f8de-29d5-4288-8426-0db39abe988b"
        },
        {
            "integrations": "AWS - EC2",
            "playbookID": "d66e5f86-e045-403f-819e-5058aa603c32"
        },
        {
            "integrations": "ANYRUN",
            "playbookID": "Detonate File From URL - ANYRUN - Test"
        },
        {
            "integrations": "AWS - CloudWatchLogs",
            "playbookID": "2cddaacb-4e4c-407e-8ef5-d924867b810c"
        },
        {
            "integrations": "AWS - CloudTrail",
            "playbookID": "3da2e31b-f114-4d7f-8702-117f3b498de9"
        },
        {
            "integrations": "carbonblackprotection",
            "playbookID": "67b0f25f-b061-4468-8613-43ab13147173"
        },
        {
            "integrations": "DomainTools",
            "playbookID": "DomainTools-Test"
        },
        {
            "integrations": "Exabeam",
            "playbookID": "Exabeam - Test"
        },
        {
            "integrations": "DomainTools Iris",
            "playbookID": "DomainTools Iris - Test",
            "fromversion": "4.1.0"
        },
        {
            "integrations": "Cisco Spark",
            "playbookID": "efc817d2-6660-4d4f-890d-90513ca1e180"
        },
        {
            "playbookID": "get_file_sample_from_path_-_d2_-_test"
        },
        {
            "integrations": "Remedy On-Demand",
            "playbookID": "Remedy-On-Demand-Test"
        },
        {
            "playbookID": "ssdeepreputationtest"
        },
        {
            "playbookID": "TestIsEmailAddressInternal"
        },
        {
            "integrations": "Google Cloud Compute",
            "playbookID": "GoogleCloudCompute-Test"
        },
        {
            "integrations": "AWS - S3",
            "playbookID": "97393cfc-2fc4-4dfe-8b6e-af64067fc436"
        },
        {
            "integrations": "Image OCR",
            "playbookID": "TestImageOCR"
        },
        {
            "integrations": "fireeye",
            "playbookID": "Detonate File - FireEye AX - Test"
        },
        {
            "integrations": ["Rasterize","Image OCR"],
            "playbookID": "Rasterize Test"
        },
        {
            "integrations": "Rasterize",
            "playbookID": "RasterizeImageTest"
        },
        {
            "integrations": "Ipstack",
            "playbookID": "Ipstack_Test"
        },
        {

            "integrations": "Perch",
            "playbookID": "Perch-Test"
        },
        {
            "integrations": "Forescout",
            "playbookID": "Forescout-Test"
        },
        {
            "integrations": "GitHub",
            "playbookID": "Git_Integration-Test"
        },
        {
            "integrations": "LogRhythmRest",
            "playbookID": "LogRhythm REST test"
        },
        {
            "integrations": "AlienVault USM Anywhere",
            "playbookID": "AlienVaultUSMAnywhereTest"
        },
        {
            "playbookID": "PhishLabsTestPopulateIndicators"
        },
        {
            "integrations": "PhishLabs IOC",
            "playbookID": "PhishLabsIOC TestPlaybook",
            "fromversion": "4.1.0"
        },
        {
            "integrations": "vmray",
            "playbookID": "VMRay-Test"
        },
        {
            "integrations": "PerceptionPoint",
            "playbookID": "PerceptionPoint Test",
            "fromversion": "4.1.0"
        },
        {
            "integrations": "AutoFocus V2",
            "playbookID": "AutoFocus V2 test",
            "fromversion": "5.0.0"
        },
        {
            "playbookID": "Process Email - Generic for Rasterize"
        },
        {
            "playbookID": "Send Investigation Summary Reports - Test",
            "integrations": "EWS Mail Sender",
            "fromversion": "4.1.0"
        },
        {
            "integrations": "Anomali ThreatStream v2",
            "playbookID": "ThreatStream-Test"
        },
        {
            "integrations": "Flashpoint",
            "playbookID": "Flashpoint_event-Test"
        },
        {
            "integrations": "Flashpoint",
            "playbookID": "Flashpoint_forum-Test"
        },
        {
            "integrations": "Flashpoint",
            "playbookID": "Flashpoint_report-Test"
        },
        {
            "integrations": "Flashpoint",
            "playbookID": "Flashpoint_reputation-Test"
        },
        {
            "integrations": "BluecatAddressManager",
            "playbookID": "Bluecat Address Manager test"
        },
        {
            "integrations": "MailListener - POP3 Beta",
            "playbookID": "MailListener-POP3 - Test"
        },
        {
            "playbookID": "sumList - Test"
        },
        {
            "integrations": "VulnDB",
            "playbookID": "Test-VulnDB"
        },
        {
            "integrations": "Shodan_v2",
            "playbookID": "Test-Shodan_v2",
            "timeout": 1000
        },
        {
            "integrations": "Threat Crowd",
            "playbookID": "ThreatCrowd - Test"
        },
        {
            "integrations": "GoogleDocs",
            "playbookID": "GoogleDocs-test"
        },
        {
            "playbookID": "Request Debugging - Test",
            "fromversion": "5.0.0"
        },
        {
            "playbookID": "Test Convert file hash to corresponding hashes",
            "fromversion": "4.5.0",
            "integrations": "VirusTotal",
            "instance_names": "virus_total_general"
        },
        {
            "playbookID": "PANW - Hunting and threat detection by indicator type Test",
            "fromversion": "5.0.0",
            "timeout": 1200,
            "integrations": ["Panorama","Palo Alto Networks Cortex","AutoFocus V2","VirusTotal"],
            "instance_names": ["palo_alto_panorama","virus_total_general"]
        },
        {
            "playbookID": "PAN-OS Query Logs For Indicators Test",
            "fromversion": "4.5.0",
            "timeout": 600,
            "integrations": "Panorama",
            "instance_names": "palo_alto_panorama"
        },
        {
            "integrations": "Hybrid Analysis",
            "playbookID": "HybridAnalysis-Test",
            "timeout": 500,
            "fromversion": "4.1.0"
        },
        {
            "integrations": "Elasticsearch v2",
            "instance_names": "es_v7",
            "playbookID": "Elasticsearch_v2_test"
        },
        {
            "integrations": "Elasticsearch v2",
            "instance_names": "es_v7",
            "playbookID": "Elasticsearch_Fetch_Indicators_Test",
            "fromversion": "5.5.0"
        },
        {
            "integrations": "Elasticsearch v2",
            "instance_names": "es_v6",
            "playbookID": "Elasticsearch_v2_test-v6"
        },
        {
            "integrations": "IronDefense",
            "playbookID": "IronDefenseTest"
        },
        {
            "integrations": "PolySwarm",
            "playbookID": "PolySwarm-Test"
        },
        {
            "integrations": "Kennav2",
            "playbookID": "Kenna Test"
        },
        {
            "integrations": "SecurityAdvisor",
            "playbookID": "SecurityAdvisor-Test",
            "fromversion": "4.5.0"
        },
        {
            "integrations": "Google Key Management Service",
            "playbookID": "Google-KMS-test"
        },
        {
            "integrations": "SecBI",
            "playbookID": "SecBI - Test"
        },
        {
            "playbookID": "ExtractFQDNFromUrlAndEmail-Test"
        },
        {
          "integrations": "EWS v2",
          "playbookID": "Get EWS Folder Test",
          "fromversion": "4.5.0",
          "instance_names": "ewv2_regular"
        },
        {
          "integrations": "QRadar",
          "playbookID": "QRadar Indicator Hunting Test",
          "timeout": 1200,
          "fromversion": "5.0.0"
        },
        {
            "playbookID": "SetAndHandleEmpty test",
            "fromversion": "4.5.0"
        },
        {
            "integrations": "Tanium v2",
            "playbookID": "Tanium v2 - Test"
        },
        {
          "integrations": "Office365 Feed",
          "playbookID": "Office365_Feed_Test",
          "fromversion": "5.5.0"
        },
        {
            "integrations": "GoogleCloudTranslate",
            "playbookID": "GoogleCloudTranslate-Test"
        },
        {
            "integrations": "Infoblox",
            "playbookID": "Infoblox Test"
        },
        {
            "integrations": "BPA",
            "playbookID": "Test-BPA",
            "fromversion": "4.5.0"
        },
        {
            "playbookID": "GetValuesOfMultipleFIelds Test",
            "fromversion": "4.5.0"
        },
        {
            "playbookID": "IsInternalHostName Test",
            "fromversion": "4.5.0"
        },
        {
            "integrations": "SplunkPy",
            "playbookID": "Splunk Indicator Hunting Test",
            "fromversion": "5.0.0"
        },
        {
            "integrations": "BPA",
            "playbookID": "Test-BPA_Integration",
            "fromversion": "4.5.0"
        },
        {
            "integrations": "Sixgill",
            "playbookID": "Sixgill-Test",
            "fromversion": "5.0.0"
        },
        {
            "integrations": "Sixgill",
            "playbookID": "Sixgill - Darkfeed - Indicators-Test",
            "fromversion": "5.0.0"
        },
        {
            "integrations": "AutoFocus Feed",
            "playbookID": "playbook-FeedAutofocus_test",
            "fromversion": "5.5.0"
        },
        {
            "integrations": "PaloAltoNetworks_PrismaCloudCompute",
            "playbookID": "PaloAltoNetworks_PrismaCloudCompute-Test"
        },
        {
            "playbookID": "Indicator Feed - Test",
            "fromversion": "5.5.0"
        },
        {
<<<<<<< HEAD
            "playbookID": "FetchIndicatorsFromFile-test",
=======
            "integrations": "Recorded Future Feed",
            "playbookID": "RecordedFutureFeed - Test",
            "timeout": 1000,
>>>>>>> 1935f24c
            "fromversion": "5.5.0"
        }
    ],
    "skipped_tests": {
        "Test-Detonate URL - Crowdstrike": "Issue 19439",
        "Git_Integration-Test": "Issue 20029",
        "Symantec Data Loss Prevention - Test": "Issue 20134",
        "Extract Indicators From File - Generic v2": "Issue 20143",
        "PAN-OS Create Or Edit Rule Test":"Issue 20037",
        "NetWitness Endpoint Test": "Issue 19878",
        "TestParseEmailHeaders": "Issue 18815",
        "TestUptycs": "Issue 19750",
        "InfoArmorVigilanteATITest": "Test issue 17358",
        "Lastline - testplaybook": "Checking the integration via Generic detonation playbooks, don't want to load the daily quota",
        "ArcSight Logger test": "Issue 19117",
        "TruSTAR Test": "Issue 19777",
        "TestDedupIncidentsByName": "skipped on purpose - this is part of the TestDedupIncidentsPlaybook - no need to execute separately as a test",
        "3da2e31b-f114-4d7f-8702-117f3b498de9": "Issue 19837",
        "d66e5f86-e045-403f-819e-5058aa603c32": "pr 3220",
        "Carbon Black Enterprise Protection V2 Test": "Issue 19838",
        "get_file_sample_from_path_-_d2_-_test": "Issue 19844",
        "Cofense Triage Test": "Creds only works on demo4",
        "Test - Windows Defender Advanced Threat Protection": "Issue - #18552",
        "nexpose_test": "Issue 18694",
        "Recorded Future Test": "Issue 18922",
        "IntSights Mssp Test": "Issue #16351",
        "CheckPhish-Test": "Issue 19188",
        "fd93f620-9a2d-4fb6-85d1-151a6a72e46d": "Issue 19854",
        "PAN-OS DAG Configuration Test": "Issue #19205",
        "DeleteContext-auto-subplaybook-test": "used in DeleteContext-auto-test as sub playbook",
        "Test Playbook TrendMicroDDA": "Issue 16501",
        "ssdeepreputationtest": "Issue #20953",
        "Elasticsearch_v2_test-v6": "Issue #21510",
        "ssdeepreputationtest": "Issue #20953",
        "C2sec-Test": "Issue #21633"
    },
    "skipped_integrations": {
        "_comment": "~~~ NO INSTANCE ~~~",
        "AWS - IAM": "Issue 21401",
        "FortiGate": "License expired, and not going to get one (issue 14723)",
        "IronDefense": "Test depends on making requests to a non-public API",
        "Attivo Botsink": "no instance, not going to get it",
        "VMware": "no License, and probably not going to get it",
        "AWS Sagemaker": "License expired, and probably not going to get it",
        "Symantec MSS": "No instance, probably not going to get it (issue 15513)",
        "Google Cloud Compute": "Can't test yet",
        "Cymon": "The service was discontinued since April 30th, 2019.",
        "FireEye ETP": "No instance",
        "ProofpointTAP_v2": "No instance",
        "remedy_sr_beta": "No instance",
        "ExtraHop v2": "No instance",
        "Fidelis Elevate Network": "Issue 20735",
        "Minerva Labs Anti-Evasion Platform": "Issue 18835",
        "PolySwarm": "contribution",
        "fireeye": "Issue 19839",
        "DomainTools": "Issue 8298",
        "Remedy On-Demand": "Issue 19835",
        "ProtectWise": "Issue 20486",
        "ThreatMiner": "Issue 20469",
        "DomainTools Iris": "Issue 20433",
        "Check Point": "Issue 18643",
        "Preempt": "Issue 20268",
        "iDefense": "Issue 20095",
        "Joe Security": "Issue 17996",
        "CrowdstrikeFalcon": "Issue 19833",
        "ZeroFox": "Issue 19161",
        "Jask": "Issue 18879",
        "vmray": "Issue 18752",
        "Anomali ThreatStream v2": "Issue 18561",
        "Anomali ThreatStream": "Issue 19182",
        "SCADAfence CNM": "Issue 18376",
        "ArcSight ESM v2": "Issue #18328",
        "AlienVault USM Anywhere": "Issue #18273",
        "Tufin": "Issue 16441",
        "Dell Secureworks": "Instance locally installed on @liorblob PC",
        "MimecastV2": "Issue 14593",
        "Netskope": "instance is down",
        "Farsight DNSDB": "Issue 15512",
        "Service Manager": "Expired license",
        "carbonblackprotection": "License expired",
        "icebrg": "Issue 14312",
        "Freshdesk": "Trial account expired",
        "Threat Grid": "Issue 16197",
        "Kafka V2": "Can not connect to instance from remote",
        "Check Point Sandblast": "Issue 15948",
        "Remedy AR": "getting 'Not Found' in test button",
        "Salesforce": "Issue 15901",
        "Zscaler": "Issue 17784",
        "RedCanary": "License expired",
        "ANYRUN": "No instance",
        "Snowflake": "Looks like account expired, needs looking into",
        "Cisco Spark": "Issue 18940",
        "Phish.AI": "Issue 17291",
        "MaxMind GeoIP2": "Issue 18932.",
        "Exabeam": "Issue 19371",
        "McAfee ESM-v10": "Issue 20225",
        "PaloAltoNetworks_PrismaCloudCompute": "Instance not set up yet",
        "LogRhythm": "Issue 21672",

        "_comment": "~~~ UNSTABLE ~~~",
        "ServiceNow": "Instance goes to hibernate every few hours",
        "Tanium": "issue 15497",
        "Tenable.sc": "unstable instance",


        "_comment": "~~~ OTHER ~~~",
        "EclecticIQ Platform": "Issue 8821",
        "BitDam": "Issue #17247",
        "Zoom": "Issue 19832",
        "urlscan.io": "Issue 21831",
        "Forescout": "Can only be run from within PANW network. Look in keeper for - Demisto in the LAB",
        "HelloWorldSimple": "This is just an example integration - no need for test",
        "Lockpath KeyLight": "Deprecated. No tests.",
        "SafeBreach": "pending rewrite",

        "_comment": "~~~ QUOTA ISSUES ~~~",
        "AWS - Athena - Beta": "Issue 19834",
        "Lastline": "issue 20323",
        "Google Resource Manager": "Cannot create projects because have reached alloted quota.",
        "Looker": "Warehouse 'DEMO_WH' cannot be resumed because resource monitor 'LIMITER' has exceeded its quota."
    },
    "nightly_integrations": [
        "Lastline",
        "TruSTAR",
        "SlackV2"
    ],
    "unmockable_integrations": {
        "Google Key Management Service": "The API requires an SSL secure connection to work.",
        "McAfee ESM-v10": "we have multiple instances with same test playbook, mock recording are per playbook so it keeps failing the playback step",
        "mysql": "Does not use http",
        "SlackV2": "Integration requires SSL",
        "Whois": "Mocks does not support sockets",
        "Panorama": "Exception: Proxy process took to long to go up. https://circleci.com/gh/demisto/content/24826",
        "Image OCR": "Does not perform network traffic",
        "Server Message Block (SMB)": "Does not perform http communication",
        "Active Directory Query v2": "Does not perform http communication",
        "dnstwist": "Does not peform http communication",
        "VxStream": "Issue 15544",
        "PagerDuty v2": "Integration requires SSL",
        "TCPIPUtils": "Integration requires SSL",
        "Luminate": "Integration has no proxy checkbox",
        "Shodan": "Integration has no proxy checkbox",
        "Google BigQuery": "Integration has no proxy checkbox",
        "ReversingLabs A1000": "Checking",
        "Check Point": "Checking",
        "okta": "Test Module failing, suspect it requires SSL",
        "Awake Security": "Checking",
        "ArcSight ESM v2": "Checking",
        "Phish.AI": "Checking",
        "Intezer": "Nightly - Checking",
        "ProtectWise": "Nightly - Checking",
        "google-vault": "Nightly - Checking",
        "RSA Archer": "Nightly - Checking",
        "McAfee NSM": "Nightly - Checking",
        "Forcepoint": "Nightly - Checking",
        "palo_alto_firewall": "Need to check test module",
        "Signal Sciences WAF": "error with certificate",
        "google": "'unsecure' parameter not working",
        "EWS Mail Sender": "Inconsistent test (playback fails, record succeeds)",
        "ReversingLabs Titanium Cloud": "No Unsecure checkbox. proxy trying to connect when disabled.",
        "Anomali ThreatStream": "'proxy' parameter not working",
        "Palo Alto Networks Cortex": "SDK",
        "Recorded Future": "might be dynamic test",
        "AlphaSOC Wisdom": "Test module issue",
        "RedLock": "SSL Issues",
        "Microsoft Graph": "Test direct access to oproxy",
        "MicrosoftGraphMail": "Test direct access to oproxy",
        "Microsoft Graph User": "Test direct access to oproxy",
        "Windows Defender Advanced Threat Protection": "Test direct access to oproxy",
        "Microsoft Graph Groups": "Test direct access to oproxy",
        "SafeBreach": "SSL Issues",
        "Feed Office365": "SSl Issues. issue: 21181",
        "AWS - CloudWatchLogs": "Issue 20958",
        "Gmail Single User" : "googleclient sdk has time based challenge exchange",
        "Gmail": "googleclient sdk has time based challenge exchange",
        "GoogleCloudTranslate": "google translate sdk does not support proxy",
        "Kennav2": "HTTPSConnectionPool(host='api.kennasecurity.com', port=443), issue:21233"
    }
}<|MERGE_RESOLUTION|>--- conflicted
+++ resolved
@@ -2214,13 +2214,13 @@
             "fromversion": "5.5.0"
         },
         {
-<<<<<<< HEAD
-            "playbookID": "FetchIndicatorsFromFile-test",
-=======
             "integrations": "Recorded Future Feed",
             "playbookID": "RecordedFutureFeed - Test",
             "timeout": 1000,
->>>>>>> 1935f24c
+            "fromversion": "5.5.0"
+        },
+        {
+            "playbookID": "FetchIndicatorsFromFile-test",
             "fromversion": "5.5.0"
         }
     ],
