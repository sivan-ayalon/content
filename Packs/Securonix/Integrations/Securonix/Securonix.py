import demistomock as demisto  # noqa: F401
from CommonServerPython import *  # noqa: F401
import io
from datetime import datetime
from itertools import takewhile
from typing import Any, Callable, Dict, List, Optional, Tuple
import json
from dateutil.parser import parse

import urllib3
from zipfile import ZipFile
import dateparser

# Disable insecure warnings
urllib3.disable_warnings()

# These parameters will be used for retry mechanism logging
TOTAL_RETRY_COUNT = 0
FULL_URL = None

# Valid Entity Type for Whitelists
VALID_ENTITY_TYPE = ["Users", "Activityaccount", "Resources", "Activityip"]

# Valid Whitelist Types
VALID_WHITELIST_TYPE = ["Global", "Attribute"]

# Mapping of user input of mirroring direction to XSOAR.
MIRROR_DIRECTION = {
    'None': None,
    'Incoming': 'In',
    'Outgoing': 'Out',
    'Incoming And Outgoing': 'Both'
}
# If any comment is added to the incident, then this will be the action we'll get through incident activity history
# command.
COMMENT_ACTION = 'COMMENTS_ADDED'
# If any file is attached to the incident, then this will be the action we'll get through incident activity history
# command.
ATTACHMENT_ACTION = 'ATTACHED_FILE'
# This will store the state mapping of XSOAR states with Securonix states.
XSOAR_TO_SECURONIX_STATE_MAPPING: Dict = {}


def reformat_resource_groups_outputs(text: str) -> str:
    """rg_*text -> ResourceGroupText
    Args:
        text: the text to transform
    Returns:
        A Camel Cased string.
    """
    suffix = text[3:]
    if suffix == 'id':
        suffix = 'ID'
    elif suffix == 'resourcetypeid':
        suffix = 'TypeID'
    else:
        suffix = suffix.title()
    return f'ResourceGroup{suffix}'


def reformat_outputs(text: str) -> str:
    """camelCase -> Camel Case, id -> ID
    Args:
        text: the text to transform
    Returns:
        A Demisto output standard string
    """
    if text.startswith('rg_'):
        return reformat_resource_groups_outputs(text)
    if text == 'id':
        return 'ID'
    if text in ['lanid', 'u_lanid']:
        return 'LanID'
    if text == 'jobId':
        return 'JobID'
    if text == 'eventId':
        return 'EventID'
    if text in ['entityId', 'entityid']:
        return 'EntityID'
    if text in ['tenantId', 'tenantid']:
        return 'TenantID'
    if text == 'incidentId':
        return 'IncidentID'
    if text == 'Datasourceid':
        return 'DataSourceID'
    if text in ['employeeId', 'employeeid', 'u_employeeid']:
        return 'EmployeeID'
    if text == 'violatorId':
        return 'ViolatorID'
    if text == 'threatname':
        return 'ThreatName'
    if text == 'generationtime':
        return 'GenerationTime'
    if text == 'generationtime_epoch':
        return 'GenerationTime_Epoch'

    if text.startswith('U_') or text.startswith('u_'):
        text = text[2:]
    return ''.join(' ' + char if char.isupper() else char.strip() for char in text).strip().title()


def parse_data_arr(data_arr: Any, fields_to_drop: list = [], fields_to_include: list = []):
    """Parse data as received from Securonix into Demisto's conventions
    Args:
        data_arr: a dictionary containing the data
        fields_to_drop: Fields to drop from the array of the data
        fields_to_include: Fields to include from the array of the data
    Returns:
        A Camel Cased dictionary with the relevant fields.
        readable: for the human readable
        outputs: for the entry context
    """
    if isinstance(data_arr, list):
        readable_arr, outputs_arr = [], []
        for data in data_arr:
            readable = {reformat_outputs(i): j for i, j in data.items() if i not in fields_to_drop}
            if fields_to_include:
                readable = {i: j for i, j in readable.items() if i in fields_to_include}
            readable_arr.append(readable)
            outputs_arr.append({k.replace(' ', ''): v for k, v in readable.copy().items()})
        return readable_arr, outputs_arr

    readable = {reformat_outputs(i): j for i, j in data_arr.items() if i not in fields_to_drop}
    if fields_to_include:
        readable = {i: j for i, j in readable.items() if i in fields_to_include}
    outputs = {k.replace(' ', ''): v for k, v in readable.copy().items()}

    return readable, outputs


def incident_priority_to_dbot_score(priority_str: str, default_severity: str):
    """Converts an priority string to DBot score representation
        alert severity. Can be one of:
        Low    ->  1
        Medium ->  2
        High   ->  3

    Args:
        priority_str: String representation of priority.
        default_severity: Default incoming incident severity

    Returns:
        Dbot representation of severity
    """
    if default_severity:
        priority = default_severity.lower()
    else:
        priority = priority_str.lower()

    if priority == 'low':
        return 1
    if priority == 'medium':
        return 2
    if priority == 'high':
        return 3
    demisto.info(f'Securonix incident priority: {priority} is not known. Setting as unknown(DBotScore of 0).')
    return 0


def validate_configuration_parameters(params: Dict[str, Any]):
    """
    Check whether entered configuration parameters are valid or not.

    :type: params: dict
    :param: Dictionary of demisto configuration parameter

    :return: raise ValueError if any configuration parameter is not in valid format else returns None
    :rtype: None
    """
    fetch_time = params.get('fetch_time')
    max_fetch = params.get('max_fetch')
    # Validate empty values
    if fetch_time is None:
        raise ValueError('Please provide First fetch time')
    if max_fetch is None:
        raise ValueError('Please provide max_fetch')
    # validate max_fetch
    arg_to_number(max_fetch, arg_name='max_fetch')
    # validate first_fetch parameter
    arg_to_datetime(fetch_time, 'First fetch time')


class RetryExponential(Retry):
    """
       Create wrapper of urllib3.util.retry for Add extra logs before making a retry request with exponential delay
    """

    def __init__(self, *args, **kwargs):
        super().__init__(*args, **kwargs)
        diff = TOTAL_RETRY_COUNT - self.total  # type: ignore
        if 0 < diff <= TOTAL_RETRY_COUNT:
            demisto.debug(
                f"Performing retry {diff} with {self.get_backoff_time()} seconds delay for URL {FULL_URL}")


class RetryFixed(Retry):
    """
        Create wrapper of urllib3.util.retry for Add extra logs before making a retry request with fixed delay
    """

    def __init__(self, *args, **kwargs):
        super().__init__(*args, **kwargs)
        diff = TOTAL_RETRY_COUNT - self.total  # type: ignore
        if 0 < diff <= TOTAL_RETRY_COUNT:
            demisto.debug(
                f"Performing retry {diff} with {self.get_backoff_time()} seconds delay for URL {FULL_URL}.")

    # Overriding get_backoff_time logic for fixed backoff_factor
    def get_backoff_time(self) -> float:
        """
            Formula for computing the fixed backoff

            :rtype: float
        """
        consecutive_errors_len = len(
            list(
                takewhile(lambda x: x.redirect_location is None, reversed(self.history))
            )
        )

        if consecutive_errors_len <= 1:
            return 0
        return min(self.DEFAULT_BACKOFF_MAX, int(self.backoff_factor))


def validate_mirroring_parameters(params: Dict[str, Any]) -> None:
    """Validate mirroring specific configuration parameters.

    Args:
        params: The integration configuration parameters got from demisto.params()
    """
    mirror_direction = params.get('mirror_direction', 'None').strip()
    close_states_of_securonix = params.get('close_states_of_securonix', '').strip().lower()
    active_state_action = params.get('active_state_action_mapping', '').strip()
    active_state_status = params.get('active_state_status_mapping', '').strip().lower()
    close_state_action = params.get('closed_state_action_mapping', '').strip()
    close_state_status = params.get('closed_state_status_mapping', '').strip().lower()
    close_incident = argToBoolean(params.get('close_incident', False))
    comment_entry_tag = params.get('comment_tag', '').strip()

    if mirror_direction == 'None':
        return

    if mirror_direction == 'Incoming':
        if not close_states_of_securonix or not argToList(close_states_of_securonix):
            raise ValueError('Following field is required for Incoming Mirroring: "Securonix workflow state(s) that '
                             'can be considered as Close state in XSOAR for Incoming mirroring".')

    if mirror_direction == 'Outgoing':
        if not active_state_action or not active_state_status or not close_state_action \
                or not close_state_status or not comment_entry_tag:
            raise ValueError('Following fields are required for Outgoing Mirroring: "Securonix action name to map '
                             'with XSOAR\'s active state for Outgoing mirroring", "Securonix status to map with '
                             'XSOAR\'s active state for Outgoing mirroring", "Securonix action name to map with '
                             'XSOAR\'s closed state for Outgoing mirroring", "Securonix status to map with XSOAR\'s '
                             'closed state for Outgoing mirroring", "Comment Entry Tag".')

    if mirror_direction == 'Incoming And Outgoing':
        if not active_state_action or not active_state_status or not close_state_action \
                or not close_state_status or not close_states_of_securonix \
                or not argToList(close_states_of_securonix) or not comment_entry_tag:
            raise ValueError('Following fields are required for Incoming And Outgoing Mirroring: "Securonix workflow '
                             'state(s) that can be considered as Close state in XSOAR for Incoming mirroring", '
                             '"Securonix action name to map with XSOAR\'s active state for Outgoing mirroring", '
                             '"Securonix status to map with XSOAR\'s active state for Outgoing mirroring", "Securonix'
                             ' action name to map with XSOAR\'s closed state for Outgoing mirroring", "Securonix status'
                             ' to map with XSOAR\'s closed state for Outgoing mirroring", "Comment Entry Tag".')

    if close_incident:
        if not active_state_action or not active_state_status or not close_state_action or not close_state_status:
            raise ValueError('Following fields are required for closing incident on Securonix: "Securonix action name '
                             'to map with XSOAR\'s active state for Outgoing mirroring", "Securonix status to map '
                             'with XSOAR\'s active state for Outgoing mirroring", "Securonix action name to map with '
                             'XSOAR\'s closed state for Outgoing mirroring", "Securonix status to map with XSOAR\'s '
                             'closed state for Outgoing mirroring".')


def validate_delete_whitelist_parameters(whitelist_type: str, entity_id: str, attribute_name: str,
                                         attribute_value: str, tenant_name: str) -> None:
    """Validate parameters for delete whitelist entry command.

    Args:
        whitelist_type: Type of whitelist that user wants to delete from.
        entity_id: Entity ID value that needs to be removed from the whitelist.
        attribute_name: Name of the attribute being removed.
        attribute_value: The value of the attribute being removed.
        tenant_name: The name of the tenant the whitelist belongs to.

    Raises:
        ValueError: Raises ValueError if parameters are invalid.
    """
    # Validate whitelist_type parameter.
    if whitelist_type and whitelist_type not in VALID_WHITELIST_TYPE:
        raise ValueError(
            f"{whitelist_type} is an invalid value for whitelist_type."
            f"Valid whitelist types are {VALID_ENTITY_TYPE}"
        )

    # Validate entity_id parameter.
    if whitelist_type == "Global" and not entity_id:
        raise ValueError("entity_id is required parameter for Global whitelist type.")

    # Validate attribute_name parameter.
    if whitelist_type == "Attribute" and not attribute_name:
        raise ValueError("attribute_name is required parameter for Attribute whitelist type.")

    # Validate attribute_value parameter.
    if whitelist_type == "Attribute" and not attribute_value:
        raise ValueError("attribute_value is required parameter for Attribute whitelist type.")

    # Validate tenant_name parameter.
    if not tenant_name:
        raise ValueError("tenant_name is a required parameter.")


def get_mirroring() -> Dict:
    """Add mirroring related keys in an incident.

    Returns:
        Dict: A dictionary containing required key-value pairs for mirroring.
    """
    # Fetch the integration configuration parameters to determine the flow of the mirroring and mirror tags.
    params = demisto.params()
    mirror_direction = params.get('mirror_direction', 'None').strip()
    mirror_tags = params.get('comment_tag', '').strip()

    return {
        'mirror_direction': MIRROR_DIRECTION.get(mirror_direction),
        'mirror_instance': demisto.integrationInstance(),
        'mirror_tags': mirror_tags
    }


def filter_activity_entries_by_time(activity_data: List[Dict[str, Any]], timestamp: int) -> List[Dict[str, Any]]:
    """Filter the incident activity entries by the given timestamp.

    Args:
        activity_data (List[Dict[str, Any]]): A list of incident activity data.
        timestamp (int): The timestamp to filter the activity data.

    Returns:
        List[Dict[str, Any]]: Filtered incident activity entries.
    """
    filtered_activities = []

    for activity in activity_data:
        activity_timestamp = activity.get('eventTime', '')

        # If no event timestamp found in an entry, then skip that entry.
        if not activity_timestamp:
            demisto.debug(f'Skipping entry as no event timestamp found: {json.dumps(activity)}')
            continue

        if date_to_timestamp(parse(activity_timestamp)) >= timestamp:
            filtered_activities.append(activity)

    return filtered_activities


def filter_comment_activity_entries(activity_data: List[Dict[str, Any]]) -> List[Dict[str, Any]]:
    """Filter the comment entries from the given incident activity entries.

    Args:
        activity_data (List[Dict[str, Any]]): A list of incident activity data.

    Returns:
        List[Dict[str, Any]]: Filtered comment entries from incident activity entries.
    """
    comment_entries = []

    for activity in activity_data:
        activity_action = activity.get('actiontaken', '')

        if activity_action == COMMENT_ACTION:
            comment_entries.append(activity)

    return comment_entries


def filter_attachment_activity_entries(activity_data: List[Dict[str, Any]]) -> List[Dict[str, Any]]:
    """Filter the attachment entries from the given incident activity entries.

    Args:
        activity_data (List[Dict[str, Any]]): A list of incident activity data.

    Returns:
        List[Dict[str, Any]]: Filtered attachment entries from incident activity entries.
    """
    attachment_entries = []

    for activity in activity_data:
        activity_action = activity.get('actiontaken', '')

        if activity_action == ATTACHMENT_ACTION:
            attachment_entries.append(activity)

    return attachment_entries


def extract_names_of_attachments_from_entries(attachment_entries: List[Dict[str, Any]]) -> List[str]:
    """Return names of the attachments for a list of attachment entries.

    Args:
        attachment_entries (List[Dict[str, Any]]): A list of attachment entries.

    Returns:
        List[str]: A list of attachment names.
    """
    attachment_names = [attachment.get('attachment') for attachment in attachment_entries]

    # Remove any None values from the list and return it.
    return list(filter(None, attachment_names))


def is_incident_closed_on_securonix(activity_data: List[Dict[str, Any]], close_states_of_securonix: List[str]) -> bool:
    """Check whether the incident is closed on the Securonix.

    Args:
        activity_data: A list of activity data from which to determine whether the incident is closed or not.
        close_states_of_securonix: A list of Securonix states which defines the close state for XSOAR.

    Returns:
        bool: Indicating whether the incident is closed on Securonix or not.
    """
    incident_closed = []

    for activity in activity_data:
        current_status = activity.get('status', '').strip().lower()
        last_status = activity.get('lastStatus', '').strip().lower()

        if current_status != last_status and current_status in close_states_of_securonix:
            incident_closed.append(True)
        else:
            incident_closed.append(False)

    return any(incident_closed)


def extract_closing_comments(activity_data: List[Dict[str, Any]], close_states_of_securonix: List[str]) -> str:
    """Extract the contents of the closing comments from activity data provided from Securonix.

    Args:
        activity_data: A list of activity data from which to extract the closing comments.
        close_states_of_securonix: A list of Securonix states which defines the close state for XSOAR.

    Returns:
        str: A string representing closing comments.
    """
    closing_comments = []

    for activity in activity_data:
        current_status = activity.get('status', '').strip().lower()
        last_status = activity.get('lastStatus', '').strip().lower()

        if current_status != last_status and current_status in close_states_of_securonix:
            comments_list = activity.get('comment', [])

            for _comment in comments_list:
                closing_comments.append(_comment.get('Comments', ''))

    if not closing_comments:
        closing_comments.append('Closing the XSOAR incident as Securonix incident is closed.')

    return " | ".join(closing_comments)


class Client(BaseClient):
    """
    Client to use in the Securonix integration. Overrides BaseClient
    """

    def __init__(self, tenant: str, server_url: str, username: str, password: str, verify: bool,
                 proxy: bool, securonix_retry_count: int, securonix_retry_delay: int, securonix_retry_delay_type: str):
        super().__init__(base_url=server_url, verify=verify, proxy=proxy)
        self._username = username
        self._password = password
        self._tenant = tenant
        self._securonix_retry_count = securonix_retry_count
        self._securonix_retry_delay = securonix_retry_delay
        self._securonix_retry_delay_type = securonix_retry_delay_type
        self.session = requests.Session()

        # Fetch cached integration context.
        integration_context = get_integration_context()
        self._token = integration_context.get("token") or self._generate_token()

        # the following condition was added to overcome the security hardening happened in Python 3.10.
        # https://github.com/python/cpython/pull/25778
        # https://bugs.python.org/issue43998

        if IS_PY3 and PY_VER_MINOR >= 10 and not verify:
            self.session.mount('https://', SSLAdapter(verify=verify))

    def get_securonix_retry_count(self):
        return self._securonix_retry_count

    def get_securonix_retry_delay(self):
        return self._securonix_retry_delay

    def get_securonix_retry_delay_type(self):
        return self._securonix_retry_delay_type

    def implement_retry(self, retries: int = 0,
                        status_list_to_retry: list = None,
                        backoff_factor: int = 30,
                        raise_on_redirect: bool = False,
                        raise_on_status: bool = False):
        """
        Implements the retry mechanism.
        In the default case where retries = 0 the request will fail on the first time

        :type retries: ``int`` :param retries: How many retries should be made in case of a failure. when set to '0'-
        will fail on the first time

        :type status_list_to_retry: ``iterable``
        :param status_list_to_retry: A set of integer HTTP status codes that we should force a retry on.
            A retry is initiated if the request method is in ['GET', 'POST', 'PUT']
            and the response status code is in ``status_list_to_retry``.

        :type backoff_factor ``float``
        :param backoff_factor:
            A backoff factor to apply between attempts after the second try
            (most errors are resolved immediately by a second try without a
            delay). urllib3 will sleep for::

                {backoff factor} * (2 ** ({number of total retries} - 1))

            seconds. If the backoff_factor is 0.1, then :func:`.sleep` will sleep
            for [0.0s, 0.2s, 0.4s, ...] between retries. It will never be longer
            than :attr:`Retry.BACKOFF_MAX`.

            By default, backoff_factor set to 5

        :type raise_on_redirect ``bool``
        :param raise_on_redirect: Whether, if the number of redirects is
            exhausted, to raise a MaxRetryError, or to return a response with a
            response code in the 3xx range.

        :type raise_on_status ``bool``
        :param raise_on_status: Similar meaning to ``raise_on_redirect``:
            whether we should raise an exception, or return a response,
            if status falls in ``status_forcelist`` range and retries have
            been exhausted.
        """
        try:
            method_whitelist = "allowed_methods" if hasattr(Retry.DEFAULT,  # type: ignore[attr-defined]
                                                            "allowed_methods") else "method_whitelist"
            whitelist_kawargs = {
                method_whitelist: frozenset(['GET', 'POST', 'PUT'])
            }
            retry = None
            if self._securonix_retry_delay_type == 'Fixed':
                demisto.debug('Securonix Retry delay type is Fixed')
                # Set DEFAULT_BACKOFF_MAX to 2hour(in seconds)
                RetryFixed.DEFAULT_BACKOFF_MAX = 7200
                retry = RetryFixed(
                    total=retries,
                    connect=0,
                    read=0,
                    backoff_factor=backoff_factor,
                    status=retries,
                    status_forcelist=status_list_to_retry,
                    raise_on_status=raise_on_status,
                    raise_on_redirect=raise_on_redirect,
                    **whitelist_kawargs  # type: ignore[arg-type]
                )
            else:
                demisto.debug('Securonix Retry delay type is Exponential')
                # Set DEFAULT_BACKOFF_MAX to 2hour(in seconds)
                RetryExponential.DEFAULT_BACKOFF_MAX = 7200
                retry = RetryExponential(  # type: ignore
                    total=retries,
                    backoff_factor=backoff_factor,
                    connect=0,
                    read=0,
                    status=retries,
                    status_forcelist=status_list_to_retry,
                    raise_on_status=raise_on_status,
                    raise_on_redirect=raise_on_redirect,
                    **whitelist_kawargs  # type: ignore[arg-type]
                )
            http_adapter = HTTPAdapter(max_retries=retry)

            # the following condition was added to overcome the security hardening happened in Python 3.10.
            # https://github.com/python/cpython/pull/25778
            # https://bugs.python.org/issue43998

            if self._verify:
                https_adapter = http_adapter
            elif IS_PY3 and PY_VER_MINOR >= 10:
                https_adapter = SSLAdapter(max_retries=retry, verify=self._verify)  # type: ignore[arg-type]
            else:
                https_adapter = http_adapter

            self.session.mount('https://', https_adapter)

        except NameError:
            pass

    def http_request(self, method, url_suffix, headers=None, params=None, response_type: str = 'json', json=None,
                     data=None, regenerate_access_token=True):
        """
        Generic request to Securonix
        """
        global FULL_URL
        FULL_URL = urljoin(self._base_url, url_suffix)
        status_list_to_retry = [429] + [i for i in range(500, 600)]
        if self._securonix_retry_count > 0:
            self.implement_retry(retries=self._securonix_retry_count, status_list_to_retry=status_list_to_retry,
                                 backoff_factor=self._securonix_retry_delay, raise_on_redirect=False,
                                 raise_on_status=True)

        try:
            demisto.debug(f'Making HTTP request with URL {FULL_URL}')
            result = self.session.request(
                method,
                FULL_URL,
                params=params,
                headers=headers,
                verify=self._verify,
                json=json,
                data=data,
            )
            if result.status_code == 403 and regenerate_access_token:
                self._token = self._generate_token()
                headers['token'] = self._token
                return self.http_request(method, url_suffix, headers, params, response_type, json, data, False)
            if not result.ok:
                raise ValueError(f'Error in API call to Securonix {result.status_code}. Reason: {result.text}')
            try:
                if url_suffix == '/incident/attachments':
                    return result
                if response_type != 'json':
                    return result.text
                return result.json()
            except Exception:
                raise ValueError(
                    f'Failed to parse http response to JSON format. Original response body: \n{result.text}')

        except requests.exceptions.ConnectTimeout as exception:
            err_msg = 'Connection Timeout Error - potential reasons might be that the Server URL parameter' \
                      ' is incorrect or that the Server is not accessible from your host.'
            raise Exception(f'{err_msg}\n{exception}')

        except requests.exceptions.SSLError as exception:
            err_msg = 'SSL Certificate Verification Failed - try selecting \'Trust any certificate\' checkbox in' \
                      ' the integration configuration.'
            raise Exception(f'{err_msg}\n{exception}')

        except requests.exceptions.ProxyError as exception:
            err_msg = 'Proxy Error - if the \'Use system proxy\' checkbox in the integration configuration is' \
                      ' selected, try clearing the checkbox.'
            raise Exception(f'{err_msg}\n{exception}')

        except requests.exceptions.ConnectionError as exception:
            error_class = str(exception.__class__)
            err_type = '<' + error_class[error_class.find('\'') + 1: error_class.rfind('\'')] + '>'
            err_msg = f'Error Type: {err_type}\n' \
                      f'Error Number: [{exception.errno}]\n' \
                      f'Message: {exception.strerror}\n' \
                      f'Verify that the tenant parameter is correct ' \
                      f'and that you have access to the server from your host.'
            raise Exception(f'{err_msg}\n{exception}')

        except requests.exceptions.RetryError as exception:
            try:
                reason = f'Reason: {exception.args[0].reason.args[0]}'  # pylint: disable=no-member
            except Exception:  # noqa: disable=broad-except
                reason = ''
            err_msg = f'Max Retries Error: Request attempts with {self._securonix_retry_count} retries and with ' \
                      f'{self._securonix_retry_delay} seconds {self._securonix_retry_delay_type} delay ' \
                      f'failed.\n{reason}'
            if self._securonix_retry_delay_type == "Exponential":
                # For Exponential delay we are dividing it by 2 so for error message make it to original value
                err_msg = f'Max Retries Error: Request attempts with {self._securonix_retry_count} retries and with' \
                          f' {self._securonix_retry_delay * 2} seconds {self._securonix_retry_delay_type} delay ' \
                          f'failed.\n{reason}'
            demisto.error(err_msg)
            raise Exception(f'{err_msg}\n{exception}')

        except requests.exceptions.InvalidHeader as exception:
            set_integration_context({})
            raise Exception(f"Invalid token generated from the API.\n{exception}")

        except Exception as exception:
            raise Exception(str(exception))

    def _generate_token(self) -> str:
        """Generate a token

        Returns:
            token valid for 1 day
        """
        demisto.info("Generating new access token.")
        headers = {
            'username': self._username,
            'password': self._password,
            'validity': "1",
        }
        token = self.http_request('GET', '/token/generate', headers=headers, response_type='text')

        set_integration_context({'token': token})
        return token

    def list_workflows_request(self) -> Dict:
        """List workflows.

        Returns:
            Response from API.
        """
        workflows = self.http_request('GET', '/incident/get', headers={'token': self._token},
                                      params={'type': 'workflows'})
        return workflows.get('result').get('workflows')

    def get_default_assignee_for_workflow_request(self, workflow: str) -> Dict:
        """Get default assignee for a workflow..

        Args:
            workflow: workflow name

        Returns:
            Response from API.
        """
        params = {
            'type': 'defaultAssignee',
            'workflow': workflow
        }
        default_assignee = self.http_request('GET', '/incident/get', headers={'token': self._token}, params=params)
        return default_assignee.get('result')

    def list_possible_threat_actions_request(self) -> Dict:
        """List possible threat actions.

        Returns:
            Response from API.
        """

        threat_actions = self.http_request('GET', '/incident/get', headers={'token': self._token},
                                           params={'type': 'threatActions'})
        return threat_actions.get('result')

    def list_policies_request(self) -> Dict:
        """List policies.

        Returns:
            Response from API.
        """

        policies = self.http_request('GET', '/policy/getAllPolicies', headers={'token': self._token},
                                     response_type='xml')
        return policies

    def list_resource_groups_request(self) -> Dict:
        """List resource groups.

        Returns:
            Response from API.
        """

        resource_groups = self.http_request('GET', '/list/resourceGroups', headers={'token': self._token},
                                            response_type='xml')
        return resource_groups

    def list_users_request(self) -> Dict:
        """List users.

        Returns:
            Response from API.
        """

        users = self.http_request('GET', '/list/allUsers', headers={'token': self._token},
                                  response_type='xml')
        return users

    def list_activity_data_request(self, from_: str, to_: str, query: str = None) -> Dict:
        """List activity data.

        Args:
            from_: eventtime start range in format MM/dd/yyyy HH:mm:ss.
            to_: eventtime end range in format MM/dd/yyyy HH:mm:ss.
            query: open query.

        Returns:
            Response from API.
        """
        params = {
            'query': 'index=activity',
            'eventtime_from': from_,
            'eventtime_to': to_,
            'prettyJson': True
        }
        if query:
            params['query'] = f'{params["query"]} AND {query}'
        activity_data = self.http_request('GET', '/spotter/index/search', headers={'token': self._token},
                                          params=params)
        return activity_data

    def list_violation_data_request(self, from_: str, to_: str, query: str = None, query_id: str = None) -> Dict:
        """List violation data.

        Args:
            from_: eventtime start range in format MM/dd/yyyy HH:mm:ss.
            to_: eventtime end range in format MM/dd/yyyy HH:mm:ss.
            query: open query.
            query_id: query_id to paginate violations.

        Returns:
            Response from API.
        """
        params = {
            'query': 'index=violation',
            'generationtime_from': from_,
            'generationtime_to': to_,
            'queryId': query_id,
            'prettyJson': True
        }
        if query:
<<<<<<< HEAD
            params['query'] = f'{params["query"]} AND {query}'
=======
            if re.findall(r"index\s*=\s*\w+", query):
                params['query'] = query
            else:
                params['query'] = f'{params["query"]} AND {query}'
>>>>>>> 6f77591c

        remove_nulls_from_dictionary(params)
        violation_data = self.http_request('GET', '/spotter/index/search', headers={'token': self._token},
                                           params=params)
        return violation_data

    def list_incidents_request(self, from_epoch: str, to_epoch: str, incident_status: str, max_incidents: str = '200',
                               offset: str = '0') -> Dict:
        """List all incidents by sending a GET request.

        Args:
            from_epoch: from time in epoch
            to_epoch: to time in epoch
            incident_status: incident status e.g:closed, opened
            max_incidents: max incidents to get
            offset: offset to be used

        Returns:
            Response from API.
        """
        headers = {
            'token': self._token,
<<<<<<< HEAD
            'Accept': 'application/vnd.snypr.app-v2.0+json'
=======
            'Accept': 'application/vnd.snypr.app-v3.0+json'
>>>>>>> 6f77591c
        }
        params = {
            'type': 'list',
            'from': from_epoch,
            'to': to_epoch,
            'rangeType': incident_status,
            'max': max_incidents,
            'order': 'asc',
            'offset': offset
        }
        incidents = self.http_request('GET', '/incident/get', headers=headers, params=params)
        return incidents.get('result').get('data')

    def get_incident_request(self, incident_id: str) -> Dict:
        """get incident meta data by sending a GET request.

        Args:
            incident_id: incident ID.

        Returns:
            Response from API.
        """
        headers = {
            'token': self._token,
<<<<<<< HEAD
            'Accept': 'application/vnd.snypr.app-v2.0+json'
=======
            'Accept': 'application/vnd.snypr.app-v3.0+json'
>>>>>>> 6f77591c
        }
        params = {
            'type': 'metaInfo',
            'incidentId': incident_id,
        }
        incident = self.http_request('GET', '/incident/get', headers=headers, params=params)
        return incident.get('result').get('data')

    def get_incident_status_request(self, incident_id: str) -> Dict:
        """get incident meta data by sending a GET request.

        Args:
            incident_id: incident ID.

        Returns:
            Response from API.
        """
        params = {
            'type': 'status',
            'incidentId': incident_id,
        }
        incident = self.http_request('GET', '/incident/get', headers={'token': self._token}, params=params)
        return incident.get('result')

    def get_incident_workflow_request(self, incident_id: str) -> Dict:
        """get incident workflow by sending a GET request.

        Args:
            incident_id: incident ID.

        Returns:
            Response from API.
        """
        params = {
            'type': 'workflow',
            'incidentId': incident_id,
        }
        incident = self.http_request('GET', '/incident/get', headers={'token': self._token}, params=params)
        return incident.get('result')

    def get_incident_available_actions_request(self, incident_id: str) -> Dict:
        """get incident available actions by sending a GET request.

        Args:
            incident_id: incident ID.

        Returns:
            Response from API.
        """
        params = {
            'type': 'actions',
            'incidentId': incident_id,
        }
        incident = self.http_request('GET', '/incident/get', headers={'token': self._token}, params=params)
        return incident.get('result')

    def get_incident_attachments_request(self, incident_id, attachment_type: str = None, attachment_from: int = None,
                                         attachment_to: int = None):
        """Get incident attachments by sending a GET request.

        Args:
            incident_id: Incident ID.
            attachment_type: The type of attachment to retrieve. Supported options are
            csv, pdf, and txt. Comma-separated values are supported.
            attachment_from: Start time for which to retrieve attachments. (in the format YYYY-MM-DDTHH:MM:SS format)
            attachment_to: End time for which to retrieve attachments. (in the in the format YYYY-MM-DDTHH:MM:SS format)
            format)

        Returns:
            Response from API.
        """
        params = {
            'incidentId': incident_id,
            'attachmenttype': attachment_type,
            'datefrom': attachment_from,
            'dateto': attachment_to
        }
        remove_nulls_from_dictionary(params)
        attachment_res = self.http_request('GET', '/incident/attachments', headers={'token': self._token},
                                           params=params)
        return attachment_res

    def perform_action_on_incident_request(self, incident_id, action: str, action_parameters: str) -> Dict:
        """get incident available actions by sending a GET request.

        Args:
            incident_id: incident ID.
            action: action to perform on the incident.
            action_parameters: parameters needed in order to perform the action.

        Returns:
            Response from API.
        """

        params = {
            'type': 'actionInfo',
            'incidentId': incident_id,
            'actionName': action
        }
        if action_parameters:
            action_parameters_dict = {
                k: v.strip('"') for k, v in [i.split("=", 1) for i in action_parameters.split(',')]
            }
            params.update(action_parameters_dict)

        possible_action = self.http_request('GET', '/incident/get', headers={'token': self._token}, params=params)

        if 'error' in possible_action:
            err_msg = possible_action.get('error')
            raise Exception(f'Failed to perform the action {action} on incident {incident_id}.\n'
                            f'Error from Securonix is: {err_msg}')

        incident = self.http_request('POST', '/incident/actions', headers={'token': self._token}, params=params)
        return incident.get('result')

    def add_comment_to_incident_request(self, incident_id: str, comment: str) -> Dict:
        """add comment to an incident by sending a POST request.

        Args:
            incident_id: incident ID.
            comment: action to perform on the incident

        Returns:
            Response from API.
        """
        params = {
            'incidentId': incident_id,
            'comment': comment,
            'actionName': 'comment'
        }
        incident = self.http_request('POST', '/incident/actions', headers={'token': self._token}, params=params)
        return incident.get('result')

    def create_incident_request(self, violation_name: str, resource_group: str, resource_name: str,
                                entity_type: str, entity_name: str, action_name: str, workflow: str = None,
                                comment: str = None, criticality: str = None) -> Dict:
        """create an incident by sending a POST request.

        Args:
            violation_name: violation or policy name.
            resource_group: resource group name.
            resource_name: resource name.
            entity_type: entity type.
            entity_name: entity name.
            action_name: action name.
            workflow: workflow name.
            comment: comment on the incident.
            criticality: criticality for the incident.

        Returns:
            Response from API.
        """
        params = {
            'violationName': violation_name,
            'datasourceName': resource_group,
            'resourceName': resource_name,
            'entityType': entity_type,
            'entityName': entity_name,
            'actionName': action_name,
        }
        if workflow:
            params['workflow'] = workflow
        if comment:
            params['comment'] = comment
        if criticality:
            params['criticality'] = criticality

        response = self.http_request('POST', '/incident/actions', headers={'token': self._token}, params=params)
        return response

    def list_watchlist_request(self):
        """list watchlists by sending a GET request.

        Returns:
            Response from API.
        """
        watchlists = self.http_request('GET', '/incident/listWatchlist', headers={'token': self._token})
        return watchlists.get('result')

    def get_watchlist_request(self, watchlist_name: str) -> Dict:
        """Get a watchlist by sending a GET request.

        Args:
            watchlist_name: watchlist name.

        Returns:
            Response from API.
        """
        params = {
            'query': f'index=watchlist AND watchlistname=\"{watchlist_name}\"',
        }
        watchlist = self.http_request('GET', '/spotter/index/search', headers={'token': self._token}, params=params)
        return watchlist

    def create_watchlist_request(self, watchlist_name: str, tenant_name: str) -> Dict:
        """Create a watchlist by sending a POST request.

        Args:
            watchlist_name: watchlist name.
            tenant_name: Name of the tenant the watchlist belongs to.

        Returns:
            Response from API.
        """
        params = {
            'watchlistname': watchlist_name,
            'tenantname': tenant_name
        }
        remove_nulls_from_dictionary(params)
        watchlist = self.http_request('POST', '/incident/createWatchlist',
                                      headers={'token': self._token}, params=params, response_type='text')
        return watchlist

    def check_entity_in_watchlist_request(self, entity_name: str, watchlist_name: str) -> Dict:
        """Check if an entity is whitelisted by sending a GET request.

        Args:
            entity_name: Entity name.
            watchlist_name: Watchlist name.

        Returns:
            Response from API.
        """
        params = {
            'entityId': entity_name,
            'watchlistname': watchlist_name
        }
        response = self.http_request('GET', '/incident/checkIfWatchlisted',
                                     headers={'token': self._token}, params=params)
        return response

    def add_entity_to_watchlist_request(self, watchlist_name: str, entity_type: str, entity_name: str,
                                        expiry_days: str) -> Dict:
        """Check if an entity is whitelisted by sending a GET request.

        Args:
            watchlist_name: Watchlist name.
            entity_type: Entity type.
            entity_name: Entity name.
            expiry_days: Expiry in days.
        Returns:
            Response from API.
        """
        params = {
            'watchlistname': watchlist_name,
            'entityType': entity_type,
            'entityId': entity_name,
            'expirydays': expiry_days,
            'resourcegroupid': '-1'
        }
        watchlist = self.http_request('POST', '/incident/addToWatchlist',
                                      headers={'token': self._token}, params=params, response_type='txt')
        return watchlist

    def list_threats_request(self, from_epoch: int, to_epoch: int, tenant_name: str, offset: int = 0,
                             max_incidents: int = 10) -> Dict:
        """List all threats by sending a GET request.

        Args:
            from_epoch: from time in epoch
            to_epoch: to time in epoch
            tenant_name: tenant name
            offset: A page number to fetch from
            max_incidents: max incidents to get

        Returns:
            Response from API.
        """
        params = {
            'datefrom': from_epoch,
            'dateto': to_epoch,
            'tenantname': tenant_name,
            'max': max_incidents,
            'offset': offset,
        }
        headers = {
            "token": self._token,
            "Accept": "application/vnd.snypr.app-v1.0+json"
        }

        remove_nulls_from_dictionary(params)
        response = self.http_request('GET', '/sccWidget/getThreats', headers=headers,
                                     params=params)
        return response.get('Response', {}).get('threats', {})

    def get_incident_activity_history_request(self, incident_id: str) -> List:
        """Get incident activity history by sending a GET request.

        Args:
            incident_id (str): Incident ID for which to retrieve the activity history.

        Returns:
            Response from API.
        """
        params = {
            'type': 'activityStreamInfo',
            'incidentId': incident_id,
        }
        incident = self.http_request('GET', '/incident/get', headers={'token': self._token}, params=params)
        return incident.get('result', {}).get('activityStreamData', [])

    def list_whitelists_request(self, tenant_name: str) -> List:
        """Get a whitelist information by sending a GET request.

        Args:
            tenant_name: Name of the tenant the whitelist belongs to.

        Returns:
            Response from API.
        """
        params = {
            "tenantname": tenant_name
        }
        remove_nulls_from_dictionary(params)
        whitelist = self.http_request('GET', '/incident/getlistofWhitelist', headers={'token': self._token},
                                      params=params)
        return whitelist.get('result', [])

    def get_whitelist_entry_request(self, tenant_name: str, whitelist_name: str) -> Dict:
        """Get a whitelist information by sending a GET request.

        Args:
            tenant_name: Name of the tenant the whitelist belongs to.
            whitelist_name: Name of the whitelist.

        Returns:
            Response from API.
        """
        params = {
            "tenantname": tenant_name,
            "whitelistname": whitelist_name
        }
        remove_nulls_from_dictionary(params)
        whitelist = self.http_request('GET', '/incident/listWhitelistEntities', headers={'token': self._token},
                                      params=params)
        return whitelist.get('result', {})

    def add_whitelist_entry_request(self, tenant_name: str, whitelist_name: str, whitelist_type: str, entity_type: str,
                                    entity_id: str,
                                    expiry_date: str, resource_name: str, resource_group_id: str, attribute_name: str,
                                    attribute_value: str, violation_type: str, violation_name: str):
        """Add entry in whitelist by sending a POST request.

                Args:
                    tenant_name: Name of the tenant the whitelist belongs to.
                    whitelist_name: Name of the whitelist.
                    whitelist_type: Type of the whitelist.
                    entity_type: Entity Type is required if whitelist is global.
                    entity_id: Entity ID is required if whitelist is global.
                    expiry_date: Expiry Date in format(MM/DD/YYYY).
                    resource_name: Resource name which the account belongs to.
                    resource_group_id: Resource Group ID which the account belongs to.
                    attribute_name: Attribute name.
                    attribute_value: Attribute Value.
                    violation_type: Violation Type.
                    violation_name: Violation Name.

                Returns:
                    Response from API.
        """
        params = {
            'tenantname': tenant_name,
            'whitelistname': whitelist_name,
            'whitelisttype': whitelist_type,
            'entitytype': entity_type,
            'entityid': entity_id,
            'expirydate': expiry_date,
            'resourcename': resource_name,
            'resourcegroupid': resource_group_id,
            'attributename': attribute_name,
            'attributevalue': attribute_value,
            'violationtype': violation_type,
            'violationname': violation_name
        }
        remove_nulls_from_dictionary(params)
        response = self.http_request('POST', '/incident/addToWhitelist', headers={'token': self._token},
                                     params=params)
        return response

    def create_whitelist_request(self, tenant_name: str, whitelist_name: str, entity_type: str) -> Dict:
        """Create a whitelist by sending a POST request.

        Args:
            tenant_name: Name of the tenant the whitelist belongs to.
            whitelist_name: Name of the whitelist.
            entity_type: Type of entity that the whitelist is intended to hold.

        Returns:
            Response from API.
        """
        params = {
            "tenantname": tenant_name,
            "whitelistname": whitelist_name,
            "entitytype": entity_type
        }
        remove_nulls_from_dictionary(params)
        whitelist = self.http_request('POST', '/incident/createGlobalWhitelist',
                                      headers={'token': self._token}, params=params)
        return whitelist

    def delete_whitelist_entry_request(self, tenant_name: str, whitelist_name: str, whitelist_type: str, entity_id: str,
                                       attribute_name: str, attribute_value: str) -> Dict:
        """Delete a whitelist entry by sending POST request.

        Args:
            tenant_name: Name of the tenant the whitelist belongs to.
            whitelist_name: Name of the whitelist.
            whitelist_type: Type of whitelist that user wants to delete from.
            entity_id: Entity ID value that needs to be removed from the whitelist.
            attribute_name: Name of the attribute being removed.
            attribute_value: The value of the attribute being removed.

        Returns:
            Response from API.
        """
        params = {
            "tenantname": tenant_name,
            "whitelistname": whitelist_name,
            "whitelisttype": whitelist_type,
            "entityid": entity_id,
            "attributename": attribute_name,
            "attributevalue": attribute_value
        }
        remove_nulls_from_dictionary(params)
        return self.http_request('GET', '/incident/removeFromWhitelist',
                                 headers={'token': self._token}, params=params)

    def delete_lookup_table_config_and_data_request(self, name: str) -> str:
        """Delete a lookup table and its configuration data from Securonix.

        Args:
            name (str): Name of the lookup table.

        Returns:
            str: Response from API.
        """
        params = {'lookupTableName': name}
        return self.http_request('DELETE', '/lookupTable/deleteLookupConfigAndData', headers={'token': self._token},
                                 params=params, response_type='text')

    def get_lookup_tables_request(self, max_records: Optional[int] = 50, offset: Optional[int] = 0) -> List:
        """Get the list of lookup tables stored on the Securonix platform.

        Args:
            max_records (Optional[int]): Number of records to return. Default value is 50.
            offset (Optional[int]): Specify from which record the data should be returned.

        Returns:
            Response from API.
        """
        params = {
            'max': max_records,
            'offset': offset
        }
        return self.http_request('GET', '/lookupTable/listLookupTables', headers={'token': self._token}, params=params)

    def add_entry_to_lookup_table_request(self, name: str, entries: List[Dict],
                                          tenant_name: Optional[str] = None) -> str:
        """Adds the provided entries to the specified lookup table.

        Args:
            name (str): Name of the lookup table in which to add the data.
            entries (List[Dict]): List of entries to add to the table.
            tenant_name (Optional[str]): Tenant name to which the lookup table belongs to.
        """
        body = {
            'lookupTableName': name,
            'tenantName': tenant_name,
            'lookupTableData': entries
        }
        remove_nulls_from_dictionary(body)
        return self.http_request('POST', '/lookupTable/addLookupTableData', headers={'token': self._token}, json=body,
                                 response_type='text')

    def list_lookup_table_entries_request(self, name: str, query: Optional[str] = None,
                                          attribute: Optional[str] = 'key',
                                          max_records: Optional[int] = 15, offset: Optional[int] = 0,
                                          page_num: Optional[int] = 1,
                                          sort: Optional[str] = None,
                                          order: Optional[str] = 'asc') -> List:
        """List the entries of the lookup table.

        Args:
            name (str): Name of the lookup table.
            query (Optional[str], optional): Query to filter the entries of the lookup table. Defaults to None.
            attribute (Optional[str], optional): Column name on which to filter the data. Defaults to 'key'.
            max_records (Optional[int], optional): Number of records to retrieve. Defaults to 15.
            offset (Optional[int], optional): Specify from which record the data should be returned. Defaults to 0.
            page_num (Optional[int], optional): Specify a value to retrieve the records from a specified page.
                Defaults to 1.
            sort (Optional[str]): Name of the column on which to sort the data.
            order (Optional[str]): The order in which to sort the data.

        Returns:
            List: List of lookup table entries.
        """
        headers = {
            'token': self._token,
            'Content-Type': 'application/json'
        }

        body = {
            'lookupTableName': name,
            'query': query,
            'attribute': attribute,
            'max': max_records,
            'offset': offset,
            'pagenum': page_num,
            'sort': sort,
            'order': order
        }
        remove_nulls_from_dictionary(body)
        payload = json.dumps(body)

        return self.http_request('GET', '/lookupTable/getLookupTableData', headers=headers, data=payload)

    def create_lookup_table_request(self, tenant_name: str, name: str, scope: str, field_names: List, encrypt: List,
                                    key: List) -> Dict:
        """Create a lookup table by sending a POST request.

        Args:
            tenant_name: Name of the tenant the whitelist belongs to.
            name: Lookup table name.
            scope: Scope of lookup table.
            field_names: Field names for lookup table.
            encrypt: Field name which data needs to be encrypted.
            key: Field name to be used as key.

        Returns:
            Response from API.
        """
        data: Dict[str, Any] = {
            "lookupTableName": name,
            "lookupTableScope": scope,
            "tenantName": tenant_name
        }
        field_list: list = []
        for field in field_names:
            field_dic = {"fieldName": field, "encrypt": field in encrypt, "key": field in key}
            field_list.append(field_dic)
        data.update({"lookupFieldList": field_list})
        remove_nulls_from_dictionary(data)
        response = self.http_request('POST', '/lookupTable/createLookupTable',
                                     headers={'token': self._token}, json=data, response_type='text')
        return response

    def delete_lookup_table_entries(self, name: str, lookup_unique_keys: List[str]) -> str:
        """Delete entries from the lookup table.

        Args:
            name (str): Name of the lookup table.
            lookup_unique_keys (List[str]): List of keys to delete from the lookup table.

        Returns:
            str: Response from API.
        """
        data: Dict[str, Any] = {
            'lookupTableName': name,
            'keyList': lookup_unique_keys
        }
        response = self.http_request('DELETE', '/lookupTable/deleteLookupKeys',
                                     headers={'token': self._token}, json=data, response_type='text')
        return response


def test_module(client: Client) -> str:
    """
    Performs basic get request to get incident samples
    """
    params = demisto.params()
    client.list_workflows_request()

    if params.get('isFetch'):
        validate_configuration_parameters(params)
        validate_mirroring_parameters(params=params)

        timestamp_format = '%Y-%m-%dT%H:%M:%S.%fZ'
        from_epoch = date_to_timestamp(parse_date_range('1 day', utc=True)[0], date_format=timestamp_format)
        to_epoch = date_to_timestamp(datetime.now(), date_format=timestamp_format)
        client.list_incidents_request(from_epoch, to_epoch, incident_status='opened')

    return 'ok'


def list_workflows(client: Client, *_) -> Tuple[str, Dict, Dict]:
    """List all workflows.

    Args:
        client: Client object with request.
        *_:

    Returns:
        Outputs.
    """
    workflows = client.list_workflows_request()
    workflows_readable, workflows_outputs = parse_data_arr(workflows)
    human_readable = tableToMarkdown(name="Available workflows:", t=workflows_readable,
                                     headers=['Workflow', 'Type', 'Value'],
                                     removeNull=True)
    entry_context = {'Securonix.Workflows(val.Workflow == obj.Workflow)': workflows_outputs}
    return human_readable, entry_context, workflows


def get_default_assignee_for_workflow(client: Client, args: Dict) -> Tuple[str, Dict, Dict]:
    """Perform action on an incident.

    Args:
        client: Client object with request.
        args: Usually demisto.args()

    Returns:
        Outputs.
    """
    workflow = str(args.get('workflow'))
    default_assignee = client.get_default_assignee_for_workflow_request(workflow)
    workflow_output = {
        'Workflow': workflow,
        'Type': default_assignee.get("type"),
        'Value': default_assignee.get("value"),
    }
    entry_context = {'Securonix.Workflows(val.Workflow === obj.Workflow)': workflow_output}
    human_readable = f'Default assignee for the workflow {workflow} is: {default_assignee.get("value")}.'
    return human_readable, entry_context, default_assignee


def list_possible_threat_actions(client: Client, *_) -> Tuple[str, Dict, Dict]:
    """List all workflows.

    Args:
        client: Client object with request.
        *_:

    Returns:
        Outputs.
    """
    threat_actions = client.list_possible_threat_actions_request()
    human_readable = f'Possible threat actions are: {", ".join(threat_actions)}.'
    entry_context = {'Securonix.ThreatActions': threat_actions}
    return human_readable, entry_context, threat_actions


def list_policies(client: Client, *_) -> Tuple[str, Dict, Dict]:
    """List all policies.

    Args:
        client: Client object with request.
        *_:

    Returns:
        Outputs.
    """
    policies_xml = client.list_policies_request()
    policies_json = xml2json(policies_xml)
    policies = json.loads(policies_json)
    policies_arr = policies.get('policies').get('policy')
    policies_readable, policies_outputs = parse_data_arr(policies_arr)
    headers = ['ID', 'Name', 'Criticality', 'Created On', 'Created By', 'Description']
    human_readable = tableToMarkdown(name="Policies:", t=policies_readable, headers=headers, removeNull=True)
    entry_context = {'Securonix.Policies(val.ID === obj.ID)': policies_outputs}

    return human_readable, entry_context, policies


def list_resource_groups(client: Client, *_) -> Tuple[str, Dict, Dict]:
    """List all resource groups.

    Args:
        client: Client object with request.
        *_:

    Returns:
        Outputs.
    """
    resource_groups_xml = client.list_resource_groups_request()

    resource_groups_json = xml2json(resource_groups_xml)
    resource_groups = json.loads(resource_groups_json)
    resource_groups_arr = resource_groups.get('resourceGroups').get('resourceGroup')

    resource_groups_readable, resource_groups_outputs = parse_data_arr(resource_groups_arr)
    headers = ['Name', 'Type']
    human_readable = tableToMarkdown(name="Resource groups:", t=resource_groups_readable, headers=headers,
                                     removeNull=True)
    entry_context = {'Securonix.ResourceGroups(val.Name === obj.Name)': resource_groups_outputs}

    return human_readable, entry_context, resource_groups


def list_users(client: Client, *_) -> Tuple[str, Dict, Dict]:
    """List all users.

    Args:
        client: Client object with request.
        *_:

    Returns:
        Outputs.
    """
    users_xml = client.list_users_request()

    users_json = xml2json(users_xml)
    users = json.loads(users_json)
    users_arr = users.get('users').get('user')

    users_readable, users_outputs = parse_data_arr(users_arr)
    headers = ['Employee Id', 'First Name', 'Last Name', 'Criticality', 'Title', 'Email']
    human_readable = tableToMarkdown(name="Resource groups:", t=users_readable, headers=headers, removeNull=True)
    entry_context = {'Securonix.Users(val.EmployeeID === obj.EmployeeID)': users_outputs}

    return human_readable, entry_context, users


def list_activity_data(client: Client, args) -> Tuple[str, Dict, Dict]:
    """List activity data.

    Args:
        client: Client object with request.
        args: Usually demisto.args()

    Returns:
        Outputs.
    """
    from_ = args.get('from')
    to_ = args.get('to')
    query = args.get('query')
    activity_data = client.list_activity_data_request(from_, to_, query)

    if activity_data.get('error'):
        raise Exception(f'Failed to get activity data in the given time frame.\n'
                        f'Error from Securonix is: {activity_data.get("errorMessage")}')

    activity_events = activity_data.get('events')
    fields_to_include = ['Accountname', 'Agentfilename', 'Categorybehavior', 'Categoryobject', 'Categoryseverity',
                         'Collectionmethod', 'Collectiontimestamp', 'Destinationprocessname', 'Destinationusername',
                         'Deviceaddress', 'Deviceexternalid', 'Devicehostname', 'EventID', 'Eventoutcome', 'Eventtime',
                         'Filepath', 'Ingestionnodeid', 'JobID', 'Jobstarttime', 'Message', 'Publishedtime',
                         'Receivedtime', 'Resourcename', 'Rg_category', 'Rg_functionality', 'Rg_id', 'Rg_name',
                         'Rg_resourcetypeid', 'Rg_vendor', 'Sourcehostname', 'Sourceusername', 'TenantID', 'Tenantname',
                         'Timeline']
    activity_readable, activity_outputs = parse_data_arr(activity_events, fields_to_include=fields_to_include)
    headers = ['Eventid', 'Eventtime', 'Message', 'Accountname']
    human_readable = tableToMarkdown(name="Activity data:", t=activity_readable, headers=headers, removeNull=True)
    entry_context = {'Securonix.ActivityData(val.EventID === obj.EventID)': activity_outputs}

    return human_readable, entry_context, activity_data


def list_violation_data(client: Client, args) -> List[CommandResults]:
    """List violation data.

    Args:
        client: Client object with request.
        args: Usually demisto.args()

    Returns:
        Outputs.
    """
    from_ = args.get('from', '').strip()
    to_ = args.get('to', '').strip()
    query = args.get('query', '').strip()
    query_id = args.get('query_id', '').strip()
    violation_data = client.list_violation_data_request(from_, to_, query, query_id)

    if violation_data.get('error'):
        raise Exception(f'Failed to get violation data in the given time frame.\n'
                        f'Error from Securonix is: {violation_data.get("errorMessage")}')
    violation_events = violation_data.get('events')
    if len(violation_events) > 0:  # type: ignore[arg-type]
        violation_readable, violation_outputs = parse_data_arr(violation_events)
        headers = ['EventID', 'Eventtime', 'Message', 'Policyname', 'Accountname']
        human_readable = tableToMarkdown(name="Activity data:", t=violation_readable, headers=headers, removeNull=True)

        data = {
            "totalDocuments": violation_data.get('totalDocuments'),
            "message": violation_data.get('message'),
            "queryId": violation_data.get('queryId')
        }

        return [CommandResults(
            outputs_prefix='Securonix.ViolationData',
            readable_output=human_readable,
            outputs=remove_empty_elements(violation_outputs),
            raw_response=violation_data,
            outputs_key_field=["Policyname", "Violator", "Resourcegroupid", "Tenantname", "Resourcename", "EmployeeID",
                               "Accountname", "Ipaddress"]
        ), CommandResults(
            outputs_prefix="Securonix.Violation",
            outputs=remove_empty_elements(data),
            readable_output=f"#### Next page query id: {data.get('queryId')}"
        )]
    else:
        return [
            CommandResults(readable_output="There are no violation events.", outputs={}, raw_response=violation_data)
        ]


def run_polling_command(client, args: dict, command_name: str, search_function: Callable):
    """
    For Scheduling command.

    Args:
        client: Client object with request.
        args: Command arguments.
        command_name: Name of the command.
        search_function: Callable object of command.

    Returns:
        Outputs.
    """
    command_results = []
    result = search_function(client, args)
    command_results.append(result)
    outputs = result[0].raw_response.get('events')
    delay_type = client.get_securonix_retry_delay_type()
    retry_count: int = client.get_securonix_retry_count()
    retry_delay: int = client.get_securonix_retry_delay()

    if len(outputs) == 0 and retry_count > 0:
        if delay_type == 'Exponential':
            retry_delay = client.get_securonix_retry_delay() * 2
        retry_timeout: int = retry_delay * retry_count + retry_count * 1
        polling_args = {
            'polling': True,
            **args
        }
        scheduled_command = ScheduledCommand(
            command=command_name,
            next_run_in_seconds=retry_delay,
            args=polling_args,
            timeout_in_seconds=retry_timeout
        )
        command_results.append(CommandResults(scheduled_command=scheduled_command))
        return command_results
    return result


def list_incidents(client: Client, args: Dict) -> Tuple[str, Dict, Dict]:
    """List incidents.

    Args:
        client: Client object with request.
        args: Usually demisto.args()

    Returns:
        Outputs.
    """
    timestamp_format = '%Y-%m-%dT%H:%M:%S.%fZ'
    from_, _ = parse_date_range(args.get('from'), utc=True)
    from_epoch = date_to_timestamp(from_, date_format=timestamp_format)
    to_ = args.get('to') if 'to_' in args else datetime.now()
    to_epoch = date_to_timestamp(to_, date_format=timestamp_format)
    incident_types = str(args.get('incident_types')) if 'incident_types' in args else 'opened'
    max_incidents = str(args.get('max', '50'))
    incidents = client.list_incidents_request(from_epoch, to_epoch, incident_types, max_incidents)

    total_incidents = incidents.get('totalIncidents')
    if not total_incidents or float(total_incidents) <= 0.0:
        return 'No incidents where found in this time frame.', {}, incidents

    incidents_items = incidents.get('incidentItems')
    incidents_readable, incidents_outputs = parse_data_arr(incidents_items)
    headers = ['IncidentID', 'Incident Status', 'Incident Type', 'Priority', 'Reason']
    human_readable = tableToMarkdown(name="Incidents:", t=incidents_readable,
                                     headers=headers, removeNull=True)
    entry_context = {'Securonix.Incidents(val.IncidentID === obj.IncidentID)': incidents_outputs}
    return human_readable, entry_context, incidents


def get_incident(client: Client, args: Dict) -> Tuple[str, Dict, Dict]:
    """Get incident.

    Args:
        client: Client object with request.
        args: Usually demisto.args()

    Returns:
        Outputs.
    """
    incident_id = str(args.get('incident_id'))
    incident = client.get_incident_request(incident_id)

    incident_items = incident.get('incidentItems')
    if not incident_items:
        raise Exception('Incident ID is not in Securonix.')
    incident_readable, incident_outputs = parse_data_arr(incident_items)
    human_readable = tableToMarkdown(name="Incident:", t=incident_readable, removeNull=True)
    entry_context = {'Securonix.Incidents(val.IncidentID === obj.IncidentID)': incident_outputs}
    return human_readable, entry_context, incident


def get_incident_status(client: Client, args: Dict) -> Tuple[str, Dict, Dict]:
    """Get incident.

    Args:
        client: Client object with request.
        args: Usually demisto.args()

    Returns:
        Outputs.
    """
    incident_id = str(args.get('incident_id'))
    incident = client.get_incident_status_request(incident_id)
    incident_status = incident.get('status')
    incident_outputs = {
        'IncidentID': incident_id,
        'IncidentStatus': incident_status
    }
    entry_context = {'Securonix.Incidents(val.IncidentID === obj.IncidentID)': incident_outputs}
    return f'Incident {incident_id} status is {incident_status}.', entry_context, incident


def get_incident_workflow(client: Client, args: Dict) -> Tuple[str, Dict, Dict]:
    """Get incident workflow.

    Args:
        client: Client object with request.
        args: Usually demisto.args()

    Returns:
        Outputs.
    """
    incident_id = str(args.get('incident_id'))

    incident = client.get_incident_workflow_request(incident_id)
    incident_workflow = incident.get('workflow')
    incident_outputs = {
        'IncidentID': incident_id,
        'WorkflowName': incident_workflow
    }
    entry_context = {'Securonix.Incidents(val.IncidentId === obj.IncidentId)': incident_outputs}
    return f'Incident {incident_id} workflow is {incident_workflow}.', entry_context, incident


def get_incident_available_actions(client: Client, args: Dict) -> Tuple[str, Dict, Dict]:
    """Get incident available actions.

    Args:
        client: Client object with request.
        args: Usually demisto.args()

    Returns:
        Outputs.
    """
    incident_id = str(args.get('incident_id'))

    incident_actions = client.get_incident_available_actions_request(incident_id)
    if not incident_actions:
        return f'Incident {incident_id} does not have any available actions.', {}, incident_actions
    actions = []
    for action_details in incident_actions:
        actions.append(action_details.get('actionName'))

    incident_outputs = {
        'IncidentID': incident_id,
        'AvailableActions': actions
    }
    entry_context = {'Securonix.Incidents(val.IncidentID === obj.IncidentID)': incident_outputs}
    return f'Incident {incident_id} available actions: {actions}.', entry_context, incident_actions


def get_incident_attachments(client: Client, args: Dict, incident_id: str = None):
    """Get incident attachments.

    Args:
        client: Client object with request.
        args: Usually demisto.args()
        incident_id: Incident ID

    Returns:
        Outputs.
    """
    incident_id_ = args.get('incident_id', '').strip()
    attachment_type = ','.join(argToList(args.get('attachment_type')))
    attachment_from = args.get('from')
    attachment_to = args.get('to')
    if attachment_from:
        attachment_from = attachment_from.strip()
        attachment_from = date_to_timestamp(arg_to_datetime(attachment_from, arg_name='attachment_from'))
    if attachment_to:
        attachment_to = attachment_to.strip()
        attachment_to = date_to_timestamp(arg_to_datetime(attachment_to, arg_name='attachment_to'))

    if incident_id:
        attachments_res = client.get_incident_attachments_request(incident_id)
    else:
        attachments_res = client.get_incident_attachments_request(incident_id_, attachment_type,
                                                                  attachment_from,  # type: ignore
                                                                  attachment_to)  # type: ignore
    try:
        # So if there is no attachments then in response status code will be 200 and in content there is json with
        # error field
        if 'Content-Disposition' not in attachments_res.headers.keys():
            return CommandResults(readable_output=f"#### No Attachments found for Incident ID:{incident_id_}")
    except requests.exceptions.JSONDecodeError:  # type: ignore
        # Here if API have attachments then it will return byte data so then res.json() raise decode error. Means we
        # received attachments that's in below code there is debug log
        demisto.debug('Retrieved attachment for incident.')

    content_disposition = attachments_res.headers.get('Content-Disposition')
    filename = content_disposition.split(';')[1].replace('filename=', '')
    file_list = []
    if filename.startswith((incident_id or incident_id_)):
        zip_obj = ZipFile(io.BytesIO(attachments_res.content))
        zip_filenames = zip_obj.namelist()
        zip_obj.extractall(path=os.path.abspath(os.getcwd()))
        zip_obj.close()
        file_list.append(CommandResults(outputs_prefix="Securonix.Incidents.Attachments",
                                        outputs=[{'IncidentID': incident_id_, 'Files': zip_filenames}],
                                        readable_output=f"### Incident ID:{incident_id_}"))
        for name in zip_filenames:
            with open(name, 'br') as file:
                file_list.append(fileResult(filename=name, data=file.read()))
        return file_list
    else:
        file_list.extend(
            [CommandResults(outputs_prefix="Securonix.Incidents.Attachments",
                            outputs=[{'IncidentID': incident_id_, 'Files': filename}],
                            readable_output=f"### Incident ID:{incident_id_}"),
             fileResult(filename=filename, data=attachments_res.content)])
        return file_list


def perform_action_on_incident(client: Client, args: Dict) -> Tuple[str, Dict, Dict]:
    """Perform action on an incident.

    Args:
        client: Client object with request.
        args: Usually demisto.args()

    Returns:
        Outputs.
    """
    incident_id = str(args.get('incident_id'))
    action = str(args.get('action'))
    action_parameters = str(args.get('action_parameters', ''))
    incident_result = client.perform_action_on_incident_request(incident_id, action, action_parameters)
    if incident_result != 'submitted':
        raise Exception(f'Failed to perform the action {action} on incident {incident_id}.')
    return f'Action {action} was performed on incident {incident_id}.', {}, incident_result


def add_comment_to_incident(client: Client, args: Dict) -> Tuple[str, Dict, Dict]:
    """Add comment to an incident.

    Args:
        client: Client object with request.
        args: Usually demisto.args()

    Returns:
        Outputs.
    """
    incident_id = str(args.get('incident_id'))
    comment = str(args.get('comment'))
    incident = client.add_comment_to_incident_request(incident_id, comment)
    if not incident:
        raise Exception(f'Failed to add comment to the incident {incident_id}.')
    return f'Comment was added to the incident {incident_id} successfully.', {}, incident


def create_incident(client: Client, args: Dict) -> Tuple[str, Dict, Dict]:
    """Create an incident.

    Args:
        client: Client object with request.
        args: Usually demisto.args()

    Returns:
        Outputs.
    """
    violation_name = str(args.get('violation_name'))
    resource_group = str(args.get('resource_group'))
    resource_name = str(args.get('resource_name'))
    entity_type = str(args.get('entity_type'))
    entity_name = str(args.get('entity_name'))
    action_name = str(args.get('action_name'))
    workflow = str(args.get('workflow')) if 'workflow' in args else None
    comment = str(args.get('comment')) if 'comment' in args else None
    criticality = str(args.get('criticality')) if 'criticality' in args else None

    if 'create incident' in action_name and not workflow:
        raise Exception(f'Creating an incident with the action: {action_name}, Supply a workflow.')
    response = client.create_incident_request(violation_name, resource_group, resource_name, entity_type, entity_name,
                                              action_name, workflow, comment, criticality)
    result = response.get('result')
    if not result:
        raise Exception(f'Failed to create the incident.\nResponse from Securonix is: {str(response)}')

    message = response.get('messages')
    if message:
        if isinstance(message, list) and 'Invalid' in message[0]:
            message = message[0]
            raise Exception(f'Failed to create the incident with message:\n{message}')
        if 'Invalid' in message:
            raise Exception(f'Failed to create the incident with message:\n{message}')

    incident_data = result.get('data')
    incident_items = incident_data.get('incidentItems')
    incident_readable, incident_outputs = parse_data_arr(incident_items)
    headers = ['Entity', 'Incident Status', 'Incident Type', 'IncidentID', 'Priority', 'Reason', 'Url']
    human_readable = tableToMarkdown(name="Incident was created successfully", t=incident_readable,
                                     headers=headers, removeNull=True)
    entry_context = {'Securonix.Incidents(val.IncidentID === obj.IncidentID)': incident_outputs}
    return human_readable, entry_context, response


def list_watchlists(client: Client, *_) -> Tuple[str, Dict, Dict]:
    """List all watchlists.

    Args:
        client: Client object with request.

    Returns:
        Outputs.
    """
    watchlists = client.list_watchlist_request()
    if not watchlists:
        raise Exception('Failed to list watchlists.')

    human_readable = f'Watchlists: {", ".join(watchlists)}.'
    entry_context = {'Securonix.WatchlistsNames': watchlists}
    return human_readable, entry_context, watchlists


def get_watchlist(client: Client, args) -> Tuple[str, Dict, Dict]:
    """Get watchlist data.

    Args:
        client: Client object with request.
        args: Usually demisto.args()
    Returns:
        Outputs.
    """
    watchlist_name = args.get('watchlist_name')
    watchlist = client.get_watchlist_request(watchlist_name)

    watchlist_events = watchlist.get('events')
    if not watchlist_events:
        raise Exception('Watchlist does not contain items.\n'
                        'Make sure the watchlist is not empty and that the watchlist name is correct.')
    fields_to_drop = ['decayflag', 'tenantid', 'tenantname', 'watchlistname', 'type']
    watchlist_readable, watchlist_events_outputs = parse_data_arr(watchlist_events, fields_to_drop=fields_to_drop)
    watchlist_outputs = {
        'Watchlistname': watchlist_name,
        'Type': watchlist_events[0].get('type'),
        'TenantID': watchlist_events[0].get('tenantid'),
        'TenantName': watchlist_events[0].get('tenantname'),
        'Events': watchlist_events_outputs
    }
    headers = ['Entityname', 'Fullname', 'Workemail', 'Expired']
    human_readable = tableToMarkdown(name=f"Watchlist {watchlist_name} of type {watchlist_outputs.get('Type')}:",
                                     t=watchlist_readable, headers=headers, removeNull=True)
    entry_context = {'Securonix.Watchlists(val.Watchlistname === obj.Watchlistname)': watchlist_outputs}
    return human_readable, entry_context, watchlist


def create_watchlist(client: Client, args) -> Tuple[str, Dict, Dict]:
    """Create a watchlist.

    Args:
        client: Client object with request.
        args: Usually demisto.args()
    Returns:
        Outputs.
    """
    watchlist_name = args.get('watchlist_name', '').strip()
    tenant_name = args.get('tenant_name', '').strip()

    response = client.create_watchlist_request(watchlist_name, tenant_name)

    if 'successfully' not in response:
        raise Exception(f'Failed to list watchlists.\nResponse from Securonix is:{str(response)}')
    human_readable = f'Watchlist {watchlist_name} was created successfully.'
    watchlist = {
        "Watchlistname": watchlist_name,
        "TenantName": tenant_name
    }
    remove_nulls_from_dictionary(watchlist)
    entry_context = {'Securonix.Watchlists(val.Watchlistname === obj.Watchlistname && val.TenantName === '
                     'obj.TenantName)': watchlist}
    return human_readable, entry_context, response


def check_entity_in_watchlist(client: Client, args) -> Tuple[str, Dict, Dict]:
    """Check if entity is in a watchlist.

    Args:
        client: Client object with request.
        args: Usually demisto.args()
    Returns:
        Outputs.
    """
    entity_name = args.get('entity_name')
    watchlist_name = args.get('watchlist_name')
    watchlist = client.check_entity_in_watchlist_request(entity_name, watchlist_name)

    result = watchlist.get('result')
    if result == 'NO' or (isinstance(result, list) and result[0] == 'NO'):
        human_readable = f'Entity unique identifier {entity_name} provided is not on the watchlist: {watchlist_name}.'
        output = {'Entityname': entity_name}
    else:  # YES
        human_readable = f'The Entity unique identifier {entity_name} provided is on the watchlist: {watchlist_name}.'
        output = {
            'Entityname': entity_name,
            'Watchlistname': watchlist_name
        }
    entry_context = {'Securonix.EntityInWatchlist(val.Entityname === obj.Entityname)': output}
    return human_readable, entry_context, watchlist


def add_entity_to_watchlist(client: Client, args) -> Tuple[str, Dict, Dict]:
    """Adds an entity to a watchlist.

    Args:
        client: Client object with request.
        args: Usually demisto.args()
    Returns:
        Outputs.
    """
    watchlist_name = args.get('watchlist_name')
    entity_type = args.get('entity_type')
    entity_name = args.get('entity_name')
    expiry_days = args.get('expiry_days') if 'expiry_days' in args else '30'

    response = client.add_entity_to_watchlist_request(watchlist_name, entity_type, entity_name, expiry_days)

    if 'successfull' not in response:
        raise Exception(f'Failed to add entity {entity_name} to the watchlist {watchlist_name}.\n'
                        f'Error from Securonix is: {response}.')
    human_readable = f'Added successfully the entity {entity_name} to the watchlist {watchlist_name}.'
    return human_readable, {}, response


def list_threats(client: Client, args: Dict[str, Any]) -> Tuple[str, Dict, Dict]:
    """List threats violated within a specified time range and get details about the threat models and policies violated.

    Args:
        client: Client object with request.
        args: Usually demisto.args()

    Returns:
        Outputs.
    """
    date_from = date_to_timestamp(arg_to_datetime(args.get('date_from'), arg_name='date_from'))
    date_to = date_to_timestamp(arg_to_datetime(args.get('date_to', datetime.now().strftime("'%Y-%m-%dT%H:%M:%S'")),
                                                arg_name='date_to'))
    page_size = arg_to_number(args.get('page_size', 10), arg_name='page_size')
    tenant_name = args.get('tenant_name')
    offset = arg_to_number(args.get('offset', 0), arg_name='offset')

    threat_response = client.list_threats_request(date_from, date_to, tenant_name, offset, page_size)  # type: ignore
    threat_response = remove_empty_elements(threat_response)

    threat_readable, threats_outputs = parse_data_arr(threat_response)

    headers = ['ThreatName', 'EntityID', 'Violator', 'Category', 'Resourcegroupname', 'Resourcename', 'Resourcetype',
               'GenerationTime', 'Policies', 'TenantID', 'Tenantname']
    human_readable = tableToMarkdown(name="Threats:", t=threat_readable,
                                     headers=headers, removeNull=True)
    entry_context = {
        'Securonix.Threat(val.EntityID === obj.EntityID && val.Resourcename === obj.Resourcename && val.Resourcetype '
        '=== obj.Resourcetype && val.Resourcegroupname === obj.Resourcegroupname && val.Policies.toString() === '
        'obj.Policies.toString())': threats_outputs}
    return human_readable, entry_context, threat_response


def get_incident_activity_history(client: Client, args: Dict[str, Any]) -> Tuple[str, Dict, List]:
    """Get the incident activity history for the specified incident ID.

    Args:
        client: Client object with request.
        args: Usually demisto.args()

    Returns:
        Outputs.
    """
    incident_id = args.get('incident_id', '').strip()

    # Raises error when user has provided '  ' in input.
    if not incident_id:
        raise ValueError("Incident ID is a required parameter.")

    # Retrieve activity history for the specified incident ID.
    activity_history = client.get_incident_activity_history_request(incident_id)

    # Prepare entry context for the command.
    # As the response is in such a format, we can not determine a primary key for the context data.
    entry_context = {'Securonix.IncidentHistory': activity_history}

    # Prepare human-readable output for the command.
    activity_history_readable = [{
        'Action Taken': h.get('actiontaken'),
        'Username': h.get('username'),
        'Event Time': h.get('eventTime'),
        'Status': h.get('status'),
        'Last Status': h.get('lastStatus'),
        'Comment': '\n'.join([c.get('Comments', '') for c in h.get('comment', [])]),
        'Playbook ID': h.get('playBookOutput', {}).get('playBookId'),
        'Playbook Name': h.get('playBookOutput', {}).get('playBookName'),
        'Playbook Executor': h.get('playBookOutput', {}).get('executor'),
        'Attachment Name': h.get('attachment')
    } for h in activity_history]

    # Reversing the human-readable list, as we want to show the latest activity first, rather than the old.
    activity_history_readable.reverse()

    headers = ['Action Taken', 'Username', 'Event Time', 'Status', 'Last Status', 'Comment', 'Playbook ID',
               'Playbook Name', 'Playbook Executor', 'Attachment Name']
    human_readable = tableToMarkdown(f'Incident activity history for ID: {incident_id}', t=activity_history_readable,
                                     headers=headers, removeNull=True)
<<<<<<< HEAD

    return human_readable, entry_context, activity_history
=======
>>>>>>> 6f77591c

    return human_readable, entry_context, activity_history

<<<<<<< HEAD
def list_whitelists(client: Client, args: Dict[str, Any]) -> Tuple[str, Dict, List]:
    """List all whitelist.

    Args:
        client: Client object with request.
        args: Usually demisto.args()

=======

def list_whitelists(client: Client, args: Dict[str, Any]) -> Tuple[str, Dict, List]:
    """List all whitelist.

    Args:
        client: Client object with request.
        args: Usually demisto.args()

>>>>>>> 6f77591c
    Returns:
        Outputs.
    """
    tenant_name = args.get("tenant_name", "").strip()

    whitelists = client.list_whitelists_request(tenant_name)

    whitelists_entries = []

    for whitelist in whitelists:
        whitelist_details = whitelist.split("|", 3)
        if len(whitelist_details) < 3:
            empty_details = 3 - len(whitelist_details)
            whitelist_details += "null" * empty_details
        whitelists_entries.append(
            {
                "WhitelistName": whitelist_details[0].strip().replace("null", ""),
                "WhitelistType": whitelist_details[1].strip().replace("null", ""),
                "TenantName": whitelist_details[2].strip().replace("null", "")
            }
        )

    whitelists_entries = remove_empty_elements(whitelists_entries)

    headers = ["WhitelistName", "WhitelistType", "TenantName"]
    human_readable = tableToMarkdown(name="Whitelists:", t=whitelists_entries, headers=headers, removeNull=True)
    entry_context = {"Securonix.Whitelist(val.WhitelistName === obj.WhitelistName && val.TenantName === "
                     "obj.TenantName)": whitelists_entries}

    return human_readable, entry_context, whitelists


def get_whitelist_entry(client: Client, args: Dict[str, Any]) -> Tuple[str, Dict, Dict]:
    """Get information for the specified whitelist.

    Args:
        client: Client object with request.
        args: Usually demisto.args()

    Returns:
        Outputs.
    """
    tenant_name = args.get("tenant_name", "").strip()
    whitelist_name = args.get("whitelist_name", "").strip()

    whitelist = client.get_whitelist_entry_request(tenant_name, whitelist_name)

    if not whitelist:
        raise Exception('Whitelist does not contain items.\n'
                        'Make sure the whitelist_name is not empty and it is correct.')

    whitelist_entries = []

    for key, val in whitelist.items():
        whitelist_entries.append(
            {
                "Entity/Attribute": key,
                "ExpiryDate": val
            }
        )
    watchlist_outputs = {
        "WhitelistName": whitelist_name,
        "TenantName": tenant_name,
        "Entries": whitelist_entries
    }
    remove_nulls_from_dictionary(watchlist_outputs)

    headers = ["Entity/Attribute", "ExpiryDate"]
    human_readable = tableToMarkdown(name=f"Whitelist: {whitelist_name}",
                                     t=remove_empty_elements(whitelist_entries), headers=headers, removeNull=True)
    entry_context = {"Securonix.Whitelist(val.WhitelistName === obj.WhitelistName && val.TenantName === "
                     "obj.TenantName)": watchlist_outputs}

    return human_readable, entry_context, whitelist


def add_whitelist_entry(client: Client, args) -> Tuple[str, Dict, Dict]:
    """Adds an entry to a whitelist.

    Args:
        client: Client object with request.
        args: Usually demisto.args()
    Returns:
        Outputs.
    """
    tenant_name = args.get('tenant_name', '').strip()
    whitelist_name = args.get('whitelist_name', '').strip()
    whitelist_type = args.get('whitelist_type', '').strip()
    entity_type = args.get('entity_type', '').strip()
    entity_id = args.get('entity_id', '').strip()
    expiry_date = args.get('expiry_date', '').strip()
    resource_name = args.get('resource_name', '').strip()
    resource_group_id = args.get('resource_group_id', '').strip()
    attribute_name = args.get('attribute_name', '').strip()
    attribute_value = args.get('attribute_value', '').strip()
    violation_type = args.get('violation_type', '').strip()
    violation_name = args.get('violation_name', '').strip()

    if whitelist_type not in ['Global', 'Attribute']:
        raise Exception("Provide valid whitelist_type")

    if whitelist_type == 'Global':
        if entity_type not in ['Users', 'Activityaccount', 'Resources', 'Activityip']:
            raise Exception("Provide valid entity_type")

    if whitelist_type == 'Attribute':
        if attribute_name not in ['source ip', 'resourcetype', 'transactionstring']:
            raise Exception("Provide valid attribute_name")

        if violation_type not in ['Policy', 'ThreatModel', 'Functionality']:
            raise Exception("Provide valid violation_type")
<<<<<<< HEAD

    try:
        if expiry_date:
            datetime.strptime(expiry_date, '%m/%d/%Y')
    except ValueError:
        raise Exception("exipry_date is not in MM/DD/YYYY format")

    response = client.add_whitelist_entry_request(tenant_name, whitelist_name, whitelist_type, entity_type, entity_id,
                                                  expiry_date, resource_name, resource_group_id, attribute_name,
                                                  attribute_value, violation_type, violation_name)
    if response.get('status_code') == 400:
        raise Exception('Failed to add entity to the whitelist.\n'
                        f'Error from Securonix is: {response}.')
    human_readable = 'Entity added to global whitelist Successfully.'

    return human_readable, {}, response


def create_whitelist(client: Client, args) -> Tuple[str, Dict, Dict]:
    """Create a whitelist.

    Args:
        client: Client object with request.
        args: Usually demisto.args()

    Returns:
        Outputs.
    """
    tenant_name = args.get("tenant_name", "").strip()
    whitelist_name = args.get("whitelist_name", "").strip()
    entity_type = args.get("entity_type", "").strip()

    if entity_type not in VALID_ENTITY_TYPE:
        raise Exception(
            f"{entity_type} is invalid entity_type. Valid entity types are {VALID_ENTITY_TYPE}"
        )

    response = client.create_whitelist_request(tenant_name, whitelist_name, entity_type)

    if 'successfully' not in str(response.get("messages")).lower():
        raise Exception(f"Failed to create whitelist.\nResponse from Securonix is:{str(response)}")

    human_readable = f'Whitelist {whitelist_name} was created successfully.'

    return human_readable, {}, response


def delete_lookup_table_config_and_data(client: Client, args: Dict[str, Any]) -> Tuple:
    """Delete a lookup table and its configuration data from Securonix.

    Args:
        client (Client): Client object with request.
        args: (Dict[str, Any]): Usually demisto.args().

    Returns:
        Outputs.
    """
    name = args.get('name', '').strip()

    if not name:
        raise ValueError('Lookup table name is a required argument.')

    response = client.delete_lookup_table_config_and_data_request(name=name)

    if 'successfully' not in response.lower():
        raise Exception(f'Failed to delete lookup table and its data.\nResponse from Securonix is: {str(response)}')

    human_readable = f'The table {name} has been deleted successfully on Securonix.'

    entry_context = {
        'Securonix.LookupTable(val.lookupTableName === obj.lookupTableName)': {
            'lookupTableName': name,
            'isDeleted': True
        }
    }
    return human_readable, entry_context, response


def delete_whitelist_entry(client: Client, args) -> Tuple[str, Dict, Dict]:
    """Delete an entry from the whitelist.

    Args:
        client: Client object with request.
        args: Usually demisto.args()

    Returns:
        Outputs.
    """
    tenant_name = args.get("tenant_name", "").strip()
    whitelist_name = args.get("whitelist_name", "").strip()
    whitelist_type = args.get("whitelist_type", "").strip()
    entity_id = args.get("entity_id", "").strip()
    attribute_name = args.get("attribute_name", "").strip()
    attribute_value = args.get("attribute_value", "").strip()

    validate_delete_whitelist_parameters(whitelist_type, entity_id, attribute_name, attribute_value, tenant_name)

    response = client.delete_whitelist_entry_request(tenant_name, whitelist_name, whitelist_type, entity_id,
                                                     attribute_name, attribute_value)
    result = response.get("result", [])

    if 'successfully' not in str(result).lower():
        raise Exception(f"Failed to remove entry from whitelist.\nResponse from Securonix is:{str(result)}")

    human_readable = ''.join(result).replace(' ..! ', '.')

    return human_readable, {}, response


def list_lookup_tables(client: Client, args: Dict[str, Any]) -> Tuple[str, Dict, List]:
    """Retrieves a list of lookup tables available within the Securonix platform.

    Args:
        client (Client): Client object with request.
        args: (Dict[str, Any]): Usually demisto.args().

    Returns:
        Outputs.
    """
    max_records = arg_to_number(args.get('max', '50').strip() or '50')
    offset = arg_to_number(args.get('offset', '0').strip() or '0')

    lookup_tables = client.get_lookup_tables_request(max_records=max_records, offset=offset)

    lookup_table_readable = [{
        'Tenant Name': table.get('tenantName', ''),
        'Lookup Table Name': table.get('lookupTableName', ''),
        'Total Records': table.get('totalRecords', ''),
        'Scope': table.get('scope', ''),
        'Type of Lookup Table': table.get('type', '')
    } for table in lookup_tables]

    headers = ['Tenant Name', 'Lookup Table Name', 'Total Records', 'Scope', 'Type of Lookup Table']
    human_readable = tableToMarkdown('Lookup Tables:', t=lookup_table_readable, headers=headers, removeNull=True)

    entry_context = {
        'Securonix.LookupTable(val.lookupTableName === obj.lookupTableName)': remove_empty_elements(lookup_tables)
    }

    return human_readable, entry_context, lookup_tables


def validate_expiry_time_of_lookup_table_entries(table_entries: Union[Dict, List[Dict]]) -> None:
    """Check whether the expiration time of the lookup table entries is valid.

    Args:
        table_entries (Union[Dict, List[Dict]]): Lookup table entries to add to the lookup table.
    """
    def is_expiration_time_in_valid_format(expiration_time: str) -> None:
        try:
            datetime.strptime(expiration_time, '%m/%d/%Y')
        except ValueError as exception:
            raise ValueError("The value of expiryDate field is not in MM/DD/YYYY format.") from exception

    if isinstance(table_entries, dict):
        expiration_time = table_entries.get('expiryDate')

        if expiration_time:
            is_expiration_time_in_valid_format(expiration_time)

    if isinstance(table_entries, list):
        for entry in table_entries:
            expiration_time = entry.get('expiryDate')

            if expiration_time:
                is_expiration_time_in_valid_format(expiration_time)


def add_entry_to_lookup_table(client: Client, args: Dict[str, Any]) -> Tuple:
    """Add entries to the lookup table.

    Args:
        client (Client): Client object with request.
        args: (Dict[str, Any]): Usually demisto.args().

    Returns:
        Outputs.
    """
    table_name = args.get('name', '').strip()
    tanant_name = args.get('tenant_name', '').strip()
    json_data = args.get('json_data', '').strip()
    entry_id = args.get('file_entry_id', '').strip()

    # Validate the command arguments.
    if not table_name:
        raise ValueError('Lookup table name is a required parameter.')

    if not json_data and not entry_id:
        raise ValueError('Either JSON data or file entry ID is required to add data to lookup table.')

    # File will take precedence over JSON data.
    if entry_id:
        file_obj = demisto.getFilePath(entry_id)
        file_path = file_obj.get('path')

        try:
            with open(file_path, 'r') as file:
                json_entries = json.loads(file.read())
        except json.JSONDecodeError as exception:
            raise Exception(f'Could not able to parse the provided JSON data. Error: {str(exception)}') from exception
    else:
        try:
            json_entries = json.loads(json_data)
        except json.JSONDecodeError as exception:
            raise Exception(f'Could not able to parse the provided JSON data. Error: {str(exception)}') from exception

    validate_expiry_time_of_lookup_table_entries(table_entries=json_entries)

    if isinstance(json_entries, dict):
        json_entries = [json_entries]

    response = client.add_entry_to_lookup_table_request(name=table_name, entries=json_entries, tenant_name=tanant_name)

    if 'successfully' not in response.lower():
        raise Exception(f'Failed adding entries to the lookup table. Error from Securonix: {str(response)}')

    return response, {}, response


def prepare_entry_contex_lookup_table_entries_list(entries: List[Dict]) -> List[Dict]:
    """Prepare entry context for list-lookup-table-entries command.

    Args:
        entries (List[Dict]): Response received from API.

    Returns:
        List[Dict]: Entry context list.
    """
    new_entries = []

    for entry in entries:
        new_entry: Dict[str, Any] = {'entry': []}

        for key, value in entry.items():
            if key.startswith('value_'):
                new_entry['entry'].append({
                    'key': key[6:],  # Remove "value_" from the key.
                    'value': value
                })
            else:
                new_entry[key] = value

        new_entries.append(new_entry)

    return new_entries


def prepare_human_readable_for_lookup_table_entries_list(entries: List[Dict]) -> str:
    """Prepare human-readable string for lookup-table-entries-list command.

    Args:
        entries (List[Dict]): List of entries.

    Returns:
        str: Markdown string.
    """
    table = []

    for entry in entries:
        new_entry = {
            'Key': entry.get('key'),
            'Timestamp': entry.get('timestamp'),
            'Lookup Unique Key': entry.get('lookupuniquekey'),
            'Tenant Name': entry.get('tenantname'),
        }
        for e in entry.get('entry', []):
            new_entry[e['key']] = e['value']
        table.append(new_entry)

    return tableToMarkdown(name='Entries:', t=table, removeNull=True)


def list_lookup_table_entries(client: Client, args: Dict[str, Any]) -> Tuple:
    """List the entries of the provided lookup table.

    Args:
        client (Client): Client object with request.
        args (Dict[str, Any]): Usually demisto.args().

    Returns:
        Outputs.
    """
    name = args.get('name', '').strip()
    query = args.get('query', '').strip()
    attribute = args.get('attribute', 'key').strip() or 'key'
    max_records = arg_to_number(args.get('max', '15').strip() or '15')
    offset = arg_to_number(args.get('offset', '0').strip() or '0')
    page_num = arg_to_number(args.get('page_num', '1').strip() or '1')
    sort = args.get('sort', '').strip()
    order = args.get('order', 'asc').strip().lower() or 'asc'

    # Validate required parameters.
    if not name:
        raise ValueError('Lookup table name is a required argument.')

    # Validate order argument.
    if order and order not in ['asc', 'desc']:
        raise ValueError('Order argument must be "asc" or "desc".')

    response = client.list_lookup_table_entries_request(name=name, query=query, attribute=attribute,
                                                        max_records=max_records, offset=offset,
                                                        page_num=page_num, sort=sort, order=order)

    entry_context_list: List[Dict] = prepare_entry_contex_lookup_table_entries_list(response)
    human_readable = prepare_human_readable_for_lookup_table_entries_list(entry_context_list)

    entry_context = {
        'Securonix.LookupTableEntries(val.lookupuniquekey === obj.lookupuniquekey)':
            remove_empty_elements(entry_context_list)
    }

    return human_readable, entry_context, response


def create_lookup_table(client: Client, args) -> Tuple[str, Dict, Dict]:
    """Create a lookup table.

    Args:
        client: Client object with request.
        args: Usually demisto.args()

    Returns:
        Outputs.
    """
    name = args.get("name", "").strip()
    scope = args.get("scope")
    tenant_name = args.get("tenant_name", "").strip()
    field_names = argToList(args.get("field_names", "").strip())
    encrypt = argToList(args.get("encrypt", "").strip())
    key = argToList(args.get("key", "").strip())

    response = client.create_lookup_table_request(tenant_name, name, scope, field_names, encrypt, key)
    if 'successfully' not in response.lower():  # type: ignore[attr-defined]
        raise Exception(f"Failed to create lookup table.\nResponse from Securonix is:{response}")
    human_readable = f'Lookup Table {name} created successfully.'

    return human_readable, {}, response


def delete_lookup_table_entries(client: Client, args: Dict[str, Any]):
    """Delete entries from the lookup table.

    Args:
        client: Client object with request.
        args: Usually demisto.args()

    Returns:
        Outputs.
    """
    name = args.get('name', '').strip()
    lookup_unique_keys = argToList(args.get('lookup_unique_keys', '').strip())

    if not name:
        raise ValueError('Lookup table name is a required parameter.')

    if not lookup_unique_keys:
        raise ValueError('At least one lookup table key is required to execute the command.')

    response = client.delete_lookup_table_entries(name=name, lookup_unique_keys=lookup_unique_keys)
    human_readable = f'Successfully deleted following entries from {name}: {", ".join(lookup_unique_keys)}.'

    return human_readable, {}, response


def fetch_securonix_incident(client: Client, fetch_time: Optional[str], incident_status: str, default_severity: str,
                             max_fetch: str, last_run: Dict, close_incident: bool) -> list:
    """Uses to fetch incidents into Demisto
    Documentation: https://github.com/demisto/content/tree/master/docs/fetching_incidents

    Args:
        client: Client object with request
        fetch_time: From when to fetch if first time, e.g. `3 days`
        incident_status: Incident statuses to fetch, can be: all, opened, closed, updated
        default_severity: Default incoming incident severity
        last_run: Last fetch object.
        max_fetch: maximum amount of incidents to fetch
        close_incident: Close respective Securonix incident.

    Returns:
        incidents, new last_run
    """
    timestamp_format = '%Y-%m-%dT%H:%M:%S.%fZ'
    if not last_run:  # if first time running
        new_last_run = {
            'from': int(
                arg_to_datetime(fetch_time, arg_name='First fetch time range').timestamp() * 1000  # type: ignore
            ),
            'to': int(datetime.now(tz=timezone.utc).timestamp() * 1000),
            'offset': 0,
        }
        demisto.debug(f'No last run object found, creating new last run object with value: {json.dumps(new_last_run)}')
    elif 'time' in last_run:
        demisto.debug('Upgrading the last run object.')
        new_last_run = last_run
        new_last_run['from'] = date_to_timestamp(last_run.get('time'), date_format=timestamp_format)
        new_last_run['to'] = int(datetime.now(tz=timezone.utc).timestamp() * 1000)
        new_last_run['offset'] = 0
        del new_last_run['time']
    else:
        new_last_run = last_run
        demisto.debug('Using the last run object got from the previous run.')

    demisto_incidents: List = list()

    from_epoch = new_last_run.get('from')
    to_epoch = new_last_run.get('to')
    offset = new_last_run.get('offset')
    demisto.info(f'Fetching Securonix incidents. From: {from_epoch}. To: {to_epoch}. Offset: {offset}')

    if incident_status.lower() == 'all':
        incident_status = 'updated'

    securonix_incidents = client.list_incidents_request(
        from_epoch=str(from_epoch),
        to_epoch=str(to_epoch),
        incident_status=incident_status,
        max_incidents=max_fetch,
        offset=str(offset)
    )

    if securonix_incidents:
        already_fetched: List[str] = new_last_run.get('already_fetched', [])  # type: ignore
        incident_items = securonix_incidents.get('incidentItems', [])

        for incident in incident_items:
            incident_id = str(incident.get('incidentId', 0))
            violator_id = str(incident.get('violatorId', 0))

            if incident_id not in already_fetched:
                incident.update(get_mirroring())

                if close_incident:
                    incident['close_sx_incident'] = True
                else:
                    incident['close_sx_incident'] = False

                incident_name = get_incident_name(incident, incident_id, violator_id)

                demisto_incidents.append({
                    'name': incident_name,
                    'occurred': timestamp_to_datestring(incident.get('lastUpdateDate')),
                    'severity': incident_priority_to_dbot_score(incident.get('priority'), default_severity),
                    'rawJSON': json.dumps(incident),
                })

                already_fetched.append(str(incident_id))

        # If incidents returned from API, then only update the offset value.
        if incident_items:
            new_offset = offset + len(incident_items)  # type: ignore
            new_from = from_epoch
            new_to = to_epoch
            demisto.debug(f'Updating the offset to {new_offset}.')
        # Else, reset the value of offset. From value would be the to_epoch of previous run.
        # And, To value would be current timestamp.
        else:
            new_offset = 0
            new_from = to_epoch
            new_to = int(datetime.now(tz=timezone.utc).timestamp() * 1000)
            demisto.debug(f'Resetting the offset to 0. New From is {new_from}. New To is {new_to}.')

        new_last_run.update({
            'from': new_from,  # type: ignore
            'to': new_to,  # type: ignore
            'offset': new_offset,
            'already_fetched': already_fetched  # type: ignore
        })

    demisto.setLastRun({
        'value': json.dumps(new_last_run)
    })

    demisto.info(f'Creating {len(demisto_incidents)} new incidents.')
    return demisto_incidents


def fetch_securonix_threat(client: Client, fetch_time: Optional[str], tenant_name: str, max_fetch: str,
                           last_run: Dict) -> list:
    """Uses to fetch threats into Demisto.

    Args:
        client: Client object with request
        fetch_time: From when to fetch if first time, e.g. `3 days`
        tenant_name: Name of the tenant from which threat belongs to
        last_run: Last fetch object.
        max_fetch: maximum amount of incidents to fetch

    Returns:
        incidents, new last_run
    """
    timestamp_format = '%Y-%m-%dT%H:%M:%S.%fZ'
    if not last_run:  # if first time running
        new_last_run = {'time': arg_to_datetime(fetch_time, arg_name='First fetch time range').strftime(  # type: ignore
            timestamp_format)}
    else:
        new_last_run = last_run
    demisto_incidents: List = list()
    from_epoch = date_to_timestamp(new_last_run.get('time'), date_format=timestamp_format)
    to_epoch = date_to_timestamp(datetime.now(), date_format=timestamp_format)
    # Get threats from Securonix
    demisto.info(f'Fetching Securonix Threats. From: {from_epoch}. To: {to_epoch}')
=======
>>>>>>> 6f77591c

    offset = last_run.get('offset', 0)

    securonix_threats = client.list_threats_request(from_epoch, to_epoch, tenant_name, offset,
                                                    max_fetch)  # type: ignore

    already_fetched = last_run.get('already_fetched', [])
    if securonix_threats:
        for threat in securonix_threats:
            threat_name = threat.get('threatname', 'Securonix Threat')
            entity_id = threat.get('entityid', '')
            resource_name = threat.get('resourcename', '')
            resource_type = threat.get('resourcetype', '')
            resource_group_name = threat.get('resourcegroupname', '')
            policies = ', '.join(sorted(threat.get('policies', [])))

            if (entity_id, resource_name, resource_type, resource_group_name, policies) not in already_fetched:
                incident_name = f"{threat_name}, Entity ID: {entity_id}"

                demisto_incidents.append({
                    'name': incident_name,
                    'occurred': timestamp_to_datestring(threat.get('generationtime_epoch', datetime.now())),
                    'rawJSON': json.dumps(threat)
                })
                already_fetched.append((entity_id, resource_name, resource_type, resource_group_name, policies))

        new_last_run.update({'offset': offset + int(max_fetch), 'already_fetched': already_fetched})
    else:
        now = datetime.now().strftime(timestamp_format)
        new_last_run.update({'offset': 0, 'time': now})

    demisto.setLastRun({'value': json.dumps(new_last_run)})
    return demisto_incidents


def get_incident_name(incident: Dict, incident_id: str, violator_id: str) -> str:
    """Get the incident name by concatenating the incident reasons if possible

    Args:
        incident: incident details
        incident_id: the incident id
        violator_id: the violator id

    Returns:
        incident name.
    """
    incident_reasons = incident.get('reason', [])
    try:
<<<<<<< HEAD
=======
        if expiry_date:
            datetime.strptime(expiry_date, '%m/%d/%Y')
    except ValueError:
        raise Exception("exipry_date is not in MM/DD/YYYY format")

    response = client.add_whitelist_entry_request(tenant_name, whitelist_name, whitelist_type, entity_type, entity_id,
                                                  expiry_date, resource_name, resource_group_id, attribute_name,
                                                  attribute_value, violation_type, violation_name)
    if response.get('status_code') == 400:
        raise Exception('Failed to add entity to the whitelist.\n'
                        f'Error from Securonix is: {response}.')
    human_readable = 'Entity added to global whitelist Successfully.'

    return human_readable, {}, response


def create_whitelist(client: Client, args) -> Tuple[str, Dict, Dict]:
    """Create a whitelist.

    Args:
        client: Client object with request.
        args: Usually demisto.args()

    Returns:
        Outputs.
    """
    tenant_name = args.get("tenant_name", "").strip()
    whitelist_name = args.get("whitelist_name", "").strip()
    entity_type = args.get("entity_type", "").strip()

    if entity_type not in VALID_ENTITY_TYPE:
        raise Exception(
            f"{entity_type} is invalid entity_type. Valid entity types are {VALID_ENTITY_TYPE}"
        )

    response = client.create_whitelist_request(tenant_name, whitelist_name, entity_type)

    if 'successfully' not in str(response.get("messages")).lower():
        raise Exception(f"Failed to create whitelist.\nResponse from Securonix is:{str(response)}")

    human_readable = f'Whitelist {whitelist_name} was created successfully.'

    return human_readable, {}, response


def delete_lookup_table_config_and_data(client: Client, args: Dict[str, Any]) -> Tuple:
    """Delete a lookup table and its configuration data from Securonix.

    Args:
        client (Client): Client object with request.
        args: (Dict[str, Any]): Usually demisto.args().

    Returns:
        Outputs.
    """
    name = args.get('name', '').strip()

    if not name:
        raise ValueError('Lookup table name is a required argument.')

    response = client.delete_lookup_table_config_and_data_request(name=name)

    if 'successfully' not in response.lower():
        raise Exception(f'Failed to delete lookup table and its data.\nResponse from Securonix is: {str(response)}')

    human_readable = f'The table {name} has been deleted successfully on Securonix.'

    entry_context = {
        'Securonix.LookupTable(val.lookupTableName === obj.lookupTableName)': {
            'lookupTableName': name,
            'isDeleted': True
        }
    }
    return human_readable, entry_context, response


def delete_whitelist_entry(client: Client, args) -> Tuple[str, Dict, Dict]:
    """Delete an entry from the whitelist.

    Args:
        client: Client object with request.
        args: Usually demisto.args()

    Returns:
        Outputs.
    """
    tenant_name = args.get("tenant_name", "").strip()
    whitelist_name = args.get("whitelist_name", "").strip()
    whitelist_type = args.get("whitelist_type", "").strip()
    entity_id = args.get("entity_id", "").strip()
    attribute_name = args.get("attribute_name", "").strip()
    attribute_value = args.get("attribute_value", "").strip()

    validate_delete_whitelist_parameters(whitelist_type, entity_id, attribute_name, attribute_value, tenant_name)

    response = client.delete_whitelist_entry_request(tenant_name, whitelist_name, whitelist_type, entity_id,
                                                     attribute_name, attribute_value)
    result = response.get("result", [])

    if 'successfully' not in str(result).lower():
        raise Exception(f"Failed to remove entry from whitelist.\nResponse from Securonix is:{str(result)}")

    human_readable = ''.join(result).replace(' ..! ', '.')

    return human_readable, {}, response


def list_lookup_tables(client: Client, args: Dict[str, Any]) -> Tuple[str, Dict, List]:
    """Retrieves a list of lookup tables available within the Securonix platform.

    Args:
        client (Client): Client object with request.
        args: (Dict[str, Any]): Usually demisto.args().

    Returns:
        Outputs.
    """
    max_records = arg_to_number(args.get('max', '50').strip() or '50')
    offset = arg_to_number(args.get('offset', '0').strip() or '0')

    lookup_tables = client.get_lookup_tables_request(max_records=max_records, offset=offset)

    lookup_table_readable = [{
        'Tenant Name': table.get('tenantName', ''),
        'Lookup Table Name': table.get('lookupTableName', ''),
        'Total Records': table.get('totalRecords', ''),
        'Scope': table.get('scope', ''),
        'Type of Lookup Table': table.get('type', '')
    } for table in lookup_tables]

    headers = ['Tenant Name', 'Lookup Table Name', 'Total Records', 'Scope', 'Type of Lookup Table']
    human_readable = tableToMarkdown('Lookup Tables:', t=lookup_table_readable, headers=headers, removeNull=True)

    entry_context = {
        'Securonix.LookupTable(val.lookupTableName === obj.lookupTableName)': remove_empty_elements(lookup_tables)
    }

    return human_readable, entry_context, lookup_tables


def validate_expiry_time_of_lookup_table_entries(table_entries: Union[Dict, List[Dict]]) -> None:
    """Check whether the expiration time of the lookup table entries is valid.

    Args:
        table_entries (Union[Dict, List[Dict]]): Lookup table entries to add to the lookup table.
    """
    def is_expiration_time_in_valid_format(expiration_time: str) -> None:
        try:
            datetime.strptime(expiration_time, '%m/%d/%Y')
        except ValueError as exception:
            raise ValueError("The value of expiryDate field is not in MM/DD/YYYY format.") from exception

    if isinstance(table_entries, dict):
        expiration_time = table_entries.get('expiryDate')

        if expiration_time:
            is_expiration_time_in_valid_format(expiration_time)

    if isinstance(table_entries, list):
        for entry in table_entries:
            expiration_time = entry.get('expiryDate')

            if expiration_time:
                is_expiration_time_in_valid_format(expiration_time)


def add_entry_to_lookup_table(client: Client, args: Dict[str, Any]) -> Tuple:
    """Add entries to the lookup table.

    Args:
        client (Client): Client object with request.
        args: (Dict[str, Any]): Usually demisto.args().

    Returns:
        Outputs.
    """
    table_name = args.get('name', '').strip()
    tanant_name = args.get('tenant_name', '').strip()
    json_data = args.get('json_data', '').strip()
    entry_id = args.get('file_entry_id', '').strip()

    # Validate the command arguments.
    if not table_name:
        raise ValueError('Lookup table name is a required parameter.')

    if not json_data and not entry_id:
        raise ValueError('Either JSON data or file entry ID is required to add data to lookup table.')

    # File will take precedence over JSON data.
    if entry_id:
        file_obj = demisto.getFilePath(entry_id)
        file_path = file_obj.get('path')

        try:
            with open(file_path, 'r') as file:
                json_entries = json.loads(file.read())
        except json.JSONDecodeError as exception:
            raise Exception(f'Could not able to parse the provided JSON data. Error: {str(exception)}') from exception
    else:
        try:
            json_entries = json.loads(json_data)
        except json.JSONDecodeError as exception:
            raise Exception(f'Could not able to parse the provided JSON data. Error: {str(exception)}') from exception

    validate_expiry_time_of_lookup_table_entries(table_entries=json_entries)

    if isinstance(json_entries, dict):
        json_entries = [json_entries]

    response = client.add_entry_to_lookup_table_request(name=table_name, entries=json_entries, tenant_name=tanant_name)

    if 'successfully' not in response.lower():
        raise Exception(f'Failed adding entries to the lookup table. Error from Securonix: {str(response)}')

    return response, {}, response


def prepare_entry_contex_lookup_table_entries_list(entries: List[Dict]) -> List[Dict]:
    """Prepare entry context for list-lookup-table-entries command.

    Args:
        entries (List[Dict]): Response received from API.

    Returns:
        List[Dict]: Entry context list.
    """
    new_entries = []

    for entry in entries:
        new_entry: Dict[str, Any] = {'entry': []}

        for key, value in entry.items():
            if key.startswith('value_'):
                new_entry['entry'].append({
                    'key': key[6:],  # Remove "value_" from the key.
                    'value': value
                })
            else:
                new_entry[key] = value

        new_entries.append(new_entry)

    return new_entries


def prepare_human_readable_for_lookup_table_entries_list(entries: List[Dict]) -> str:
    """Prepare human-readable string for lookup-table-entries-list command.

    Args:
        entries (List[Dict]): List of entries.

    Returns:
        str: Markdown string.
    """
    table = []

    for entry in entries:
        new_entry = {
            'Key': entry.get('key'),
            'Timestamp': entry.get('timestamp'),
            'Lookup Unique Key': entry.get('lookupuniquekey'),
            'Tenant Name': entry.get('tenantname'),
        }
        for e in entry.get('entry', []):
            new_entry[e['key']] = e['value']
        table.append(new_entry)

    return tableToMarkdown(name='Entries:', t=table, removeNull=True)


def list_lookup_table_entries(client: Client, args: Dict[str, Any]) -> Tuple:
    """List the entries of the provided lookup table.

    Args:
        client (Client): Client object with request.
        args (Dict[str, Any]): Usually demisto.args().

    Returns:
        Outputs.
    """
    name = args.get('name', '').strip()
    query = args.get('query', '').strip()
    attribute = args.get('attribute', 'key').strip() or 'key'
    max_records = arg_to_number(args.get('max', '15').strip() or '15')
    offset = arg_to_number(args.get('offset', '0').strip() or '0')
    page_num = arg_to_number(args.get('page_num', '1').strip() or '1')
    sort = args.get('sort', '').strip()
    order = args.get('order', 'asc').strip().lower() or 'asc'

    # Validate required parameters.
    if not name:
        raise ValueError('Lookup table name is a required argument.')

    # Validate order argument.
    if order and order not in ['asc', 'desc']:
        raise ValueError('Order argument must be "asc" or "desc".')

    response = client.list_lookup_table_entries_request(name=name, query=query, attribute=attribute,
                                                        max_records=max_records, offset=offset,
                                                        page_num=page_num, sort=sort, order=order)

    entry_context_list: List[Dict] = prepare_entry_contex_lookup_table_entries_list(response)
    human_readable = prepare_human_readable_for_lookup_table_entries_list(entry_context_list)

    entry_context = {
        'Securonix.LookupTableEntries(val.lookupuniquekey === obj.lookupuniquekey)':
            remove_empty_elements(entry_context_list)
    }

    return human_readable, entry_context, response


def create_lookup_table(client: Client, args) -> Tuple[str, Dict, Dict]:
    """Create a lookup table.

    Args:
        client: Client object with request.
        args: Usually demisto.args()

    Returns:
        Outputs.
    """
    name = args.get("name", "").strip()
    scope = args.get("scope")
    tenant_name = args.get("tenant_name", "").strip()
    field_names = argToList(args.get("field_names", "").strip())
    encrypt = argToList(args.get("encrypt", "").strip())
    key = argToList(args.get("key", "").strip())

    response = client.create_lookup_table_request(tenant_name, name, scope, field_names, encrypt, key)
    if 'successfully' not in response.lower():  # type: ignore[attr-defined]
        raise Exception(f"Failed to create lookup table.\nResponse from Securonix is:{response}")
    human_readable = f'Lookup Table {name} created successfully.'

    return human_readable, {}, response


def delete_lookup_table_entries(client: Client, args: Dict[str, Any]):
    """Delete entries from the lookup table.

    Args:
        client: Client object with request.
        args: Usually demisto.args()

    Returns:
        Outputs.
    """
    name = args.get('name', '').strip()
    lookup_unique_keys = argToList(args.get('lookup_unique_keys', '').strip())

    if not name:
        raise ValueError('Lookup table name is a required parameter.')

    if not lookup_unique_keys:
        raise ValueError('At least one lookup table key is required to execute the command.')

    response = client.delete_lookup_table_entries(name=name, lookup_unique_keys=lookup_unique_keys)
    human_readable = f'Successfully deleted following entries from {name}: {", ".join(lookup_unique_keys)}.'

    return human_readable, {}, response


def fetch_securonix_incident(client: Client, fetch_time: Optional[str], incident_status: str, default_severity: str,
                             max_fetch: str, last_run: Dict, close_incident: bool) -> list:
    """Uses to fetch incidents into Demisto
    Documentation: https://github.com/demisto/content/tree/master/docs/fetching_incidents

    Args:
        client: Client object with request
        fetch_time: From when to fetch if first time, e.g. `3 days`
        incident_status: Incident statuses to fetch, can be: all, opened, closed, updated
        default_severity: Default incoming incident severity
        last_run: Last fetch object.
        max_fetch: maximum amount of incidents to fetch
        close_incident: Close respective Securonix incident.

    Returns:
        incidents, new last_run
    """
    timestamp_format = '%Y-%m-%dT%H:%M:%S.%fZ'
    if not last_run:  # if first time running
        new_last_run = {
            'from': int(
                arg_to_datetime(fetch_time, arg_name='First fetch time range').timestamp() * 1000  # type: ignore
            ),
            'to': int(datetime.now(tz=timezone.utc).timestamp() * 1000),
            'offset': 0,
        }
        demisto.debug(f'No last run object found, creating new last run object with value: {json.dumps(new_last_run)}')
    elif 'time' in last_run:
        demisto.debug('Upgrading the last run object.')
        new_last_run = last_run
        new_last_run['from'] = date_to_timestamp(last_run.get('time'), date_format=timestamp_format)
        new_last_run['to'] = int(datetime.now(tz=timezone.utc).timestamp() * 1000)
        new_last_run['offset'] = 0
        del new_last_run['time']
    else:
        new_last_run = last_run
        demisto.debug('Using the last run object got from the previous run.')

    demisto_incidents: List = list()

    from_epoch = new_last_run.get('from')
    to_epoch = new_last_run.get('to')
    offset = new_last_run.get('offset')
    demisto.info(f'Fetching Securonix incidents. From: {from_epoch}. To: {to_epoch}. Offset: {offset}')

    if incident_status.lower() == 'all':
        incident_status = 'updated'

    securonix_incidents = client.list_incidents_request(
        from_epoch=str(from_epoch),
        to_epoch=str(to_epoch),
        incident_status=incident_status,
        max_incidents=max_fetch,
        offset=str(offset)
    )

    if securonix_incidents:
        already_fetched: List[str] = new_last_run.get('already_fetched', [])  # type: ignore
        incident_items = securonix_incidents.get('incidentItems', [])

        for incident in incident_items:
            incident_id = str(incident.get('incidentId', 0))
            violator_id = str(incident.get('violatorId', 0))

            if incident_id not in already_fetched:
                incident.update(get_mirroring())

                if close_incident:
                    incident['close_sx_incident'] = True
                else:
                    incident['close_sx_incident'] = False

                incident_name = get_incident_name(incident, incident_id, violator_id)

                demisto_incidents.append({
                    'name': incident_name,
                    'occurred': timestamp_to_datestring(incident.get('lastUpdateDate')),
                    'severity': incident_priority_to_dbot_score(incident.get('priority'), default_severity),
                    'rawJSON': json.dumps(incident),
                })

                already_fetched.append(str(incident_id))

        # If incidents returned from API, then only update the offset value.
        if incident_items:
            new_offset = offset + len(incident_items)  # type: ignore
            new_from = from_epoch
            new_to = to_epoch
            demisto.debug(f'Updating the offset to {new_offset}.')
        # Else, reset the value of offset. From value would be the to_epoch of previous run.
        # And, To value would be current timestamp.
        else:
            new_offset = 0
            new_from = to_epoch
            new_to = int(datetime.now(tz=timezone.utc).timestamp() * 1000)
            demisto.debug(f'Resetting the offset to 0. New From is {new_from}. New To is {new_to}.')

        new_last_run.update({
            'from': new_from,  # type: ignore
            'to': new_to,  # type: ignore
            'offset': new_offset,
            'already_fetched': already_fetched  # type: ignore
        })

    demisto.setLastRun({
        'value': json.dumps(new_last_run)
    })

    demisto.info(f'Creating {len(demisto_incidents)} new incidents.')
    return demisto_incidents


def fetch_securonix_threat(client: Client, fetch_time: Optional[str], tenant_name: str, max_fetch: str,
                           last_run: Dict) -> list:
    """Uses to fetch threats into Demisto.

    Args:
        client: Client object with request
        fetch_time: From when to fetch if first time, e.g. `3 days`
        tenant_name: Name of the tenant from which threat belongs to
        last_run: Last fetch object.
        max_fetch: maximum amount of incidents to fetch

    Returns:
        incidents, new last_run
    """
    timestamp_format = '%Y-%m-%dT%H:%M:%S.%fZ'
    if not last_run:  # if first time running
        new_last_run = {'time': arg_to_datetime(fetch_time, arg_name='First fetch time range').strftime(  # type: ignore
            timestamp_format)}
    else:
        new_last_run = last_run
    demisto_incidents: List = list()
    from_epoch = date_to_timestamp(new_last_run.get('time'), date_format=timestamp_format)
    to_epoch = date_to_timestamp(datetime.now(), date_format=timestamp_format)
    # Get threats from Securonix
    demisto.info(f'Fetching Securonix Threats. From: {from_epoch}. To: {to_epoch}')

    offset = last_run.get('offset', 0)

    securonix_threats = client.list_threats_request(from_epoch, to_epoch, tenant_name, offset,
                                                    max_fetch)  # type: ignore

    already_fetched = last_run.get('already_fetched', [])
    if securonix_threats:
        for threat in securonix_threats:
            threat_name = threat.get('threatname', 'Securonix Threat')
            entity_id = threat.get('entityid', '')
            resource_name = threat.get('resourcename', '')
            resource_type = threat.get('resourcetype', '')
            resource_group_name = threat.get('resourcegroupname', '')
            policies = ', '.join(sorted(threat.get('policies', [])))

            if (entity_id, resource_name, resource_type, resource_group_name, policies) not in already_fetched:
                incident_name = f"{threat_name}, Entity ID: {entity_id}"

                demisto_incidents.append({
                    'name': incident_name,
                    'occurred': timestamp_to_datestring(threat.get('generationtime_epoch', datetime.now())),
                    'rawJSON': json.dumps(threat)
                })
                already_fetched.append((entity_id, resource_name, resource_type, resource_group_name, policies))

        new_last_run.update({'offset': offset + int(max_fetch), 'already_fetched': already_fetched})
    else:
        now = datetime.now().strftime(timestamp_format)
        new_last_run.update({'offset': 0, 'time': now})

    demisto.setLastRun({'value': json.dumps(new_last_run)})
    return demisto_incidents


def get_incident_name(incident: Dict, incident_id: str, violator_id: str) -> str:
    """Get the incident name by concatenating the incident reasons if possible

    Args:
        incident: incident details
        incident_id: the incident id
        violator_id: the violator id

    Returns:
        incident name.
    """
    incident_reasons = incident.get('reason', [])
    try:
>>>>>>> 6f77591c
        incident_reason = ''
        for reason in incident_reasons:
            if isinstance(reason, str):
                if reason.startswith('Threat Model: '):
                    incident_reason += f"{reason[14:]}, "
                if reason.startswith('Policy: '):
                    incident_reason += f"{reason[8:]}, "
        if incident_reason:
            # Remove ", " last chars and concatenate with the incident ID
            incident_name = f"{incident_reason[:-2]}: {incident_id}"
        else:
            incident_name = f"Securonix Incident {incident_id}, Violator ID: {violator_id}"
    except ValueError:
        incident_name = f"Securonix Incident: {incident_id}."

    return incident_name


def get_modified_remote_data_command(client: Client, args: Dict[str, Any]) -> GetModifiedRemoteDataResponse:
    """Retrieve the IDs of the incidents which are updated since the last updated.

    Args:
        client: XSOAR client to use.
        args:
            lastUpdate: When was the last time we retrieved data.

    Returns:
        GetModifiedRemoteDataResponse: List of incidents IDs which are modified since the last update.
    """
    # Retrieve the arguments passed with the command.
    command_args = GetModifiedRemoteDataArgs(args)

    # Parse the last update date got from the command arguments.
    command_last_run_date = dateparser.parse(command_args.last_update, settings={'TIMEZONE': 'UTC'})

    demisto.debug(f'Last update date of get-modified-remote-data command is {command_last_run_date}.')

    # Convert the datetime object to epoch as the API requires the time in epoch format.
    from_epoch_time = date_to_timestamp(command_last_run_date)
    # End time for the API call will be current time.
    to_epoch_time = date_to_timestamp(datetime.now(tz=timezone.utc))

    offset = 0
    len_of_incidents = 0
    updated_incident_ids = []

    while True:
        offset += len_of_incidents

        list_incidents_resp = client.list_incidents_request(
            from_epoch=str(from_epoch_time),
            to_epoch=str(to_epoch_time),
            incident_status='updated',
            max_incidents='500',
            offset=str(offset)
        )

        len_of_incidents = len(list_incidents_resp.get('incidentItems', []))

        if len_of_incidents == 0:
            break

        # Extract the IDs of the incidents.
        updated_incident_ids.extend([inc.get('incidentId') for inc in list_incidents_resp.get('incidentItems', [])])

        if len(updated_incident_ids) >= 10000:
            break

    # Filter out None values if there are any.
    updated_incident_ids: List[str] = list(filter(None, updated_incident_ids))

    # Filter out any duplicate incident IDs.
    updated_incident_ids = list(set(updated_incident_ids))

    # At max 10,000 incidents should be updated.
    updated_incident_ids = updated_incident_ids[:10000]

    demisto.debug(f'Number of incidents modified between {from_epoch_time} to {to_epoch_time} are '
                  f'{len(updated_incident_ids)}.')
    demisto.debug(f'List of modified incident ids between {from_epoch_time} to {to_epoch_time} is '
                  f'{updated_incident_ids}.')

    return GetModifiedRemoteDataResponse(updated_incident_ids)


def get_remote_data_command(client: Client, args: Dict[str, Any],
                            close_states_of_securonix: List[str]) -> Union[str, GetRemoteDataResponse]:
    """Return the updated incident and updated entries.

    Args:
        client: XSOAR client to use.
        args:
            id: Incident ID to retrieve.
            lastUpdate: When was the last time we retrieved data.
        close_states_of_securonix: List of Securonix incident states that can be considered as closed.

    Returns:
        Union[str, GetRemoteDataResponse]: first entry is the incident (which can be completely empty) and the new
            entries.
    """
    new_entries_to_return = []
    timestamp_format = '%Y-%m-%dT%H:%M:%S.%fZ'

    sx_incident_id: str = args.get('id')  # type: ignore
    demisto.debug(f'Getting update for remote {sx_incident_id}.')

    command_last_run_dt = arg_to_datetime(
        arg=args.get('lastUpdate'),
        arg_name='lastUpdate',
        required=True
    )
    command_last_run_epoch = date_to_timestamp(command_last_run_dt, date_format=timestamp_format)
    demisto.debug(f'The time when the last time get-remote-data command is called for current incident is '
                  f'{command_last_run_dt}.')

    # Retrieve the latest incident data from the Securonix platform.
    remote_incident_data = client.get_incident_request(incident_id=sx_incident_id)
    remote_incident_data = remote_incident_data.get('incidentItems', [])
    remote_incident_data = remote_incident_data[0]

    if not remote_incident_data:
        return 'Incident was not found.'

    # Check the last modified date of the incident fetched.
    incident_last_update_dt = arg_to_datetime(
        arg=remote_incident_data.get('lastUpdateDate'),
        arg_name='lastUpdateDate',
        required=True
    )
    incident_last_update_epoch = date_to_timestamp(incident_last_update_dt, date_format=timestamp_format)

    if command_last_run_epoch > incident_last_update_epoch:
        demisto.debug(f'Nothing new in the Securonix incident {sx_incident_id}.')
    else:
        demisto.debug(f'The Securonix incident {sx_incident_id} is updated.')

    activity_history = client.get_incident_activity_history_request(incident_id=sx_incident_id)
    filtered_history_entries = filter_activity_entries_by_time(activity_history, timestamp=command_last_run_epoch)

    # Update the status of XSOAR incident.
    close_incident = argToBoolean(demisto.params().get('close_incident', False))

    # Skip closing of XSOAR if the close Securonix incident checkbox is checked.
    if not close_incident:

        if is_incident_closed_on_securonix(filtered_history_entries, close_states_of_securonix):
            demisto.debug(
                f'Closing the XSOAR incident as its respective Securonix incident {sx_incident_id} is closed.')
            close_comments = extract_closing_comments(filtered_history_entries, close_states_of_securonix)

            new_entries_to_return.append({
                'Type': EntryType.NOTE,
                'Contents': {
                    'dbotIncidentClose': True,
                    'closeNotes': close_comments,
                    'closeReason': 'Resolved'
                },
                'ContentsFormat': EntryFormat.JSON,
                'Note': True
            })
        else:
            demisto.debug(f'Not closing the XSOAR incident as its respective Securonix incident {sx_incident_id} is'
                          f' still open.')

    # Update the comments.
    comment_entries = filter_comment_activity_entries(filtered_history_entries)

    for entry in comment_entries:
        comments_text = []
        comments_list = entry.get('comment', {})

        for _comment in comments_list:
            comments_text.append(_comment.get('Comments'))

        comments_text: List[str] = list(filter(None, comments_text))

        if "Mirrored From XSOAR" in ", ".join(comments_text):
            demisto.debug('Skipping the comment as it is mirrored from XSOAR.')
            continue

        new_entries_to_return.append({
            'Type': EntryType.NOTE,
            'Contents': f'[Mirrored From Securonix]\n'
                        f'Added By: {entry.get("username")}\n'
                        f'Added At: {entry.get("eventTime")} UTC\n'
                        f'Comment Content: {", ".join(comments_text)}',
            'ContentsFormat': EntryFormat.TEXT,
            'Note': True,
        })

    # Update the attachments.
    attachment_entries = filter_attachment_activity_entries(filtered_history_entries)
    attachment_names = extract_names_of_attachments_from_entries(attachment_entries)

    if attachment_entries:
        attachment_file_entries = get_incident_attachments(client, {}, incident_id=sx_incident_id)

        # Removing the first entry from the response, as it is CommandResults.
        for xsoar_file_entry in attachment_file_entries:

            if isinstance(xsoar_file_entry, CommandResults):
                continue

            if xsoar_file_entry.get('File', '') in attachment_names:
                new_entries_to_return.append(xsoar_file_entry)

    return GetRemoteDataResponse(remote_incident_data, new_entries_to_return)


def create_xsoar_to_securonix_state_mapping(params: Dict[str, Any]) -> CommandResults:
    """Create a mapping of Securonix status and action with XSOAR's states.

    Args:
        params: The configuration parameters got from demisto.params()

    Returns:
        CommandResults: Standard CommandResults object.
    """
    global XSOAR_TO_SECURONIX_STATE_MAPPING

    active_state_action = params.get('active_state_action_mapping', '').strip()
    active_state_status = params.get('active_state_status_mapping', '').strip().lower()

    close_state_action = params.get('closed_state_action_mapping', '').strip()
    close_state_status = params.get('closed_state_status_mapping', '').strip().lower()

    XSOAR_TO_SECURONIX_STATE_MAPPING['ACTIVE'] = {
        "action": active_state_action,
        "status": active_state_status
    }

    XSOAR_TO_SECURONIX_STATE_MAPPING['DONE'] = {
        "action": close_state_action,
        "status": close_state_status
    }

    hr_table = [{
        'XSOAR Status': 'Active',
        'Securonix Status': XSOAR_TO_SECURONIX_STATE_MAPPING['ACTIVE']['status'],
        'Securonix Action Name': XSOAR_TO_SECURONIX_STATE_MAPPING['ACTIVE']['action']
    }, {
        'XSOAR Status': 'Closed',
        'Securonix Status': XSOAR_TO_SECURONIX_STATE_MAPPING['DONE']['status'],
        'Securonix Action Name': XSOAR_TO_SECURONIX_STATE_MAPPING['DONE']['action']
    }]

    human_readable = tableToMarkdown('State Mapping:', t=hr_table,
                                     headers=['XSOAR Status', 'Securonix Status', 'Securonix Action Name'],
                                     removeNull=True)

    return CommandResults(
        outputs_prefix='Securonix.StateMapping',
        outputs=XSOAR_TO_SECURONIX_STATE_MAPPING,
        readable_output=human_readable,
        raw_response=XSOAR_TO_SECURONIX_STATE_MAPPING
    )


def update_remote_system(client: Client, args: Dict[str, Any]) -> str:
    """This command pushes local changes to the remote incident.

    Args:
        client (Client): XSOAR Client to use.
        args (Dict[str, Any]):
            args['data']: The data to send to the remote system.
            args['entries']: The entries to send to the remote system.
            args['incident_changed']: Boolean telling us if the local incident indeed changed or not.
            args['remote_incident_id']: The remote incident id.

    Returns:
        str: The remote incident ID.
    """
    parsed_args = UpdateRemoteSystemArgs(args)
    remote_incident_id = parsed_args.remote_incident_id
    xsoar_incident_id = parsed_args.data.get('id', '')
    new_entries = parsed_args.entries

    if new_entries:

        for entry in new_entries:
            demisto.debug(f'Sending the entry with ID: {entry.get("id")} and Type: {entry.get("type")}')

            entry_content = entry.get('contents', '')
            entry_user = entry.get('user', 'dbot') or 'dbot'

            comment_str = f'[Mirrored From XSOAR] XSOAR Incident ID: {xsoar_incident_id}\n' \
                          f'Added By: {entry_user}\nComment: {entry_content}'
            client.add_comment_to_incident_request(remote_incident_id, comment_str)

    close_incident = parsed_args.data.get('securonixcloseincident', False)

    if not close_incident:
        if parsed_args.incident_changed and parsed_args.inc_status == IncidentStatus.DONE:
            delta_keys = parsed_args.delta.keys()
            if 'closingUserId' not in delta_keys and 'closeReason' not in delta_keys:
                return remote_incident_id

            close_notes = parsed_args.delta.get('closeNotes', '')
            close_reason = parsed_args.delta.get('closeReason', '')
            close_user_id = parsed_args.delta.get('closingUserId', '')

            closing_comment = f'[Mirrored From XSOAR] XSOAR Incident ID: {xsoar_incident_id}\n' \
                              f'Closed By: {close_user_id}\nClose Reason: {close_reason}\nClose Notes: {close_notes}'
            demisto.debug(f'Closing Comment: {closing_comment}')

            client.perform_action_on_incident_request(incident_id=remote_incident_id,
                                                      action=XSOAR_TO_SECURONIX_STATE_MAPPING['DONE']['action'],
                                                      action_parameters='')
            client.add_comment_to_incident_request(incident_id=remote_incident_id, comment=closing_comment)

    return remote_incident_id


def main():
    """
    PARSE AND VALIDATE INTEGRATION PARAMS
    """
    params = demisto.params()
    remove_nulls_from_dictionary(params)

    host = params.get("host", None)
    tenant = params.get("tenant")
    if not host:
        server_url = tenant
        if not tenant.startswith('http://') and not tenant.startswith('https://'):
            server_url = f'https://{tenant}'
        if not tenant.endswith('.securonix.net/Snypr/ws/'):
            server_url += '.securonix.net/Snypr/ws/'
    else:
        host = host.rstrip('/')
        if not host.endswith('/ws'):
            host += '/ws/'
        server_url = host

    username = params.get('username')
    password = params.get('password')
    verify = not params.get('unsecure', False)
    proxy = demisto.params().get('proxy') is True
    # Updating TOTAL_RETRY_COUNT to get user provided value
    global TOTAL_RETRY_COUNT
    TOTAL_RETRY_COUNT = arg_to_number(params.get('securonix_retry_count', '0'),  # type: ignore
                                      arg_name='securonix_retry_count')
    TOTAL_RETRY_COUNT = min(TOTAL_RETRY_COUNT, 5)
    securonix_retry_delay_type = params.get('securonix_retry_delay_type', 'Exponential')
    securonix_retry_delay = arg_to_number(params.get('securonix_retry_delay', '30'), arg_name='securonix_retry_delay')
    if securonix_retry_delay <= 30:  # type: ignore
        securonix_retry_delay = 30
    elif securonix_retry_delay >= 300:  # type: ignore
        securonix_retry_delay = 300
    if securonix_retry_delay_type == 'Exponential':
        securonix_retry_delay = int(securonix_retry_delay / 2)  # type: ignore
    # Create a state mapping from XSOAR to Securonix.
    create_xsoar_to_securonix_state_mapping(params)

    command = demisto.command()
    LOG(f'Command being called in Securonix is: {command}')

    try:

        client = Client(tenant=tenant, server_url=server_url, username=username, password=password,
                        verify=verify, proxy=proxy, securonix_retry_count=TOTAL_RETRY_COUNT,  # type: ignore
                        securonix_retry_delay=securonix_retry_delay,  # type: ignore[arg-type]
                        securonix_retry_delay_type=securonix_retry_delay_type)
        commands: Dict[str, Callable[[Client, Dict[str, str]], Tuple[str, Dict[Any, Any], Dict[Any, Any]]]] = {
            'securonix-list-workflows': list_workflows,
            'securonix-get-default-assignee-for-workflow': get_default_assignee_for_workflow,
            'securonix-list-possible-threat-actions': list_possible_threat_actions,
            'securonix-list-policies': list_policies,
            'securonix-list-resource-groups': list_resource_groups,
            'securonix-list-users': list_users,
            'securonix-list-activity-data': list_activity_data,
            'securonix-list-incidents': list_incidents,
            'securonix-get-incident': get_incident,
            'securonix-get-incident-status': get_incident_status,
            'securonix-get-incident-workflow': get_incident_workflow,
            'securonix-get-incident-available-actions': get_incident_available_actions,
            'securonix-perform-action-on-incident': perform_action_on_incident,
            'securonix-add-comment-to-incident': add_comment_to_incident,
            'securonix-create-incident': create_incident,
            'securonix-list-watchlists': list_watchlists,
            'securonix-get-watchlist': get_watchlist,
            'securonix-create-watchlist': create_watchlist,
            'securonix-check-entity-in-watchlist': check_entity_in_watchlist,
            'securonix-add-entity-to-watchlist': add_entity_to_watchlist,
            'securonix-threats-list': list_threats,
            'securonix-incident-activity-history-get': get_incident_activity_history,  # type: ignore[dict-item]
            'securonix-whitelists-get': list_whitelists,  # type: ignore[dict-item]
            'securonix-whitelist-entry-list': get_whitelist_entry,
            'securonix-whitelist-entry-add': add_whitelist_entry,
            'securonix-whitelist-create': create_whitelist,
            'securonix-lookup-table-config-and-data-delete': delete_lookup_table_config_and_data,  # type: ignore
            'securonix-whitelist-entry-delete': delete_whitelist_entry,
            'securonix-lookup-tables-list': list_lookup_tables,  # type: ignore[dict-item]
            'securonix-lookup-table-entry-add': add_entry_to_lookup_table,  # type: ignore[dict-item]
            'securonix-lookup-table-entries-list': list_lookup_table_entries,  # type: ignore[dict-item]
            'securonix-lookup-table-create': create_lookup_table,
            'securonix-lookup-table-entries-delete': delete_lookup_table_entries
        }
        if command == 'fetch-incidents':
            validate_mirroring_parameters(params=params)

            fetch_time = params.get('fetch_time', '1 hour')
            tenant_name = params.get('tenant_name')
            incident_status = params.get('incident_status') if 'incident_status' in params else 'opened'
            default_severity = params.get('default_severity', '')
            max_fetch_ = arg_to_number(params.get('max_fetch', '200'), arg_name='max_fetch')
            max_fetch = str(min(200, max_fetch_))  # type: ignore
            last_run = json.loads(demisto.getLastRun().get('value', '{}'))
            close_incident = argToBoolean(params.get('close_incident', False))

            if params.get('entity_type_to_fetch') == 'Threat':
                incidents = fetch_securonix_threat(client, fetch_time, tenant_name, max_fetch, last_run=last_run)
            else:
                incidents = fetch_securonix_incident(client, fetch_time, incident_status, default_severity,
                                                     max_fetch, last_run=last_run, close_incident=close_incident)

            demisto.incidents(incidents)
        elif command == 'securonix-list-violation-data':
            return_results(run_polling_command(client=client, args=demisto.args(), search_function=list_violation_data,
                                               command_name='securonix-list-violation-data'))
        elif command == 'test-module':
            demisto.results(test_module(client))
        elif command == 'securonix-incident-attachment-get':
            return_results(get_incident_attachments(client=client, args=demisto.args()))
        elif command == 'get-remote-data':
            close_states_of_securonix = params.get('close_states_of_securonix', '').strip().lower()
            close_states_of_securonix = argToList(close_states_of_securonix)

            return_results(get_remote_data_command(client, demisto.args(), close_states_of_securonix))
        elif command == 'get-modified-remote-data':
            return_results(get_modified_remote_data_command(client, demisto.args()))
        elif command == 'securonix-xsoar-state-mapping-get':
            return_results(create_xsoar_to_securonix_state_mapping(params=params))
        elif command == 'update-remote-system':
            return_results(update_remote_system(client, demisto.args()))
        elif command in commands:
            return_outputs(*commands[command](client, demisto.args()))
        else:
            raise NotImplementedError(f'Command "{command}" is not implemented.')

    except Exception as err:
        return_error(str(err))


if __name__ in ['__main__', 'builtin', 'builtins']:
    main()<|MERGE_RESOLUTION|>--- conflicted
+++ resolved
@@ -815,14 +815,10 @@
             'prettyJson': True
         }
         if query:
-<<<<<<< HEAD
-            params['query'] = f'{params["query"]} AND {query}'
-=======
             if re.findall(r"index\s*=\s*\w+", query):
                 params['query'] = query
             else:
                 params['query'] = f'{params["query"]} AND {query}'
->>>>>>> 6f77591c
 
         remove_nulls_from_dictionary(params)
         violation_data = self.http_request('GET', '/spotter/index/search', headers={'token': self._token},
@@ -845,11 +841,7 @@
         """
         headers = {
             'token': self._token,
-<<<<<<< HEAD
-            'Accept': 'application/vnd.snypr.app-v2.0+json'
-=======
             'Accept': 'application/vnd.snypr.app-v3.0+json'
->>>>>>> 6f77591c
         }
         params = {
             'type': 'list',
@@ -874,11 +866,7 @@
         """
         headers = {
             'token': self._token,
-<<<<<<< HEAD
-            'Accept': 'application/vnd.snypr.app-v2.0+json'
-=======
             'Accept': 'application/vnd.snypr.app-v3.0+json'
->>>>>>> 6f77591c
         }
         params = {
             'type': 'metaInfo',
@@ -2188,15 +2176,10 @@
                'Playbook Name', 'Playbook Executor', 'Attachment Name']
     human_readable = tableToMarkdown(f'Incident activity history for ID: {incident_id}', t=activity_history_readable,
                                      headers=headers, removeNull=True)
-<<<<<<< HEAD
 
     return human_readable, entry_context, activity_history
-=======
->>>>>>> 6f77591c
-
-    return human_readable, entry_context, activity_history
-
-<<<<<<< HEAD
+
+
 def list_whitelists(client: Client, args: Dict[str, Any]) -> Tuple[str, Dict, List]:
     """List all whitelist.
 
@@ -2204,16 +2187,6 @@
         client: Client object with request.
         args: Usually demisto.args()
 
-=======
-
-def list_whitelists(client: Client, args: Dict[str, Any]) -> Tuple[str, Dict, List]:
-    """List all whitelist.
-
-    Args:
-        client: Client object with request.
-        args: Usually demisto.args()
-
->>>>>>> 6f77591c
     Returns:
         Outputs.
     """
@@ -2325,7 +2298,6 @@
 
         if violation_type not in ['Policy', 'ThreatModel', 'Functionality']:
             raise Exception("Provide valid violation_type")
-<<<<<<< HEAD
 
     try:
         if expiry_date:
@@ -2827,8 +2799,6 @@
     to_epoch = date_to_timestamp(datetime.now(), date_format=timestamp_format)
     # Get threats from Securonix
     demisto.info(f'Fetching Securonix Threats. From: {from_epoch}. To: {to_epoch}')
-=======
->>>>>>> 6f77591c
 
     offset = last_run.get('offset', 0)
 
@@ -2877,556 +2847,6 @@
     """
     incident_reasons = incident.get('reason', [])
     try:
-<<<<<<< HEAD
-=======
-        if expiry_date:
-            datetime.strptime(expiry_date, '%m/%d/%Y')
-    except ValueError:
-        raise Exception("exipry_date is not in MM/DD/YYYY format")
-
-    response = client.add_whitelist_entry_request(tenant_name, whitelist_name, whitelist_type, entity_type, entity_id,
-                                                  expiry_date, resource_name, resource_group_id, attribute_name,
-                                                  attribute_value, violation_type, violation_name)
-    if response.get('status_code') == 400:
-        raise Exception('Failed to add entity to the whitelist.\n'
-                        f'Error from Securonix is: {response}.')
-    human_readable = 'Entity added to global whitelist Successfully.'
-
-    return human_readable, {}, response
-
-
-def create_whitelist(client: Client, args) -> Tuple[str, Dict, Dict]:
-    """Create a whitelist.
-
-    Args:
-        client: Client object with request.
-        args: Usually demisto.args()
-
-    Returns:
-        Outputs.
-    """
-    tenant_name = args.get("tenant_name", "").strip()
-    whitelist_name = args.get("whitelist_name", "").strip()
-    entity_type = args.get("entity_type", "").strip()
-
-    if entity_type not in VALID_ENTITY_TYPE:
-        raise Exception(
-            f"{entity_type} is invalid entity_type. Valid entity types are {VALID_ENTITY_TYPE}"
-        )
-
-    response = client.create_whitelist_request(tenant_name, whitelist_name, entity_type)
-
-    if 'successfully' not in str(response.get("messages")).lower():
-        raise Exception(f"Failed to create whitelist.\nResponse from Securonix is:{str(response)}")
-
-    human_readable = f'Whitelist {whitelist_name} was created successfully.'
-
-    return human_readable, {}, response
-
-
-def delete_lookup_table_config_and_data(client: Client, args: Dict[str, Any]) -> Tuple:
-    """Delete a lookup table and its configuration data from Securonix.
-
-    Args:
-        client (Client): Client object with request.
-        args: (Dict[str, Any]): Usually demisto.args().
-
-    Returns:
-        Outputs.
-    """
-    name = args.get('name', '').strip()
-
-    if not name:
-        raise ValueError('Lookup table name is a required argument.')
-
-    response = client.delete_lookup_table_config_and_data_request(name=name)
-
-    if 'successfully' not in response.lower():
-        raise Exception(f'Failed to delete lookup table and its data.\nResponse from Securonix is: {str(response)}')
-
-    human_readable = f'The table {name} has been deleted successfully on Securonix.'
-
-    entry_context = {
-        'Securonix.LookupTable(val.lookupTableName === obj.lookupTableName)': {
-            'lookupTableName': name,
-            'isDeleted': True
-        }
-    }
-    return human_readable, entry_context, response
-
-
-def delete_whitelist_entry(client: Client, args) -> Tuple[str, Dict, Dict]:
-    """Delete an entry from the whitelist.
-
-    Args:
-        client: Client object with request.
-        args: Usually demisto.args()
-
-    Returns:
-        Outputs.
-    """
-    tenant_name = args.get("tenant_name", "").strip()
-    whitelist_name = args.get("whitelist_name", "").strip()
-    whitelist_type = args.get("whitelist_type", "").strip()
-    entity_id = args.get("entity_id", "").strip()
-    attribute_name = args.get("attribute_name", "").strip()
-    attribute_value = args.get("attribute_value", "").strip()
-
-    validate_delete_whitelist_parameters(whitelist_type, entity_id, attribute_name, attribute_value, tenant_name)
-
-    response = client.delete_whitelist_entry_request(tenant_name, whitelist_name, whitelist_type, entity_id,
-                                                     attribute_name, attribute_value)
-    result = response.get("result", [])
-
-    if 'successfully' not in str(result).lower():
-        raise Exception(f"Failed to remove entry from whitelist.\nResponse from Securonix is:{str(result)}")
-
-    human_readable = ''.join(result).replace(' ..! ', '.')
-
-    return human_readable, {}, response
-
-
-def list_lookup_tables(client: Client, args: Dict[str, Any]) -> Tuple[str, Dict, List]:
-    """Retrieves a list of lookup tables available within the Securonix platform.
-
-    Args:
-        client (Client): Client object with request.
-        args: (Dict[str, Any]): Usually demisto.args().
-
-    Returns:
-        Outputs.
-    """
-    max_records = arg_to_number(args.get('max', '50').strip() or '50')
-    offset = arg_to_number(args.get('offset', '0').strip() or '0')
-
-    lookup_tables = client.get_lookup_tables_request(max_records=max_records, offset=offset)
-
-    lookup_table_readable = [{
-        'Tenant Name': table.get('tenantName', ''),
-        'Lookup Table Name': table.get('lookupTableName', ''),
-        'Total Records': table.get('totalRecords', ''),
-        'Scope': table.get('scope', ''),
-        'Type of Lookup Table': table.get('type', '')
-    } for table in lookup_tables]
-
-    headers = ['Tenant Name', 'Lookup Table Name', 'Total Records', 'Scope', 'Type of Lookup Table']
-    human_readable = tableToMarkdown('Lookup Tables:', t=lookup_table_readable, headers=headers, removeNull=True)
-
-    entry_context = {
-        'Securonix.LookupTable(val.lookupTableName === obj.lookupTableName)': remove_empty_elements(lookup_tables)
-    }
-
-    return human_readable, entry_context, lookup_tables
-
-
-def validate_expiry_time_of_lookup_table_entries(table_entries: Union[Dict, List[Dict]]) -> None:
-    """Check whether the expiration time of the lookup table entries is valid.
-
-    Args:
-        table_entries (Union[Dict, List[Dict]]): Lookup table entries to add to the lookup table.
-    """
-    def is_expiration_time_in_valid_format(expiration_time: str) -> None:
-        try:
-            datetime.strptime(expiration_time, '%m/%d/%Y')
-        except ValueError as exception:
-            raise ValueError("The value of expiryDate field is not in MM/DD/YYYY format.") from exception
-
-    if isinstance(table_entries, dict):
-        expiration_time = table_entries.get('expiryDate')
-
-        if expiration_time:
-            is_expiration_time_in_valid_format(expiration_time)
-
-    if isinstance(table_entries, list):
-        for entry in table_entries:
-            expiration_time = entry.get('expiryDate')
-
-            if expiration_time:
-                is_expiration_time_in_valid_format(expiration_time)
-
-
-def add_entry_to_lookup_table(client: Client, args: Dict[str, Any]) -> Tuple:
-    """Add entries to the lookup table.
-
-    Args:
-        client (Client): Client object with request.
-        args: (Dict[str, Any]): Usually demisto.args().
-
-    Returns:
-        Outputs.
-    """
-    table_name = args.get('name', '').strip()
-    tanant_name = args.get('tenant_name', '').strip()
-    json_data = args.get('json_data', '').strip()
-    entry_id = args.get('file_entry_id', '').strip()
-
-    # Validate the command arguments.
-    if not table_name:
-        raise ValueError('Lookup table name is a required parameter.')
-
-    if not json_data and not entry_id:
-        raise ValueError('Either JSON data or file entry ID is required to add data to lookup table.')
-
-    # File will take precedence over JSON data.
-    if entry_id:
-        file_obj = demisto.getFilePath(entry_id)
-        file_path = file_obj.get('path')
-
-        try:
-            with open(file_path, 'r') as file:
-                json_entries = json.loads(file.read())
-        except json.JSONDecodeError as exception:
-            raise Exception(f'Could not able to parse the provided JSON data. Error: {str(exception)}') from exception
-    else:
-        try:
-            json_entries = json.loads(json_data)
-        except json.JSONDecodeError as exception:
-            raise Exception(f'Could not able to parse the provided JSON data. Error: {str(exception)}') from exception
-
-    validate_expiry_time_of_lookup_table_entries(table_entries=json_entries)
-
-    if isinstance(json_entries, dict):
-        json_entries = [json_entries]
-
-    response = client.add_entry_to_lookup_table_request(name=table_name, entries=json_entries, tenant_name=tanant_name)
-
-    if 'successfully' not in response.lower():
-        raise Exception(f'Failed adding entries to the lookup table. Error from Securonix: {str(response)}')
-
-    return response, {}, response
-
-
-def prepare_entry_contex_lookup_table_entries_list(entries: List[Dict]) -> List[Dict]:
-    """Prepare entry context for list-lookup-table-entries command.
-
-    Args:
-        entries (List[Dict]): Response received from API.
-
-    Returns:
-        List[Dict]: Entry context list.
-    """
-    new_entries = []
-
-    for entry in entries:
-        new_entry: Dict[str, Any] = {'entry': []}
-
-        for key, value in entry.items():
-            if key.startswith('value_'):
-                new_entry['entry'].append({
-                    'key': key[6:],  # Remove "value_" from the key.
-                    'value': value
-                })
-            else:
-                new_entry[key] = value
-
-        new_entries.append(new_entry)
-
-    return new_entries
-
-
-def prepare_human_readable_for_lookup_table_entries_list(entries: List[Dict]) -> str:
-    """Prepare human-readable string for lookup-table-entries-list command.
-
-    Args:
-        entries (List[Dict]): List of entries.
-
-    Returns:
-        str: Markdown string.
-    """
-    table = []
-
-    for entry in entries:
-        new_entry = {
-            'Key': entry.get('key'),
-            'Timestamp': entry.get('timestamp'),
-            'Lookup Unique Key': entry.get('lookupuniquekey'),
-            'Tenant Name': entry.get('tenantname'),
-        }
-        for e in entry.get('entry', []):
-            new_entry[e['key']] = e['value']
-        table.append(new_entry)
-
-    return tableToMarkdown(name='Entries:', t=table, removeNull=True)
-
-
-def list_lookup_table_entries(client: Client, args: Dict[str, Any]) -> Tuple:
-    """List the entries of the provided lookup table.
-
-    Args:
-        client (Client): Client object with request.
-        args (Dict[str, Any]): Usually demisto.args().
-
-    Returns:
-        Outputs.
-    """
-    name = args.get('name', '').strip()
-    query = args.get('query', '').strip()
-    attribute = args.get('attribute', 'key').strip() or 'key'
-    max_records = arg_to_number(args.get('max', '15').strip() or '15')
-    offset = arg_to_number(args.get('offset', '0').strip() or '0')
-    page_num = arg_to_number(args.get('page_num', '1').strip() or '1')
-    sort = args.get('sort', '').strip()
-    order = args.get('order', 'asc').strip().lower() or 'asc'
-
-    # Validate required parameters.
-    if not name:
-        raise ValueError('Lookup table name is a required argument.')
-
-    # Validate order argument.
-    if order and order not in ['asc', 'desc']:
-        raise ValueError('Order argument must be "asc" or "desc".')
-
-    response = client.list_lookup_table_entries_request(name=name, query=query, attribute=attribute,
-                                                        max_records=max_records, offset=offset,
-                                                        page_num=page_num, sort=sort, order=order)
-
-    entry_context_list: List[Dict] = prepare_entry_contex_lookup_table_entries_list(response)
-    human_readable = prepare_human_readable_for_lookup_table_entries_list(entry_context_list)
-
-    entry_context = {
-        'Securonix.LookupTableEntries(val.lookupuniquekey === obj.lookupuniquekey)':
-            remove_empty_elements(entry_context_list)
-    }
-
-    return human_readable, entry_context, response
-
-
-def create_lookup_table(client: Client, args) -> Tuple[str, Dict, Dict]:
-    """Create a lookup table.
-
-    Args:
-        client: Client object with request.
-        args: Usually demisto.args()
-
-    Returns:
-        Outputs.
-    """
-    name = args.get("name", "").strip()
-    scope = args.get("scope")
-    tenant_name = args.get("tenant_name", "").strip()
-    field_names = argToList(args.get("field_names", "").strip())
-    encrypt = argToList(args.get("encrypt", "").strip())
-    key = argToList(args.get("key", "").strip())
-
-    response = client.create_lookup_table_request(tenant_name, name, scope, field_names, encrypt, key)
-    if 'successfully' not in response.lower():  # type: ignore[attr-defined]
-        raise Exception(f"Failed to create lookup table.\nResponse from Securonix is:{response}")
-    human_readable = f'Lookup Table {name} created successfully.'
-
-    return human_readable, {}, response
-
-
-def delete_lookup_table_entries(client: Client, args: Dict[str, Any]):
-    """Delete entries from the lookup table.
-
-    Args:
-        client: Client object with request.
-        args: Usually demisto.args()
-
-    Returns:
-        Outputs.
-    """
-    name = args.get('name', '').strip()
-    lookup_unique_keys = argToList(args.get('lookup_unique_keys', '').strip())
-
-    if not name:
-        raise ValueError('Lookup table name is a required parameter.')
-
-    if not lookup_unique_keys:
-        raise ValueError('At least one lookup table key is required to execute the command.')
-
-    response = client.delete_lookup_table_entries(name=name, lookup_unique_keys=lookup_unique_keys)
-    human_readable = f'Successfully deleted following entries from {name}: {", ".join(lookup_unique_keys)}.'
-
-    return human_readable, {}, response
-
-
-def fetch_securonix_incident(client: Client, fetch_time: Optional[str], incident_status: str, default_severity: str,
-                             max_fetch: str, last_run: Dict, close_incident: bool) -> list:
-    """Uses to fetch incidents into Demisto
-    Documentation: https://github.com/demisto/content/tree/master/docs/fetching_incidents
-
-    Args:
-        client: Client object with request
-        fetch_time: From when to fetch if first time, e.g. `3 days`
-        incident_status: Incident statuses to fetch, can be: all, opened, closed, updated
-        default_severity: Default incoming incident severity
-        last_run: Last fetch object.
-        max_fetch: maximum amount of incidents to fetch
-        close_incident: Close respective Securonix incident.
-
-    Returns:
-        incidents, new last_run
-    """
-    timestamp_format = '%Y-%m-%dT%H:%M:%S.%fZ'
-    if not last_run:  # if first time running
-        new_last_run = {
-            'from': int(
-                arg_to_datetime(fetch_time, arg_name='First fetch time range').timestamp() * 1000  # type: ignore
-            ),
-            'to': int(datetime.now(tz=timezone.utc).timestamp() * 1000),
-            'offset': 0,
-        }
-        demisto.debug(f'No last run object found, creating new last run object with value: {json.dumps(new_last_run)}')
-    elif 'time' in last_run:
-        demisto.debug('Upgrading the last run object.')
-        new_last_run = last_run
-        new_last_run['from'] = date_to_timestamp(last_run.get('time'), date_format=timestamp_format)
-        new_last_run['to'] = int(datetime.now(tz=timezone.utc).timestamp() * 1000)
-        new_last_run['offset'] = 0
-        del new_last_run['time']
-    else:
-        new_last_run = last_run
-        demisto.debug('Using the last run object got from the previous run.')
-
-    demisto_incidents: List = list()
-
-    from_epoch = new_last_run.get('from')
-    to_epoch = new_last_run.get('to')
-    offset = new_last_run.get('offset')
-    demisto.info(f'Fetching Securonix incidents. From: {from_epoch}. To: {to_epoch}. Offset: {offset}')
-
-    if incident_status.lower() == 'all':
-        incident_status = 'updated'
-
-    securonix_incidents = client.list_incidents_request(
-        from_epoch=str(from_epoch),
-        to_epoch=str(to_epoch),
-        incident_status=incident_status,
-        max_incidents=max_fetch,
-        offset=str(offset)
-    )
-
-    if securonix_incidents:
-        already_fetched: List[str] = new_last_run.get('already_fetched', [])  # type: ignore
-        incident_items = securonix_incidents.get('incidentItems', [])
-
-        for incident in incident_items:
-            incident_id = str(incident.get('incidentId', 0))
-            violator_id = str(incident.get('violatorId', 0))
-
-            if incident_id not in already_fetched:
-                incident.update(get_mirroring())
-
-                if close_incident:
-                    incident['close_sx_incident'] = True
-                else:
-                    incident['close_sx_incident'] = False
-
-                incident_name = get_incident_name(incident, incident_id, violator_id)
-
-                demisto_incidents.append({
-                    'name': incident_name,
-                    'occurred': timestamp_to_datestring(incident.get('lastUpdateDate')),
-                    'severity': incident_priority_to_dbot_score(incident.get('priority'), default_severity),
-                    'rawJSON': json.dumps(incident),
-                })
-
-                already_fetched.append(str(incident_id))
-
-        # If incidents returned from API, then only update the offset value.
-        if incident_items:
-            new_offset = offset + len(incident_items)  # type: ignore
-            new_from = from_epoch
-            new_to = to_epoch
-            demisto.debug(f'Updating the offset to {new_offset}.')
-        # Else, reset the value of offset. From value would be the to_epoch of previous run.
-        # And, To value would be current timestamp.
-        else:
-            new_offset = 0
-            new_from = to_epoch
-            new_to = int(datetime.now(tz=timezone.utc).timestamp() * 1000)
-            demisto.debug(f'Resetting the offset to 0. New From is {new_from}. New To is {new_to}.')
-
-        new_last_run.update({
-            'from': new_from,  # type: ignore
-            'to': new_to,  # type: ignore
-            'offset': new_offset,
-            'already_fetched': already_fetched  # type: ignore
-        })
-
-    demisto.setLastRun({
-        'value': json.dumps(new_last_run)
-    })
-
-    demisto.info(f'Creating {len(demisto_incidents)} new incidents.')
-    return demisto_incidents
-
-
-def fetch_securonix_threat(client: Client, fetch_time: Optional[str], tenant_name: str, max_fetch: str,
-                           last_run: Dict) -> list:
-    """Uses to fetch threats into Demisto.
-
-    Args:
-        client: Client object with request
-        fetch_time: From when to fetch if first time, e.g. `3 days`
-        tenant_name: Name of the tenant from which threat belongs to
-        last_run: Last fetch object.
-        max_fetch: maximum amount of incidents to fetch
-
-    Returns:
-        incidents, new last_run
-    """
-    timestamp_format = '%Y-%m-%dT%H:%M:%S.%fZ'
-    if not last_run:  # if first time running
-        new_last_run = {'time': arg_to_datetime(fetch_time, arg_name='First fetch time range').strftime(  # type: ignore
-            timestamp_format)}
-    else:
-        new_last_run = last_run
-    demisto_incidents: List = list()
-    from_epoch = date_to_timestamp(new_last_run.get('time'), date_format=timestamp_format)
-    to_epoch = date_to_timestamp(datetime.now(), date_format=timestamp_format)
-    # Get threats from Securonix
-    demisto.info(f'Fetching Securonix Threats. From: {from_epoch}. To: {to_epoch}')
-
-    offset = last_run.get('offset', 0)
-
-    securonix_threats = client.list_threats_request(from_epoch, to_epoch, tenant_name, offset,
-                                                    max_fetch)  # type: ignore
-
-    already_fetched = last_run.get('already_fetched', [])
-    if securonix_threats:
-        for threat in securonix_threats:
-            threat_name = threat.get('threatname', 'Securonix Threat')
-            entity_id = threat.get('entityid', '')
-            resource_name = threat.get('resourcename', '')
-            resource_type = threat.get('resourcetype', '')
-            resource_group_name = threat.get('resourcegroupname', '')
-            policies = ', '.join(sorted(threat.get('policies', [])))
-
-            if (entity_id, resource_name, resource_type, resource_group_name, policies) not in already_fetched:
-                incident_name = f"{threat_name}, Entity ID: {entity_id}"
-
-                demisto_incidents.append({
-                    'name': incident_name,
-                    'occurred': timestamp_to_datestring(threat.get('generationtime_epoch', datetime.now())),
-                    'rawJSON': json.dumps(threat)
-                })
-                already_fetched.append((entity_id, resource_name, resource_type, resource_group_name, policies))
-
-        new_last_run.update({'offset': offset + int(max_fetch), 'already_fetched': already_fetched})
-    else:
-        now = datetime.now().strftime(timestamp_format)
-        new_last_run.update({'offset': 0, 'time': now})
-
-    demisto.setLastRun({'value': json.dumps(new_last_run)})
-    return demisto_incidents
-
-
-def get_incident_name(incident: Dict, incident_id: str, violator_id: str) -> str:
-    """Get the incident name by concatenating the incident reasons if possible
-
-    Args:
-        incident: incident details
-        incident_id: the incident id
-        violator_id: the violator id
-
-    Returns:
-        incident name.
-    """
-    incident_reasons = incident.get('reason', [])
-    try:
->>>>>>> 6f77591c
         incident_reason = ''
         for reason in incident_reasons:
             if isinstance(reason, str):
