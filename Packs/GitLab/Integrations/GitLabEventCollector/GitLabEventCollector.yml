--- conflicted
+++ resolved
@@ -72,11 +72,7 @@
       required: true
     description: Manual command to fetch events and display them.
     name: gitlab-get-events
-<<<<<<< HEAD
-  dockerimage: demisto/fastapi:1.0.0.61475
-=======
   dockerimage: demisto/fastapi:1.0.0.79757
->>>>>>> 6f77591c
   isfetchevents: true
   subtype: python3
 marketplaces:
