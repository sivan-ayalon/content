--- conflicted
+++ resolved
@@ -1,13 +1,10 @@
 from CommonServerPython import *
-<<<<<<< HEAD
-=======
 from dataclasses import dataclass
 
 
 @dataclass
 class MockClient:
     time_field = "calculatedTime"
->>>>>>> 6f77591c
 
 
 class MockHit:
