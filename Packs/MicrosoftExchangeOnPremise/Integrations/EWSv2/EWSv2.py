import email
import hashlib
import subprocess
import warnings
from multiprocessing import Process

import dateparser  # type: ignore
import exchangelib
from CommonServerPython import *
from io import StringIO  #python3 change
from exchangelib import (BASIC, DELEGATE, DIGEST, IMPERSONATION, NTLM, Account,
                         Body, Build, Configuration, Credentials, EWSDateTime,
                         EWSTimeZone, FileAttachment, Folder, HTMLBody,
                         ItemAttachment, Version)
from exchangelib.errors import (AutoDiscoverFailed, ErrorFolderNotFound,
                                ErrorInvalidIdMalformed,
                                ErrorInvalidPropertyRequest,
                                ErrorIrresolvableConflict, ErrorItemNotFound,
                                ErrorMailboxMoveInProgress,
                                ErrorMailboxStoreUnavailable,
                                ErrorNameResolutionNoResults, RateLimitError,
                                ResponseMessageError, TransportError)
from exchangelib.items import Contact, Item, Message
from exchangelib.protocol import BaseProtocol, NoVerifyHTTPAdapter, Protocol
from exchangelib.services import EWSService
from exchangelib.services.common import EWSAccountService
from exchangelib.util import add_xml_child, create_element
from exchangelib.version import (EXCHANGE_2007, EXCHANGE_2010,
                                 EXCHANGE_2010_SP2, EXCHANGE_2013,
                                 EXCHANGE_2016, EXCHANGE_2019)

#remove!
from exchangelib import Folder 
Folder.FIELDS = [f for f in Folder.FIELDS if f.name != 'permission_set']

# from future import utils as future_utils # removed for new docker, revert
from requests.exceptions import ConnectionError


class exchangelibSSLAdapter(SSLAdapter):
    def cert_verify(self, conn, url, verify, cert):
        # pylint: disable=unused-argument
        # We're overriding a method, so we have to keep the signature
        super().cert_verify(conn=conn, url=url, verify=False, cert=cert)


# Ignore warnings print to stdout
warnings.filterwarnings("ignore")

# Docker BC
MNS = None
TNS = None
if exchangelib.__version__ == "1.12.0":
    MNS, TNS = exchangelib.util.MNS, exchangelib.util.TNS
else:
    MNS, TNS = exchangelib.util.MNS, exchangelib.util.TNS  # pylint: disable=E1101 #exchangelib change

# consts
VERSIONS = {
    '2007': EXCHANGE_2007,
    '2010': EXCHANGE_2010,
    '2010_SP2': EXCHANGE_2010_SP2,
    '2013': EXCHANGE_2013,
    '2016': EXCHANGE_2016,
    '2019': EXCHANGE_2019
}

ATTACHMENT_ID = "attachmentId"
ATTACHMENT_ORIGINAL_ITEM_ID = 'originalItemId'
NEW_ITEM_ID = 'newItemId'
MESSAGE_ID = "messageId"
ITEM_ID = "itemId"
ACTION = "action"
MAILBOX = "mailbox"
MAILBOX_ID = "mailboxId"
FOLDER_ID = "id"

MOVED_TO_MAILBOX = "movedToMailbox"
MOVED_TO_FOLDER = "movedToFolder"

FILE_ATTACHMENT_TYPE = 'FileAttachment'
ITEM_ATTACHMENT_TYPE = 'ItemAttachment'
ATTACHMENT_TYPE = 'attachmentType'

TOIS_PATH = '/root/Top of Information Store/'

ENTRY_CONTEXT = "EntryContext"
CONTEXT_UPDATE_EWS_ITEM = "EWS.Items(val.{0} == obj.{0} || (val.{1} && obj.{1} && val.{1} == obj.{1}))".format(ITEM_ID,
                                                                                                               MESSAGE_ID)
CONTEXT_UPDATE_EWS_ITEM_FOR_ATTACHMENT = "EWS.Items(val.{0} == obj.{1})".format(ITEM_ID, ATTACHMENT_ORIGINAL_ITEM_ID)
CONTEXT_UPDATE_ITEM_ATTACHMENT = ".ItemAttachments(val.{0} == obj.{0})".format(ATTACHMENT_ID)
CONTEXT_UPDATE_FILE_ATTACHMENT = ".FileAttachments(val.{0} == obj.{0})".format(ATTACHMENT_ID)
CONTEXT_UPDATE_FOLDER = "EWS.Folders(val.{0} == obj.{0})".format(FOLDER_ID)

LAST_RUN_TIME = "lastRunTime"
LAST_RUN_IDS = "ids"
LAST_RUN_FOLDER = "folderName"
ERROR_COUNTER = "errorCounter"

ITEMS_RESULTS_HEADERS = ['sender', 'subject', 'hasAttachments', 'datetimeReceived', 'receivedBy', 'author',
                         'toRecipients', 'textBody', ]

# Load integratoin params from demisto
NON_SECURE = demisto.params().get('insecure', True)
AUTH_METHOD_STR = demisto.params().get('authType', '')
AUTH_METHOD_STR = AUTH_METHOD_STR.lower() if AUTH_METHOD_STR else ''
VERSION_STR = demisto.params().get('defaultServerVersion', None)
MANUAL_USERNAME = demisto.params().get('domainAndUserman', '')
FOLDER_NAME = demisto.params().get('folder', 'Inbox')
IS_PUBLIC_FOLDER = demisto.params().get('isPublicFolder', False)
ACCESS_TYPE = IMPERSONATION if demisto.params().get('impersonation', False) else DELEGATE
FETCH_ALL_HISTORY = demisto.params().get('fetchAllHistory', False)
IS_TEST_MODULE = False
BaseProtocol.TIMEOUT = int(demisto.params().get('requestTimeout', 120))
AUTO_DISCOVERY = False
SERVER_BUILD = ""
MARK_AS_READ = demisto.params().get('markAsRead', False)
MAX_FETCH = min(50, int(demisto.params().get('maxFetch', 50)))
FETCH_TIME = demisto.params().get('fetch_time') or '10 minutes'

LAST_RUN_IDS_QUEUE_SIZE = 500

START_COMPLIANCE = """
[CmdletBinding()]
Param(
[Parameter(Mandatory=$True)]
[string]$username,

[Parameter(Mandatory=$True)]
[string]$query
)

$WarningPreference = "silentlyContinue"
# Create Credential object
$password = Read-Host
$secpasswd = ConvertTo-SecureString $password -AsPlainText -Force
$UserCredential = New-Object System.Management.Automation.PSCredential ($username, $secpasswd)

# Generate a unique search name
$searchName = [guid]::NewGuid().ToString() -replace '[-]'
$searchName = "DemistoSearch" + $searchName

# open remote PS session to Office 365 Security & Compliance Center
$session = New-PSSession -ConfigurationName Microsoft.Exchange -ConnectionUri `
https://ps.compliance.protection.outlook.com/powershell-liveid/ -Credential $UserCredential `
-Authentication Basic -AllowRedirection

if (!$session)
{
   "Failed to create remote PS session"
   return
}

Import-PSSession $session -CommandName *Compliance* -AllowClobber -DisableNameChecking -Verbose:$false | Out-Null

$compliance = New-ComplianceSearch -Name $searchName -ExchangeLocation All -ContentMatchQuery $query -Confirm:$false

Start-ComplianceSearch -Identity $searchName

$complianceSearchName = "Action status: " + $searchName

$complianceSearchName | ConvertTo-Json

# Close the session
Remove-PSSession $session
"""
GET_COMPLIANCE = """[CmdletBinding()]
Param(
[Parameter(Mandatory=$True)]
[string]$username,


[Parameter(Mandatory=$True)]
[string]$searchName
)

$WarningPreference = "silentlyContinue"
# Create Credential object
$password = Read-Host
$secpasswd = ConvertTo-SecureString $password -AsPlainText -Force
$UserCredential = New-Object System.Management.Automation.PSCredential ($username, $secpasswd)


# open remote PS session to Office 365 Security & Compliance Center
$session = New-PSSession -ConfigurationName Microsoft.Exchange -ConnectionUri `
https://ps.compliance.protection.outlook.com/powershell-liveid/ -Credential $UserCredential `
-Authentication Basic -AllowRedirection

if (!$session)
{
   "Failed to create remote PS session"
   return
}


Import-PSSession $session -CommandName Get-ComplianceSearch -AllowClobber -DisableNameChecking -Verbose:$false | Out-Null



$searchStatus = Get-ComplianceSearch $searchName
#"Search status: " + $searchStatus.Status
$searchStatus.Status
if ($searchStatus.Status -eq "Completed")
{
   $searchStatus.SuccessResults | ConvertTo-Json
}

# Close the session
Remove-PSSession $session
"""
PURGE_COMPLIANCE = """
[CmdletBinding()]
Param(
[Parameter(Mandatory=$True)]
[string]$username,

[Parameter(Mandatory=$True)]
[string]$searchName
)

$WarningPreference = "silentlyContinue"
# Create Credential object
$password = Read-Host
$secpasswd = ConvertTo-SecureString $password -AsPlainText -Force
$UserCredential = New-Object System.Management.Automation.PSCredential ($username, $secpasswd)

# open remote PS session to Office 365 Security & Compliance Center
$session = New-PSSession -ConfigurationName Microsoft.Exchange -ConnectionUri `
https://ps.compliance.protection.outlook.com/powershell-liveid/ -Credential $UserCredential `
-Authentication Basic -AllowRedirection
if (!$session)
{
   "Failed to create remote PS session"
   return
}


Import-PSSession $session -CommandName *Compliance* -AllowClobber -DisableNameChecking -Verbose:$false | Out-Null

# Delete mails based on an existing search criteria
$newActionResult = New-ComplianceSearchAction -SearchName $searchName -Purge -PurgeType SoftDelete -Confirm:$false
if (!$newActionResult)
{
   # Happens when there are no results from the search
   "No action was created"
}

# Close the session
Remove-PSSession $session
return
"""
PURGE_STATUS_COMPLIANCE = """
[CmdletBinding()]
Param(
[Parameter(Mandatory=$True)]
[string]$username,

[Parameter(Mandatory=$True)]
[string]$searchName
)

$WarningPreference = "silentlyContinue"
# Create Credential object
$password = Read-Host
$secpasswd = ConvertTo-SecureString $password -AsPlainText -Force
$UserCredential = New-Object System.Management.Automation.PSCredential ($username, $secpasswd)

# open remote PS session to Office 365 Security & Compliance Center
$session = New-PSSession -ConfigurationName Microsoft.Exchange -ConnectionUri `
https://ps.compliance.protection.outlook.com/powershell-liveid/ -Credential $UserCredential `
-Authentication Basic -AllowRedirection

if (!$session)
{
   "Failed to create remote PS session"
   return
}


Import-PSSession $session -CommandName *Compliance* -AllowClobber -DisableNameChecking -Verbose:$false | Out-Null

$actionName = $searchName + "_Purge"
$actionStatus = Get-ComplianceSearchAction $actionName
""
$actionStatus.Status

# Close the session
Remove-PSSession $session
"""
REMOVE_COMPLIANCE = """
[CmdletBinding()]
Param(
[Parameter(Mandatory=$True)]
[string]$username,

[Parameter(Mandatory=$True)]
[string]$searchName
)

$WarningPreference = "silentlyContinue"
# Create Credential object
$password = Read-Host
$secpasswd = ConvertTo-SecureString $password -AsPlainText -Force
$UserCredential = New-Object System.Management.Automation.PSCredential ($username, $secpasswd)


# open remote PS session to Office 365 Security & Compliance Center

$session = New-PSSession -ConfigurationName Microsoft.Exchange -ConnectionUri `
https://ps.compliance.protection.outlook.com/powershell-liveid/ -Credential $UserCredential `
-Authentication Basic -AllowRedirection

if (!$session)
{
   "Failed to create remote PS session"
   return
}


Import-PSSession $session -CommandName *Compliance* -AllowClobber -DisableNameChecking -Verbose:$false | Out-Null

# Remove the search
Remove-ComplianceSearch $searchName -Confirm:$false

# Close the session
Remove-PSSession $session
"""

# initialized in main()
EWS_SERVER = ''
USERNAME = ''
ACCOUNT_EMAIL = ''
PASSWORD = ''
config = None
credentials = None

PUBLIC_FOLDERS_ERROR = 'Please update your docker image to use public folders'
if IS_PUBLIC_FOLDER and exchangelib.__version__ != "1.12.0":
    return_error(PUBLIC_FOLDERS_ERROR)


# NOTE: Same method used in EWSMailSender
# If you are modifying this probably also need to modify in the other file
def exchangelib_cleanup():     # pragma: no cover
    key_protocols = list(exchangelib.protocol.CachingProtocol._protocol_cache.items())
    try:
        exchangelib.close_connections()
    except Exception as ex:
        demisto.error("Error was found in exchangelib cleanup, ignoring: {}".format(ex))
    for key, protocol in key_protocols:
        try:
            if "thread_pool" in protocol.__dict__:
                demisto.debug('terminating thread pool key{} id: {}'.format(key, id(protocol.thread_pool)))
                protocol.thread_pool.terminate()
                del protocol.__dict__["thread_pool"]
            else:
                demisto.info(
                    'Thread pool not found (ignoring terminate) in protcol dict: {}'.format(dir(protocol.__dict__)))
        except Exception as ex:
            demisto.error("Error with thread_pool.terminate, ignoring: {}".format(ex))


# Prep Functions
def get_auth_method(auth_method):     # pragma: no cover
    auth_method = auth_method.lower()
    if auth_method == 'ntlm':
        return NTLM
    elif auth_method == 'basic':
        return BASIC
    elif auth_method == 'digest':
        return DIGEST
    raise Exception("%s auth method is not supported. Choose one of %s" % (auth_method, 'ntlm\\basic\\digest'))


def get_build(version_str):      # pragma: no cover
    if version_str not in VERSIONS:
        raise Exception("%s is unsupported version: %s. Choose one of" % (version_str, "\\".join(list(VERSIONS.keys()))))
    return VERSIONS[version_str]


def get_build_autodiscover(context_dict):      # pragma: no cover
    build_params = context_dict["build"].split(".")
    return Build(*build_params)


def get_endpoint_autodiscover(context_dict):      # pragma: no cover
    return context_dict["service_endpoint"]


def get_version(version_str):
    if version_str not in VERSIONS:
        raise Exception("%s is unsupported version: %s. Choose one of" % (version_str, "\\".join(list(VERSIONS.keys()))))
    return Version(VERSIONS[version_str])


def create_context_dict(account):      # pragma: no cover
    return {
        "auth_type": account.protocol.auth_type,
        "service_endpoint": account.protocol.service_endpoint,
        "build": str(account.protocol.version.build),
        "api_version": account.protocol.version.api_version
    }


def prepare_context(credentials):     # pragma: no cover
    context_dict = demisto.getIntegrationContext()
    global SERVER_BUILD, EWS_SERVER
    if not context_dict:
        try:
            account = Account(
                primary_smtp_address=ACCOUNT_EMAIL, autodiscover=True,
                access_type=ACCESS_TYPE, credentials=credentials,
            )
            EWS_SERVER = account.protocol.service_endpoint
            SERVER_BUILD = account.protocol.version.build
            demisto.setIntegrationContext(create_context_dict(account))
        except AutoDiscoverFailed:
            return_error("Auto discovery failed. Check credentials or configure manually")
        except Exception as e:
            return_error(str(e))
    else:
        SERVER_BUILD = get_build_autodiscover(context_dict)
        EWS_SERVER = get_endpoint_autodiscover(context_dict)


def prepare():     # pragma: no cover
    if NON_SECURE:
        BaseProtocol.HTTP_ADAPTER_CLS = exchangelibSSLAdapter
    else:
        BaseProtocol.HTTP_ADAPTER_CLS = requests.adapters.HTTPAdapter

    global AUTO_DISCOVERY, VERSION_STR, AUTH_METHOD_STR, USERNAME
    AUTO_DISCOVERY = not EWS_SERVER
    if AUTO_DISCOVERY:
        credentials = Credentials(username=USERNAME, password=PASSWORD)
        prepare_context(credentials)
        return None, credentials
    else:
        if 'outlook.office365.com' in EWS_SERVER.lower():
            if not AUTH_METHOD_STR:
                AUTH_METHOD_STR = 'Basic'
            VERSION_STR = '2016'
        else:
            if MANUAL_USERNAME:
                USERNAME = MANUAL_USERNAME
            if not AUTH_METHOD_STR:
                AUTH_METHOD_STR = 'ntlm'
            if not VERSION_STR:
                return_error('Exchange Server Version is required for on-premise Exchange Servers.')

        version = get_version(VERSION_STR)
        credentials = Credentials(username=USERNAME, password=PASSWORD)
        config_args = {
            'credentials': credentials,
            'auth_type': get_auth_method(AUTH_METHOD_STR),
            'version': version
        }
        if not EWS_SERVER:
            return_error("Exchange Server Hostname or IP Address is required for manual configuration.")
        elif 'http' in EWS_SERVER.lower():
            config_args['service_endpoint'] = EWS_SERVER
        else:
            config_args['server'] = EWS_SERVER

        return Configuration(**config_args), None


def construct_config_args(context_dict, credentials):     # pragma: no cover
    auth_type = context_dict["auth_type"]
    api_version = context_dict["api_version"]
    service_endpoint = context_dict["service_endpoint"]
    version = Version(get_build_autodiscover(context_dict), api_version)

    config_args = {
        'credentials': credentials,
        'auth_type': auth_type,
        'version': version,
        'service_endpoint': service_endpoint
    }
    return config_args


def get_account_autodiscover(account_email, access_type=ACCESS_TYPE):     # pragma: no cover
    account = None
    original_exc = None  # type: ignore
    context_dict = demisto.getIntegrationContext()

    if context_dict:
        try:
            config_args = construct_config_args(context_dict, credentials)
            account = Account(
                primary_smtp_address=account_email, autodiscover=False, config=Configuration(**config_args),
                access_type=access_type,
            )
            account.root.effective_rights.read  # pylint: disable=E1101
            return account
        except Exception as e:
            # fixing flake8 correction where original_exc is assigned but unused
            original_exc = e
            pass

    try:
        account = Account(
            primary_smtp_address=ACCOUNT_EMAIL, autodiscover=True, credentials=credentials, access_type=access_type,
        )
    except AutoDiscoverFailed:
        return_error("Auto discovery failed. Check credentials or configure manually")

    autodiscover_result = create_context_dict(account)
    if autodiscover_result == context_dict and original_exc:
        raise original_exc  # pylint: disable=E0702

    if account_email == ACCOUNT_EMAIL:
        demisto.setIntegrationContext(create_context_dict(account))
    return account


def get_account(account_email, access_type=ACCESS_TYPE):      # pragma: no cover
    if not AUTO_DISCOVERY:
        return Account(
            primary_smtp_address=account_email, autodiscover=False, config=config, access_type=access_type,
        )
    return get_account_autodiscover(account_email, access_type)


# LOGGING
log_stream = None
log_handler = None


def start_logging():
    global log_stream
    global log_handler
    logging.raiseExceptions = False
    if log_stream is None:
        log_stream = StringIO()
        log_handler = logging.StreamHandler(stream=log_stream)
        log_handler.setFormatter(logging.Formatter(logging.BASIC_FORMAT))
        logger = logging.getLogger()
        logger.addHandler(log_handler)
        logger.setLevel(logging.DEBUG)


# Exchange 2010 Fixes
def fix_2010():     # pragma: no cover
    version = SERVER_BUILD if SERVER_BUILD else get_build(VERSION_STR)
    if version <= EXCHANGE_2010_SP2:
        for m in (
                Item, Message, exchangelib.items.CalendarItem, exchangelib.items.Contact,
                exchangelib.items.DistributionList,
                exchangelib.items.PostItem, exchangelib.items.Task, exchangelib.items.MeetingRequest,
                exchangelib.items.MeetingResponse, exchangelib.items.MeetingCancellation):
            for i, f in enumerate(m.FIELDS):
                if f.name == 'text_body':
                    m.FIELDS.pop(i)
                    break
        for m in (exchangelib.Folder, exchangelib.folders.Inbox):
            for i, f in enumerate(m.FIELDS):
                if f.name == 'unread_count':
                    m.FIELDS.pop(i)
                    break

        def repr1(self):
            return self.__class__.__name__ + repr((self.root, self.name, self.total_count, self.child_folder_count,
                                                   self.folder_class, self.id, self.changekey))

        def repr2(self):
            return self.__class__.__name__ + repr(
                (self.root, self.name, self.total_count, self.child_folder_count, self.folder_class, self.changekey))

        def repr3(self):
            return self.__class__.__name__ + repr((self.account, '[self]', self.name, self.total_count,
                                                   self.child_folder_count, self.folder_class, self.changekey))

        exchangelib.Folder.__repr__ = repr1
        exchangelib.folders.Inbox.__repr__ = exchangelib.folders.JunkEmail.__repr__ = repr2
        exchangelib.folders.Root.__repr__ = repr3

    start_logging()


def str_to_unicode(obj):      # pragma: no cover
    if isinstance(obj, dict):
        obj = {k: str_to_unicode(v) for k, v in list(obj.items())}
    elif isinstance(obj, list):
        obj = [str_to_unicode(k) for k in obj]
    elif isinstance(obj, str):
        obj = obj.encode("utf-8")
    return obj


def filter_dict_null(d):      # pragma: no cover
    if isinstance(d, dict):
        return dict((k, v) for k, v in list(d.items()) if v is not None)
    return d


def is_empty_object(obj):
    size = 0
    if isinstance(obj, map):
        size = obj.__sizeof__
    else:
        size = len(obj)
    return size == 0


def get_attachment_name(attachment_name):      # pragma: no cover
    if attachment_name is None or attachment_name == "":
        return 'demisto_untitled_attachment'
    return attachment_name


def get_entry_for_object(title, context_key, obj, headers=None):      # pragma: no cover
    if is_empty_object(obj):
        return "There is no output results"
    obj = filter_dict_null(obj)
    if isinstance(obj, list):
        obj = [filter_dict_null(k) for k in obj]
    if headers and isinstance(obj, dict):
        headers = list(set(headers).intersection(set(obj.keys())))

    return {
        'Type': entryTypes['note'],
        'Contents': obj,
        'ContentsFormat': formats['json'],
        'ReadableContentsFormat': formats['markdown'],
        'HumanReadable': tableToMarkdown(title, obj, headers),
        ENTRY_CONTEXT: {
            context_key: obj
        }
    }


def get_items_from_mailbox(account, item_ids):     # pragma: no cover
    if type(item_ids) is not list:
        item_ids = [item_ids]
    items = [Item(id=x) for x in item_ids]
    result = list(account.fetch(ids=items))
    result = [x for x in result if not (isinstance(x, ErrorItemNotFound) or isinstance(x, ErrorInvalidIdMalformed))]
    if len(result) != len(item_ids):
        raise Exception("One or more items were not found/malformed. Check the input item ids")
    # if exchangelib.__version__ != "1.12.0":  # Docker BC
    #     for item in result:
    #         item.folder = Folder(account=account)
    return result


def get_item_from_mailbox(account, item_id):      # pragma: no cover
    result = get_items_from_mailbox(account, [item_id])
    if len(result) == 0:
        raise Exception("ItemId %s not found" % str(item_id))
    return result[0]


def is_default_folder(folder_path, is_public):      # pragma: no cover
    if exchangelib.__version__ != "1.12.0":  # Docker BC
        return False

    if is_public is not None:
        return is_public

    if folder_path == FOLDER_NAME:
        return IS_PUBLIC_FOLDER

    return False


def get_folder_by_path(account, path, is_public=False):     # pragma: no cover
    # handle exchange folder id
    demisto.debug(f'args: {account=}, {path=}, {is_public=}')
    if len(path) == 120:
        folders_map = account.root._folders_map
        if path in folders_map:
            return account.root._folders_map[path]

    if is_public:
        folder_result = account.public_folders_root
    elif path == 'AllItems':
        folder_result = account.root
    else:
        folder_result = account.inbox.parent  # Top of Information Store
    path = path.replace("/", "\\")
    path = path.split('\\')
    for sub_folder_name in path:
        folder_filter_by_name = [x for x in folder_result.children if x.name.lower() == sub_folder_name.lower()]
        if len(folder_filter_by_name) == 0:
            raise Exception("No such folder %s" % path)
        folder_result = folder_filter_by_name[0]

    return folder_result


class MarkAsJunk(EWSAccountService):
    SERVICE_NAME = 'MarkAsJunk'

    def call(self, item_id, move_item):      # pragma: no cover
        elements = list(self._get_elements(payload=self.get_payload(item_id=item_id, move_item=move_item)))
        for element in elements:
            if isinstance(element, ResponseMessageError):
                return element.message
        return "Success"

    def get_payload(self, item_id, move_item):      # pragma: no cover
        junk = create_element('m:%s' % self.SERVICE_NAME,
                              {"IsJunk": "true",
                               "MoveItem": ("true" if move_item else "false")})

        items_list = create_element('m:ItemIds')
        item_element = create_element("t:ItemId", {"Id": item_id})
        items_list.append(item_element)
        junk.append(items_list)

        return junk


def send_email_to_mailbox(account, to, subject, body, bcc, cc, reply_to, html_body=None, attachments=None,
                          raw_message=None, from_address=None):     # pragma: no cover
    """
    Send an email to a mailbox.

    Args:
        account (Account): account from which to send an email.
        to (list[str]): a list of emails to send an email.
        subject (str): subject of the mail.
        body (str): body of the email.
        reply_to (list[str]): list of emails of which to reply to from the sent email.
        bcc (list[str]): list of email addresses for the 'bcc' field.
        cc (list[str]): list of email addresses for the 'cc' field.
        html_body (str): HTML formatted content (body) of the email to be sent. This argument
            overrides the "body" argument.
        attachments (list[str]): list of names of attachments to send.
        raw_message (str): Raw email message from MimeContent type.
        from_address (str): the email address from which to reply.
    """
    if not attachments:
        attachments = []
    message_body = HTMLBody(html_body) if html_body else body
    m = Message(
        account=account,
        mime_content=raw_message.encode('UTF-8') if raw_message else None,
        folder=account.sent,
        cc_recipients=cc,
        bcc_recipients=bcc,
        subject=subject,
        body=message_body,
        to_recipients=to,
        reply_to=reply_to,
        author=from_address
    )
    if account.protocol.version.build <= EXCHANGE_2010_SP2:
        m.save()
        for attachment in attachments:
            m.attach(attachment)
        m.send()
    else:
        for attachment in attachments:
            m.attach(attachment)
        m.send_and_save()
    return m


def send_email_reply_to_mailbox(account, in_reply_to, to, body, subject=None, bcc=None, cc=None, html_body=None,
                                attachments=None):      # pragma: no cover
    if attachments is None:
        attachments = []
    item_to_reply_to = account.inbox.get(id=in_reply_to)
    if isinstance(item_to_reply_to, ErrorItemNotFound):
        raise Exception(item_to_reply_to)

    subject = subject or item_to_reply_to.subject
    message_body = HTMLBody(html_body) if html_body else body
    reply = item_to_reply_to.create_reply(subject='Re: ' + subject, body=message_body, to_recipients=to, cc_recipients=cc,
                                          bcc_recipients=bcc)
    reply = reply.save(account.drafts)
    m = account.inbox.get(id=reply.id)

    for attachment in attachments:
        m.attach(attachment)
    m.send()

    return m


class GetSearchableMailboxes(EWSService):
    SERVICE_NAME = 'GetSearchableMailboxes'
    element_container_name = '{%s}SearchableMailboxes' % MNS

    @staticmethod
    def parse_element(element):
        return {
            MAILBOX: element.find("{%s}PrimarySmtpAddress" % TNS).text if element.find(
                "{%s}PrimarySmtpAddress" % TNS) is not None else None,
            MAILBOX_ID: element.find("{%s}ReferenceId" % TNS).text if element.find(
                "{%s}ReferenceId" % TNS) is not None else None,
            'displayName': element.find("{%s}DisplayName" % TNS).text if element.find(
                "{%s}DisplayName" % TNS) is not None else None,
            'isExternal': element.find("{%s}IsExternalMailbox" % TNS).text if element.find(
                "{%s}IsExternalMailbox" % TNS) is not None else None,
            'externalEmailAddress': element.find("{%s}ExternalEmailAddress" % TNS).text if element.find(
                "{%s}ExternalEmailAddress" % TNS) is not None else None
        }

    def call(self):
        if self.protocol.version.build < EXCHANGE_2013:
            raise NotImplementedError('%s is only supported for Exchange 2013 servers and later' % self.SERVICE_NAME)
        elements = self._get_elements(payload=self.get_payload())
        res = []
        for e in elements:
            res.append(self.parse_element(e))
        return res

    def get_payload(self):
        element = create_element(
            'm:%s' % self.SERVICE_NAME,
        )
        return element


class SearchMailboxes(EWSService):
    SERVICE_NAME = 'SearchMailboxes'
    element_container_name = '{%s}SearchMailboxesResult/{%s}Items' % (MNS, TNS)

    @staticmethod
    def parse_element(element):      # pragma: no cover
        to_recipients = element.find('{%s}ToRecipients' % TNS)
        if to_recipients:
<<<<<<< HEAD
            to_recipients = [x.text if x is not None else None for x in to_recipients]

=======
            to_recipients = map(lambda x: x.text if x is not None else None, to_recipients)
>>>>>>> 998054ae
        result = {
            ITEM_ID: element.find('{%s}Id' % TNS).attrib['Id'] if element.find('{%s}Id' % TNS) is not None else None,
            MAILBOX: element.find('{%s}Mailbox/{%s}PrimarySmtpAddress' % (TNS, TNS)).text if element.find(
                '{%s}Mailbox/{%s}PrimarySmtpAddress' % (TNS, TNS)) is not None else None,
            'subject': element.find("{%s}Subject" % TNS).text if element.find(
                "{%s}Subject" % TNS) is not None else None,
            'toRecipients': to_recipients,
            'sender': element.find("{%s}Sender" % TNS).text if element.find("{%s}Sender" % TNS) is not None else None,
            'hasAttachments': element.find("{%s}HasAttachment" % TNS).text if element.find(
                "{%s}HasAttachment" % TNS) is not None else None,
            'datetimeSent': element.find("{%s}SentTime" % TNS).text if element.find(
                "{%s}SentTime" % TNS) is not None else None,
            'datetimeReceived': element.find("{%s}ReceivedTime" % TNS).text if element.find(
                "{%s}ReceivedTime" % TNS) is not None else None
        }

        return result

    def call(self, query, mailboxes):      # pragma: no cover
        if self.protocol.version.build < EXCHANGE_2013:
            raise NotImplementedError('%s is only supported for Exchange 2013 servers and later' % self.SERVICE_NAME)
        elements = list(self._get_elements(payload=self.get_payload(query, mailboxes)))
        return [self.parse_element(x) for x in elements]

    def get_payload(self, query, mailboxes):     # pragma: no cover
        def get_mailbox_search_scope(mailbox_id):
            mailbox_search_scope = create_element("t:MailboxSearchScope")
            add_xml_child(mailbox_search_scope, "t:Mailbox", mailbox_id)
            add_xml_child(mailbox_search_scope, "t:SearchScope", "All")
            return mailbox_search_scope

        mailbox_query_element = create_element("t:MailboxQuery")
        add_xml_child(mailbox_query_element, "t:Query", query)
        mailboxes_scopes = []
        for mailbox in mailboxes:
            mailboxes_scopes.append(get_mailbox_search_scope(mailbox))
        add_xml_child(mailbox_query_element, "t:MailboxSearchScopes", mailboxes_scopes)

        element = create_element('m:%s' % self.SERVICE_NAME)
        add_xml_child(element, "m:SearchQueries", mailbox_query_element)
        add_xml_child(element, "m:ResultType", "PreviewOnly")

        return element


class ExpandGroup(EWSService):
    SERVICE_NAME = 'ExpandDL'
    element_container_name = '{%s}DLExpansion' % MNS

    @staticmethod
    def parse_element(element):      # pragma: no cover
        return {
            MAILBOX: element.find("{%s}EmailAddress" % TNS).text if element.find(
                "{%s}EmailAddress" % TNS) is not None else None,
            'displayName': element.find("{%s}Name" % TNS).text if element.find("{%s}Name" % TNS) is not None else None,
            'mailboxType': element.find("{%s}MailboxType" % TNS).text if element.find(
                "{%s}MailboxType" % TNS) is not None else None
        }

    def call(self, email_address, recursive_expansion=False):     # pragma: no cover
        if self.protocol.version.build < EXCHANGE_2010:
            raise NotImplementedError('%s is only supported for Exchange 2010 servers and later' % self.SERVICE_NAME)
        try:
            if recursive_expansion == 'True':
                group_members = {}  # type: dict
                self.expand_group_recursive(email_address, group_members)
                return list(group_members.values())
            else:
                return self.expand_group(email_address)
        except ErrorNameResolutionNoResults:
            demisto.results("No results were found.")
            sys.exit()

    def get_payload(self, email_address):      # pragma: no cover
        element = create_element('m:%s' % self.SERVICE_NAME, )
        mailbox_element = create_element('m:Mailbox')
        add_xml_child(mailbox_element, 't:EmailAddress', email_address)
        element.append(mailbox_element)
        return element

    def expand_group(self, email_address):      # pragma: no cover
        elements = self._get_elements(payload=self.get_payload(email_address))
        return [self.parse_element(x) for x in elements]

    def expand_group_recursive(self, email_address, non_dl_emails, dl_emails=set()):      # pragma: no cover
        if email_address in non_dl_emails or email_address in dl_emails:
            return None
        dl_emails.add(email_address)

        for member in self.expand_group(email_address):
            if member['mailboxType'] == 'PublicDL' or member['mailboxType'] == 'PrivateDL':
                self.expand_group_recursive(member['mailbox'], non_dl_emails, dl_emails)
            else:
                if member['mailbox'] not in non_dl_emails:
                    non_dl_emails[member['mailbox']] = member


def get_expanded_group(protocol, email_address, recursive_expansion=False):
    group_members = ExpandGroup(protocol=protocol).call(email_address, recursive_expansion)
    group_details = {
        "name": email_address,
        "members": group_members
    }
    entry_for_object = get_entry_for_object("Expanded group", 'EWS.ExpandGroup', group_details)
    entry_for_object['HumanReadable'] = tableToMarkdown('Group Members', group_members)
    return entry_for_object


def get_searchable_mailboxes(protocol):
    searchable_mailboxes = GetSearchableMailboxes(protocol=protocol).call()
    return get_entry_for_object("Searchable mailboxes", 'EWS.Mailboxes', searchable_mailboxes)


def search_mailboxes(protocol, filter, limit=100, mailbox_search_scope=None, email_addresses=None):     # pragma: no cover
    mailbox_ids = []
    limit = int(limit)
    if mailbox_search_scope is not None and email_addresses is not None:
        raise Exception("Use one of the arguments - mailbox-search-scope or email-addresses, not both")
    if email_addresses:
        email_addresses = email_addresses.split(",")
        all_mailboxes = get_searchable_mailboxes(protocol)[ENTRY_CONTEXT]['EWS.Mailboxes']
        for email_address in email_addresses:
            for mailbox in all_mailboxes:
                if MAILBOX in mailbox and email_address.lower() == mailbox[MAILBOX].lower():
                    mailbox_ids.append(mailbox[MAILBOX_ID])
        if len(mailbox_ids) == 0:
            raise Exception("No searchable mailboxes were found for the provided email addresses.")
    elif mailbox_search_scope:
        mailbox_ids = mailbox_search_scope if type(mailbox_search_scope) is list else [mailbox_search_scope]
    else:
        entry = get_searchable_mailboxes(protocol)
        mailboxes = [x for x in entry[ENTRY_CONTEXT]['EWS.Mailboxes'] if MAILBOX_ID in list(x.keys())]
        mailbox_ids = [x[MAILBOX_ID] for x in mailboxes]  # type: ignore

    try:
        search_results = SearchMailboxes(protocol=protocol).call(filter, mailbox_ids)
        search_results = search_results[:limit]
    except TransportError as e:
        if "ItemCount>0<" in str(e):
            return "No results for search query: " + filter
        else:
            raise e

    return get_entry_for_object("Search mailboxes results",
                                CONTEXT_UPDATE_EWS_ITEM,
                                search_results)


def get_last_run():
    last_run = demisto.getLastRun()
    if not last_run or last_run.get(LAST_RUN_FOLDER) != FOLDER_NAME:
        last_run = {
            LAST_RUN_TIME: None,
            LAST_RUN_FOLDER: FOLDER_NAME,
            LAST_RUN_IDS: []
        }
    if LAST_RUN_TIME in last_run and last_run[LAST_RUN_TIME] is not None:
        last_run[LAST_RUN_TIME] = EWSDateTime.from_string(last_run[LAST_RUN_TIME])

    # In case we have existing last_run data
    if last_run.get(LAST_RUN_IDS) is None:
        last_run[LAST_RUN_IDS] = []

    return last_run


def fetch_last_emails(account, folder_name='Inbox', since_datetime=None, exclude_ids=None):
    qs = get_folder_by_path(account, folder_name, is_public=IS_PUBLIC_FOLDER)
    demisto.debug('since_datetime: {}'.format(since_datetime))
    if since_datetime:
        qs = qs.filter(datetime_received__gte=since_datetime)
    else:
        if not FETCH_ALL_HISTORY:
            tz = EWSTimeZone('UTC')
            first_fetch_datetime = dateparser.parse(FETCH_TIME)
            first_fetch_ews_datetime = first_fetch_datetime.astimezone(tz)
            qs = qs.filter(datetime_received__gte=first_fetch_ews_datetime)
    qs = qs.filter().only(*[x.name for x in Message.FIELDS])
    qs = qs.filter().order_by('datetime_received')
    result = []
    exclude_ids = exclude_ids if exclude_ids else set()
    demisto.debug('Exclude ID list: {}'.format(exclude_ids))

    for item in qs:
        demisto.debug('Looking on subject={}, message_id={}, created={}, received={}'.format(
            item.subject, item.message_id, item.datetime_created, item.datetime_received))
        try:
            if isinstance(item, Message) and item.message_id not in exclude_ids:
                result.append(item)
                demisto.debug('Appending {}, {}.'.format(item.subject, item.message_id))
                if len(result) >= MAX_FETCH:
                    break
        except ValueError as exc:
            # future_utils.raise_from(ValueError(
            #     'Got an error when pulling incidents. You might be using the wrong exchange version.'
            # ), exc)
            raise exc
    demisto.debug('EWS V2 - Got total of {} from ews query. '.format(len(result)))
    return result


def keys_to_camel_case(value):
    def str_to_camel_case(snake_str):
        # Add condtion as Email object arrived in list and raised error
        if not isinstance(snake_str, str):
            return snake_str
        components = snake_str.split('_')
        return components[0] + "".join(x.title() for x in components[1:])

    if value is None:
        return None
    if isinstance(value, (list, set)):
        return [keys_to_camel_case(v) for v in value]
    if isinstance(value, dict):
        return dict((keys_to_camel_case(k),
                     keys_to_camel_case(v) if isinstance(v, (list, dict)) else v)
                    for (k, v) in list(value.items()))

    return str_to_camel_case(value)


def email_ec(item):
    return {
        'CC': None if not item.cc_recipients else [mailbox.email_address for mailbox in item.cc_recipients],
        'BCC': None if not item.bcc_recipients else [mailbox.email_address for mailbox in item.bcc_recipients],
        'To': None if not item.to_recipients else [mailbox.email_address for mailbox in item.to_recipients],
        'From': item.author.email_address,
        'Subject': item.subject,
        'Text': item.text_body,
        'HTML': item.body,
        'HeadersMap': dict() if not item.headers else {header.name: header.value for header in item.headers},
    }


def parse_object_as_dict_with_serialized_items(object):
    raw_dict = {}
    if object is not None:
        for field in object.FIELDS:
            try:
                v = getattr(object, field.name, None)
                json.dumps(v)
                raw_dict[field.name] = v
            except (TypeError, OverflowError):
                continue
    return raw_dict


def parse_item_as_dict(item, email_address, camel_case=False, compact_fields=False):      # pragma: no cover
    def parse_object_as_dict(object):
        raw_dict = {}
        if object is not None:
            for field in object.FIELDS:
                raw_dict[field.name] = getattr(object, field.name, None)
        return raw_dict

    def parse_attachment_as_raw_json(attachment):
        raw_dict = parse_object_as_dict(attachment)
        if raw_dict['attachment_id']:
            raw_dict['attachment_id'] = parse_object_as_dict(raw_dict['attachment_id'])
        if raw_dict['last_modified_time']:
            raw_dict['last_modified_time'] = raw_dict['last_modified_time'].ewsformat()
        return raw_dict

    def parse_folder_as_json(folder):     # pragma: no cover
        raw_dict = parse_object_as_dict(folder)
        if 'parent_folder_id' in raw_dict:
            raw_dict['parent_folder_id'] = parse_folder_as_json(raw_dict['parent_folder_id'])
        if 'effective_rights' in raw_dict:
            raw_dict['effective_rights'] = parse_object_as_dict(raw_dict['effective_rights'])
        return raw_dict

    raw_dict = parse_object_as_dict_with_serialized_items(item)
    # for field, value in list(item.__dict__.items()): #ofri - this results in an empty object, any way to reimpliment?
    #     if type(value) in [str, int, float, bool, Body, HTMLBody, None]:
    #         try:
    #             if isinstance(value, str):
    #                 value.encode('utf-8')  # type: ignore
    #             raw_dict[field] = value
    #         except Exception:
    #             pass

    if getattr(item, 'attachments', None):
        raw_dict['attachments'] = [parse_attachment_as_dict(item.id, x) for x in item.attachments]

    for time_field in ['datetime_sent', 'datetime_created', 'datetime_received', 'last_modified_time',
                       'reminder_due_by']:
        value = getattr(item, time_field, None)
        if value:
            raw_dict[time_field] = value.ewsformat()

    for dict_field in ['effective_rights', 'parent_folder_id', 'conversation_id', 'author',
                       'extern_id', 'received_by', 'received_representing', 'reply_to', 'sender', 'folder']:
        value = getattr(item, dict_field, None)
        if value:
            raw_dict[dict_field] = parse_object_as_dict(value)

    for list_dict_field in ['headers', 'cc_recipients', 'to_recipients']:
        value = getattr(item, list_dict_field, None)
        if value:
            raw_dict[list_dict_field] = [parse_object_as_dict(x) for x in value]

    for list_str_field in ["categories"]:
        value = getattr(item, list_str_field, None)
        if value:
            raw_dict[list_str_field] = value

    if getattr(item, 'folder', None):
        raw_dict['folder'] = parse_folder_as_json(item.folder)
        folder_path = item.folder.absolute[len(TOIS_PATH):] if item.folder.absolute.startswith(
            TOIS_PATH) else item.folder.absolute
        raw_dict['folder_path'] = folder_path

    raw_dict['item_id'] = getattr(item, 'id', None)

    if compact_fields:
        new_dict = {}
        fields_list = ['datetime_created', 'datetime_received', 'datetime_sent', 'sender',
                       'has_attachments', 'importance', 'message_id', 'last_modified_time',
                       'size', 'subject', 'text_body', 'headers', 'body', 'folder_path', 'is_read', 'categories']

        # # Docker BC
        # if exchangelib.__version__ == "1.12.0":
        #     if 'id' in raw_dict:
        #         new_dict['item_id'] = raw_dict['id']
        fields_list.append('item_id')

        for field in fields_list:
            if field in raw_dict:
                new_dict[field] = raw_dict.get(field)
        for field in ['received_by', 'author', 'sender']:
            if field in raw_dict:
                new_dict[field] = raw_dict.get(field, {}).get('email_address')
        for field in ['to_recipients']:
            if field in raw_dict:
                new_dict[field] = [x.get('email_address') for x in raw_dict[field]]
        attachments = raw_dict.get('attachments')
        if attachments and len(attachments) > 0:
            file_attachments = [x for x in attachments if x[ATTACHMENT_TYPE] == FILE_ATTACHMENT_TYPE]
            if len(file_attachments) > 0:
                new_dict['FileAttachments'] = file_attachments
            item_attachments = [x for x in attachments if x[ATTACHMENT_TYPE] == ITEM_ATTACHMENT_TYPE]
            if len(item_attachments) > 0:
                new_dict['ItemAttachments'] = item_attachments
        raw_dict = new_dict

    if camel_case:
        raw_dict = keys_to_camel_case(raw_dict)

    if email_address:
        raw_dict[MAILBOX] = email_address
    return raw_dict


def parse_incident_from_item(item, is_fetch):     # pragma: no cover
    incident = {}
    labels = []

    try:
        try:
            incident['details'] = item.text_body or item.body
        except AttributeError:
            incident['details'] = item.body

        incident['name'] = item.subject
        labels.append({'type': 'Email/subject', 'value': item.subject})
        incident['occurred'] = item.datetime_created.ewsformat()

        # handle recipients
        if item.to_recipients:
            for recipient in item.to_recipients:
                labels.append({'type': 'Email', 'value': recipient.email_address})

        # handle cc
        if item.cc_recipients:
            for recipient in item.cc_recipients:
                labels.append({'type': 'Email/cc', 'value': recipient.email_address})
        # handle email from
        if item.sender:
            labels.append({'type': 'Email/from', 'value': item.sender.email_address})

        # email format
        email_format = ''
        try:
            if item.text_body:
                labels.append({'type': 'Email/text', 'value': item.text_body})
                email_format = 'text'
        except AttributeError:
            pass
        if item.body:
            labels.append({'type': 'Email/html', 'value': item.body})
            email_format = 'HTML'
        labels.append({'type': 'Email/format', 'value': email_format})

        # handle attachments
        if item.attachments:
            incident['attachment'] = []
            for attachment in item.attachments:
                if attachment is not None:
                    attachment.parent_item = item
                    file_result = None
                    label_attachment_type = None
                    label_attachment_id_type = None
                    if isinstance(attachment, FileAttachment):
                        try:
                            if attachment.content:
                                # file attachment
                                label_attachment_type = 'attachments'
                                label_attachment_id_type = 'attachmentId'

                                # save the attachment
                                file_name = get_attachment_name(attachment.name)
                                file_result = fileResult(file_name, attachment.content)

                                # check for error
                                if file_result['Type'] == entryTypes['error']:
                                    demisto.error(file_result['Contents'])
                                    raise Exception(file_result['Contents'])

                                # save attachment to incident
                                incident['attachment'].append({
                                    'path': file_result['FileID'],
                                    'name': get_attachment_name(attachment.name)
                                })
                        except TypeError as e:
                            if str(e) != "must be string or buffer, not None":
                                raise
                            continue
                    else:
                        # other item attachment
                        label_attachment_type = 'attachmentItems'
                        label_attachment_id_type = 'attachmentItemsId'

                        # save the attachment
                        if hasattr(attachment, 'item') and attachment.item.mime_content:
                            # came across an item with bytes attachemnt which failed in the source code, added this to keep functionality
                            if isinstance(attachment.item.mime_content, bytes):
                                attached_email = email.message_from_bytes(attachment.item.mime_content)
                            else:
                                attached_email = email.message_from_string(attachment.item.mime_content)
                            if attachment.item.headers:
                                attached_email_headers = []
                                for h, v in list(attached_email.items()):
                                    if not isinstance(v, str):
                                        try:
                                            v = str(v)
                                        except:     # noqa: E722
                                            demisto.debug('cannot parse the header "{}"'.format(h))
                                            continue

                                    v = ' '.join(map(str.strip, v.split('\r\n')))
                                    attached_email_headers.append((h, v))

                                for header in attachment.item.headers:
                                    if (header.name, header.value) not in attached_email_headers \
                                            and header.name != 'Content-Type':
                                        attached_email.add_header(header.name, header.value)

                            file_result = fileResult(get_attachment_name(attachment.name) + ".eml",
                                                     attached_email.as_string())

                        if file_result:
                            # check for error
                            if file_result['Type'] == entryTypes['error']:
                                demisto.error(file_result['Contents'])
                                raise Exception(file_result['Contents'])

                            # save attachment to incident
                            incident['attachment'].append({
                                'path': file_result['FileID'],
                                'name': get_attachment_name(attachment.name) + ".eml"
                            })

                        else:
                            incident['attachment'].append({
                                'name': get_attachment_name(attachment.name) + ".eml"
                            })

                    labels.append({'type': label_attachment_type, 'value': get_attachment_name(attachment.name)})
                    labels.append({'type': label_attachment_id_type, 'value': attachment.attachment_id.id})

        # handle headers
        if item.headers:
            headers = []
            for header in item.headers:
                labels.append({'type': 'Email/Header/{}'.format(header.name), 'value': str(header.value)})
                headers.append("{}: {}".format(header.name, header.value))
            labels.append({'type': 'Email/headers', 'value': "\r\n".join(headers)})

        # handle item id
        if item.message_id:
            labels.append({'type': 'Email/MessageId', 'value': str(item.message_id)})
            # fetch history
            incident['dbotMirrorId'] = str(item.message_id)

        if item.id:
            labels.append({'type': 'Email/ID', 'value': item.id})
            labels.append({'type': 'Email/itemId', 'value': item.id})

        # handle conversion id
        if item.conversation_id:
            labels.append({'type': 'Email/ConversionID', 'value': item.conversation_id.id})

        if MARK_AS_READ and is_fetch:
            item.is_read = True
            try:
                item.save()
            except ErrorIrresolvableConflict:
                time.sleep(0.5)
                item.save()
            except ValueError as e:
                if item.subject and len(item.subject) > 255:
                    demisto.debug("Length of message subject is greater than 255, item.save could not handle it, "
                                  "cutting the subject.")
                    sub_subject = "Length of subject greater than 255 characters. " \
                                  "Partial subject: {}".format(item.subject[:180])
                    item.subject = sub_subject
                    item.save()
                else:
                    raise e

        incident['labels'] = labels
        incident['rawJSON'] = json.dumps(parse_item_as_dict(item, None), ensure_ascii=False)

    except Exception as e:
        if 'Message is not decoded yet' in str(e):
            demisto.debug('EWS v2 - Skipped a protected message')
            return None
        else:
            raise e

    return incident


def fetch_emails_as_incidents(account_email, folder_name):
    last_run = get_last_run()
    excluded_ids = set(last_run.get(LAST_RUN_IDS, []))

    try:
        account = get_account(account_email)
        last_emails = fetch_last_emails(account, folder_name, last_run.get(LAST_RUN_TIME), last_run.get(LAST_RUN_IDS))

        incidents = []
        incident = {}  # type: Dict[Any, Any]
        current_fetch_ids = set()
        last_incident_run_time = None

        for item in last_emails:
            if item.message_id:
                current_fetch_ids.add(item.message_id)
                incident = parse_incident_from_item(item, True)
                demisto.debug('Parsed incident: {}'.format(item.message_id))
                if incident:
                    incidents.append(incident)
                    last_incident_run_time = item.datetime_received
                    demisto.debug('Appended incident: {}'.format(item.message_id))

                if len(incidents) >= MAX_FETCH:
                    break

        demisto.debug('EWS V2 - ending fetch - got {} incidents.'.format(len(incidents)))
        last_fetch_time = last_run.get(LAST_RUN_TIME)
        last_incident_run_time = last_fetch_time if not last_incident_run_time else last_incident_run_time

        # making sure both last fetch time and the time of last incident are the same type for comparing.
        if isinstance(last_incident_run_time, EWSDateTime):
            last_incident_run_time = last_incident_run_time.ewsformat()

        if isinstance(last_fetch_time, EWSDateTime):
            last_fetch_time = last_fetch_time.ewsformat()

        debug_msg = '#### last_incident_time: {}({}). last_fetch_time: {}({}) ####'
        demisto.debug(debug_msg.format(last_incident_run_time, type(last_incident_run_time),
                                       last_fetch_time, type(last_fetch_time)))

        # If the fetch query is not fully fetched (we didn't have any time progress) - then we keep the
        # id's from current fetch until progress is made. This is for when max_fetch < incidents_from_query.
        if not last_incident_run_time or not last_fetch_time or last_incident_run_time > last_fetch_time:
            ids = current_fetch_ids
        else:
            ids = current_fetch_ids | excluded_ids
        new_last_run = {
            LAST_RUN_TIME: last_incident_run_time,
            LAST_RUN_FOLDER: folder_name,
            LAST_RUN_IDS: list(ids),
            ERROR_COUNTER: 0,
        }

        demisto.setLastRun(new_last_run)
        return incidents

    except RateLimitError:
        if LAST_RUN_TIME in last_run:
            last_run[LAST_RUN_TIME] = last_run[LAST_RUN_TIME].ewsformat()
        if ERROR_COUNTER not in last_run:
            last_run[ERROR_COUNTER] = 0
        last_run[ERROR_COUNTER] += 1
        demisto.setLastRun(last_run)
        if last_run[ERROR_COUNTER] > 2:
            raise
        return []


def get_entry_for_file_attachment(item_id, attachment):      # pragma: no cover
    entry = fileResult(get_attachment_name(attachment.name), attachment.content)
    ec = {
        CONTEXT_UPDATE_EWS_ITEM_FOR_ATTACHMENT + CONTEXT_UPDATE_FILE_ATTACHMENT: parse_attachment_as_dict(item_id,
                                                                                                          attachment)
    }
    entry[ENTRY_CONTEXT] = filter_dict_null(ec)
    return entry


def parse_attachment_as_dict(item_id, attachment):      # pragma: no cover
    try:
        # if this is a file attachment or a non-empty email attachment
        if isinstance(attachment, FileAttachment) or hasattr(attachment, 'item'):
            attachment_content = attachment.content if isinstance(attachment, FileAttachment) \
                else attachment.item.mime_content

            return {
                ATTACHMENT_ORIGINAL_ITEM_ID: item_id,
                ATTACHMENT_ID: attachment.attachment_id.id,
                'attachmentName': get_attachment_name(attachment.name),
                'attachmentSHA256': hashlib.sha256(attachment_content).hexdigest() if attachment_content else None,
                'attachmentContentType': attachment.content_type,
                'attachmentContentId': attachment.content_id,
                'attachmentContentLocation': attachment.content_location,
                'attachmentSize': attachment.size,
                'attachmentLastModifiedTime': attachment.last_modified_time.ewsformat(),
                'attachmentIsInline': attachment.is_inline,
                ATTACHMENT_TYPE: FILE_ATTACHMENT_TYPE if isinstance(attachment, FileAttachment)
                else ITEM_ATTACHMENT_TYPE
            }

        # If this is an empty email attachment
        else:
            return {
                ATTACHMENT_ORIGINAL_ITEM_ID: item_id,
                ATTACHMENT_ID: attachment.attachment_id.id,
                'attachmentName': get_attachment_name(attachment.name),
                'attachmentSize': attachment.size,
                'attachmentLastModifiedTime': attachment.last_modified_time.ewsformat(),
                'attachmentIsInline': attachment.is_inline,
                ATTACHMENT_TYPE: FILE_ATTACHMENT_TYPE if isinstance(attachment, FileAttachment)
                else ITEM_ATTACHMENT_TYPE
            }

    except TypeError as e:
        if str(e) != "must be string or buffer, not None":
            raise
        return {
            ATTACHMENT_ORIGINAL_ITEM_ID: item_id,
            ATTACHMENT_ID: attachment.attachment_id.id,
            'attachmentName': get_attachment_name(attachment.name),
            'attachmentSHA256': None,
            'attachmentContentType': attachment.content_type,
            'attachmentContentId': attachment.content_id,
            'attachmentContentLocation': attachment.content_location,
            'attachmentSize': attachment.size,
            'attachmentLastModifiedTime': attachment.last_modified_time.ewsformat(),
            'attachmentIsInline': attachment.is_inline,
            ATTACHMENT_TYPE: FILE_ATTACHMENT_TYPE if isinstance(attachment, FileAttachment) else ITEM_ATTACHMENT_TYPE
        }


def get_entry_for_item_attachment(item_id, attachment, target_email):      # pragma: no cover
    item = attachment.item
    dict_result = parse_attachment_as_dict(item_id, attachment)
    dict_result.update(parse_item_as_dict(item, target_email, camel_case=True, compact_fields=True))
    title = 'EWS get attachment got item for "%s", "%s"' % (target_email, get_attachment_name(attachment.name))

    return get_entry_for_object(title, CONTEXT_UPDATE_EWS_ITEM_FOR_ATTACHMENT + CONTEXT_UPDATE_ITEM_ATTACHMENT,
                                dict_result)


def get_attachments_for_item(item_id, account, attachment_ids=None):     # pragma: no cover
    item = get_item_from_mailbox(account, item_id)
    attachments = []
    if attachment_ids and not isinstance(attachment_ids, list):
        attachment_ids = attachment_ids.split(",")
    if item:
        if item.attachments:
            for attachment in item.attachments:
                if attachment is not None:
                    attachment.parent_item = item
                    if attachment_ids and attachment.attachment_id.id not in attachment_ids:
                        continue
                    attachments.append(attachment)

    else:
        raise Exception('Message item not found: ' + item_id)

    if attachment_ids and len(attachments) < len(attachment_ids):
        raise Exception('Some attachment id did not found for message:' + str(attachment_ids))

    return attachments


def delete_attachments_for_message(item_id, target_mailbox=None, attachment_ids=None):     # pragma: no cover
    account = get_account(target_mailbox or ACCOUNT_EMAIL)
    attachments = get_attachments_for_item(item_id, account, attachment_ids)
    deleted_file_attachments = []
    deleted_item_attachments = []  # type: ignore
    for attachment in attachments:
        attachment_deleted_action = {
            ATTACHMENT_ID: attachment.attachment_id.id,
            ACTION: 'deleted'
        }
        if isinstance(attachment, FileAttachment):
            deleted_file_attachments.append(attachment_deleted_action)
        else:
            deleted_item_attachments.append(attachment_deleted_action)
        attachment.detach()

    entries = []
    if len(deleted_file_attachments) > 0:
        entry = get_entry_for_object("Deleted file attachments",
                                     "EWS.Items" + CONTEXT_UPDATE_FILE_ATTACHMENT,
                                     deleted_file_attachments)
        entries.append(entry)
    if len(deleted_item_attachments) > 0:
        entry = get_entry_for_object("Deleted item attachments",
                                     "EWS.Items" + CONTEXT_UPDATE_ITEM_ATTACHMENT,
                                     deleted_item_attachments)
        entries.append(entry)

    return entries


def fetch_attachments_for_message(item_id, target_mailbox=None, attachment_ids=None):     # pragma: no cover
    account = get_account(target_mailbox or ACCOUNT_EMAIL)
    attachments = get_attachments_for_item(item_id, account, attachment_ids)
    entries = []
    for attachment in attachments:
        if isinstance(attachment, FileAttachment):
            try:
                if attachment.content:
                    entries.append(get_entry_for_file_attachment(item_id, attachment))
            except TypeError as e:
                if str(e) != "must be string or buffer, not None":
                    raise
        else:
            entries.append(get_entry_for_item_attachment(item_id, attachment, account.primary_smtp_address))
            if attachment.item.mime_content:
                entries.append(fileResult(get_attachment_name(attachment.name) + ".eml", attachment.item.mime_content))

    return entries


def move_item_between_mailboxes(item_id, destination_mailbox, destination_folder_path, source_mailbox=None,
                                is_public=None):     # pragma: no cover
    source_account = get_account(source_mailbox or ACCOUNT_EMAIL)
    destination_account = get_account(destination_mailbox or ACCOUNT_EMAIL)
    is_public = is_default_folder(destination_folder_path, is_public)
    destination_folder = get_folder_by_path(destination_account, destination_folder_path, is_public)
    item = get_item_from_mailbox(source_account, item_id)

    exported_items = source_account.export([item])
    destination_account.upload([(destination_folder, exported_items[0])])
    source_account.bulk_delete([item])

    move_result = {
        MOVED_TO_MAILBOX: destination_mailbox,
        MOVED_TO_FOLDER: destination_folder_path,
    }

    return {
        'Type': entryTypes['note'],
        'Contents': "Item was moved successfully.",
        'ContentsFormat': formats['text'],
        ENTRY_CONTEXT: {
            "EWS.Items(val.itemId === '%s')" % (item_id,): move_result
        }
    }


def move_item(item_id, target_folder_path, target_mailbox=None, is_public=None):      # pragma: no cover
    account = get_account(target_mailbox or ACCOUNT_EMAIL)
    is_public = is_default_folder(target_folder_path, is_public)
    target_folder = get_folder_by_path(account, target_folder_path, is_public)
    item = get_item_from_mailbox(account, item_id)
    if isinstance(item, ErrorInvalidIdMalformed):
        raise Exception("Item not found")
    item.move(target_folder)
    move_result = {
        NEW_ITEM_ID: item.id,
        ITEM_ID: item_id,
        MESSAGE_ID: item.message_id,
        ACTION: 'moved'
    }

    return get_entry_for_object('Moved items',
                                CONTEXT_UPDATE_EWS_ITEM,
                                move_result)


def delete_items(item_ids, delete_type, target_mailbox=None):     # pragma: no cover
    account = get_account(target_mailbox or ACCOUNT_EMAIL)
    deleted_items = []
    if type(item_ids) != list:
        item_ids = item_ids.split(",")
    items = get_items_from_mailbox(account, item_ids)
    delete_type = delete_type.lower()

    for item in items:
        item_id = item.id
        if delete_type == 'trash':
            item.move_to_trash()
        elif delete_type == 'soft':
            item.soft_delete()
        elif delete_type == 'hard':
            item.delete()
        else:
            raise Exception('invalid delete type: %s. Use "trash" \\ "soft" \\ "hard"' % delete_type)
        deleted_items.append({
            ITEM_ID: item_id,
            MESSAGE_ID: item.message_id,
            ACTION: '%s-deleted' % delete_type
        })

    return get_entry_for_object('Deleted items (%s delete type)' % delete_type,
                                CONTEXT_UPDATE_EWS_ITEM,
                                deleted_items)


def prepare_args(d):      # pragma: no cover
    d = dict((k.replace("-", "_"), v) for k, v in list(d.items()))
    if 'is_public' in d:
        if exchangelib.__version__ != "1.12.0":  # Docker BC
            raise Exception(PUBLIC_FOLDERS_ERROR)
        else:
            d['is_public'] = d['is_public'] == 'True'
    return d


def get_limited_number_of_messages_from_qs(qs, limit):      # pragma: no cover
    count = 0
    results = []
    for item in qs:
        if count == limit:
            break
        if isinstance(item, Message):
            count += 1
            results.append(item)
    return results


def search_items_in_mailbox(query=None, message_id=None, folder_path='', limit=100, target_mailbox=None,
                            is_public=None, selected_fields='all'):     # pragma: no cover
    if not query and not message_id:
        return_error("Missing required argument. Provide query or message-id")

    if message_id and message_id[0] != '<' and message_id[-1] != '>':
        message_id = '<{}>'.format(message_id)

    account = get_account(target_mailbox or ACCOUNT_EMAIL)
    limit = int(limit)
    if folder_path.lower() == 'inbox':
        folders = [account.inbox]
    elif folder_path:
        is_public = is_default_folder(folder_path, is_public)
        folders = [get_folder_by_path(account, folder_path, is_public)]
    else:
        folders = account.inbox.parent.walk()  # pylint: disable=E1101

    items = []  # type: ignore
    selected_all_fields = (selected_fields == 'all')

    if selected_all_fields:
        restricted_fields = list([x.name for x in Message.FIELDS])  # type: ignore
    else:
        restricted_fields = set(argToList(selected_fields))  # type: ignore
        restricted_fields.update(['id', 'message_id'])  # type: ignore

    for folder in folders:
        if Message not in folder.supported_item_models:
            continue
        if query:
            items_qs = folder.filter(query).only(*restricted_fields)
        else:
            items_qs = folder.filter(message_id=message_id).only(*restricted_fields)
        items += get_limited_number_of_messages_from_qs(items_qs, limit)
        if len(items) >= limit:
            break

    items = items[:limit]
    searched_items_result = [parse_item_as_dict(item, account.primary_smtp_address, camel_case=True,
                                        compact_fields=selected_all_fields) for item in items]

    if not selected_all_fields:
        searched_items_result = [
            {k: v for (k, v) in i.items()
             if k in keys_to_camel_case(restricted_fields)} for i in searched_items_result]

        for item in searched_items_result:
            item['itemId'] = item.pop('id', '')

    return get_entry_for_object('Searched items',
                                CONTEXT_UPDATE_EWS_ITEM,
                                searched_items_result,
                                headers=ITEMS_RESULTS_HEADERS if selected_all_fields else None)


def get_out_of_office_state(target_mailbox=None):   # pragma: no cover
    account = get_account(target_mailbox or ACCOUNT_EMAIL)
    oof = account.oof_settings
    oof_dict = {
        'state': oof.state,  # pylint: disable=E1101
        'externalAudience': getattr(oof, 'external_audience', None),
        'start': oof.start.ewsformat() if oof.start else None,  # pylint: disable=E1101
        'end': oof.end.ewsformat() if oof.end else None,  # pylint: disable=E1101
        'internalReply': getattr(oof, 'internal_replay', None),
        'externalReply': getattr(oof, 'external_replay', None),
        MAILBOX: account.primary_smtp_address
    }
    return get_entry_for_object("Out of office state for %s" % account.primary_smtp_address,
                                'Account.Email(val.Address == obj.{0}).OutOfOffice'.format(MAILBOX),
                                oof_dict)


def recover_soft_delete_item(message_ids, target_folder_path="Inbox", target_mailbox=None, is_public=None):     # pragma: no cover
    account = get_account(target_mailbox or ACCOUNT_EMAIL)
    is_public = is_default_folder(target_folder_path, is_public)
    target_folder = get_folder_by_path(account, target_folder_path, is_public)
    recovered_messages = []
    if type(message_ids) != list:
        message_ids = message_ids.split(",")
    items_to_recover = account.recoverable_items_deletions.filter(  # pylint: disable=E1101
        message_id__in=message_ids).all()  # pylint: disable=E1101
    if items_to_recover.count() != len(message_ids):
        raise Exception("Some message ids are missing in recoverable items directory")
    for item in items_to_recover:
        item.move(target_folder)
        recovered_messages.append({
            ITEM_ID: item.id,
            MESSAGE_ID: item.message_id,
            ACTION: 'recovered'
        })
    return get_entry_for_object("Recovered messages",
                                CONTEXT_UPDATE_EWS_ITEM,
                                recovered_messages)


def get_contacts(limit, target_mailbox=None):     # pragma: no cover
    def parse_physical_address(address):
        result = {}
        for attr in ['city', 'country', 'label', 'state', 'street', 'zipcode']:
            result[attr] = getattr(address, attr, None)
        return result

    def parse_phone_number(phone_number):
        result = {}
        for attr in ['label', 'phone_number']:
            result[attr] = getattr(phone_number, attr, None)
        return result

    def is_jsonable(x):
        try:
            json.dumps(x)
            return True
        except (TypeError, OverflowError):
            return False

    def parse_contact(contact):
        contact_dict = parse_object_as_dict_with_serialized_items(contact)
        for k in contact_dict.keys():
            v = contact_dict[k]
            if isinstance(v, EWSDateTime):
                contact_dict[k] = v.ewsformat()

        contact_dict['id'] = contact.id
        if isinstance(contact, Contact) and contact.physical_addresses:
            contact_dict['physical_addresses'] = list(map(parse_physical_address, contact.physical_addresses))
        if isinstance(contact, Contact) and contact.phone_numbers:
            contact_dict['phone_numbers'] = list(map(parse_phone_number, contact.phone_numbers))
        if isinstance(contact, Contact) and contact.email_addresses and len(contact.email_addresses) > 0:
            contact_dict['emailAddresses'] = [x.email for x in contact.email_addresses]
        contact_dict = keys_to_camel_case(contact_dict)
        contact_dict = dict((k, v) for k, v in list(contact_dict.items()) if v and is_jsonable(v))
        contact_dict['originMailbox'] = target_mailbox
        return contact_dict

    account = get_account(target_mailbox or ACCOUNT_EMAIL)
    contacts = []

    for contact in account.contacts.all()[:int(limit)]:  # pylint: disable=E1101
        contacts.append(parse_contact(contact))
    return get_entry_for_object(f'Email contacts for {target_mailbox or ACCOUNT_EMAIL}',
                                'Account.Email(val.Address == obj.originMailbox).EwsContacts',
                                contacts)


def create_folder(new_folder_name, folder_path, target_mailbox=None):     # pragma: no cover
    account = get_account(target_mailbox or ACCOUNT_EMAIL)
    full_path = "%s\\%s" % (folder_path, new_folder_name)
    try:
        if get_folder_by_path(account, full_path):
            return "Folder %s already exists" % full_path
    except Exception:
        pass
    parent_folder = get_folder_by_path(account, folder_path)
    f = Folder(parent=parent_folder, name=new_folder_name)
    f.save()
    get_folder_by_path(account, full_path)
    return "Folder %s created successfully" % full_path


def find_folders(target_mailbox=None, is_public=None):     # pragma: no cover
    account = get_account(target_mailbox or ACCOUNT_EMAIL)
    root = account.root
    if exchangelib.__version__ == "1.12.0":  # Docker BC
        if is_public:
            root = account.public_folders_root
    folders = []
    for f in root.walk():  # pylint: disable=E1101
        folder = folder_to_context_entry(f)
        folders.append(folder)
    folders_tree = root.tree()  # pylint: disable=E1101

    return {
        'Type': entryTypes['note'],
        'Contents': folders,
        'ContentsFormat': formats['json'],
        'ReadableContentsFormat': formats['text'],
        'HumanReadable': folders_tree,
        ENTRY_CONTEXT: {
            'EWS.Folders(val.id == obj.id)': folders
        }
    }


def mark_item_as_junk(item_id, move_items, target_mailbox=None):     # pragma: no cover
    account = get_account(target_mailbox or ACCOUNT_EMAIL)
    move_items = (move_items.lower() == "yes")
    ews_result = MarkAsJunk(account=account).call(item_id=item_id, move_item=move_items)
    mark_as_junk_result = {
        ITEM_ID: item_id,
    }
    if ews_result == "Success":
        mark_as_junk_result[ACTION] = 'marked-as-junk'
    else:
        raise Exception("Failed mark-item-as-junk with error: " + ews_result)

    return get_entry_for_object('Mark item as junk',
                                CONTEXT_UPDATE_EWS_ITEM,
                                mark_as_junk_result)


def get_items_from_folder(folder_path, limit=100, target_mailbox=None, is_public=None,
                          get_internal_item='no'):     # pragma: no cover
    account = get_account(target_mailbox or ACCOUNT_EMAIL)
    limit = int(limit)
    get_internal_item = (get_internal_item == 'yes')
    is_public = is_default_folder(folder_path, is_public)
    folder = get_folder_by_path(account, folder_path, is_public)
    qs = folder.filter().order_by('-datetime_created')[:limit]
    items = get_limited_number_of_messages_from_qs(qs, limit)
    items_result = []

    for item in items:
        item_attachment = parse_item_as_dict(item, account.primary_smtp_address, camel_case=True,
                                             compact_fields=True)

        for attachment in item.attachments:
            if attachment is not None:
                attachment.parent_item = item
                if get_internal_item and isinstance(attachment, ItemAttachment) and isinstance(attachment.item,
                                                                                               Message):
                    # if found item attachment - switch item to the attchment
                    item_attachment = parse_item_as_dict(attachment.item, account.primary_smtp_address, camel_case=True,
                                                         compact_fields=True)
                    break

        items_result.append(item_attachment)
    hm_headers = ['sender', 'subject', 'hasAttachments', 'datetimeReceived',
                  'receivedBy', 'author', 'toRecipients', ]
    if exchangelib.__version__ == "1.12.0":  # Docker BC
        hm_headers.append('itemId')
    return get_entry_for_object('Items in folder ' + folder_path,
                                CONTEXT_UPDATE_EWS_ITEM,
                                items_result,
                                headers=hm_headers)


def get_items(item_ids, target_mailbox=None):      # pragma: no cover
    account = get_account(target_mailbox or ACCOUNT_EMAIL)
    if type(item_ids) != list:
        item_ids = item_ids.split(",")

    items = get_items_from_mailbox(account, item_ids)
    items = [x for x in items if isinstance(x, Message)]
    items_as_incidents = [parse_incident_from_item(x, False) for x in items]
    items_to_context = [parse_item_as_dict(x, account.primary_smtp_address, True, True) for x in items]

    return {
        'Type': entryTypes['note'],
        'Contents': items_as_incidents,
        'ContentsFormat': formats['json'],
        'ReadableContentsFormat': formats['markdown'],
        'HumanReadable': tableToMarkdown('Get items', items_to_context, ITEMS_RESULTS_HEADERS),
        ENTRY_CONTEXT: {
            CONTEXT_UPDATE_EWS_ITEM: items_to_context,
            'Email': [email_ec(item) for item in items],
        }
    }


def get_folder(folder_path, target_mailbox=None, is_public=None):      # pragma: no cover
    account = get_account(target_mailbox or ACCOUNT_EMAIL)
    is_public = is_default_folder(folder_path, is_public)
    folder = folder_to_context_entry(get_folder_by_path(account, folder_path, is_public))
    return get_entry_for_object("Folder %s" % (folder_path,), CONTEXT_UPDATE_FOLDER, folder)


def folder_to_context_entry(f):
    f_entry = {
        'name': f.name,
        'totalCount': f.total_count,
        'id': f.id,
        'childrenFolderCount': f.child_folder_count,
        'changeKey': f.changekey
    }

    if 'unread_count' in [x.name for x in Folder.FIELDS]:
        f_entry['unreadCount'] = f.unread_count
    return f_entry


def check_cs_prereqs():      # pragma: no cover
    if 'outlook.office365.com' not in EWS_SERVER:
        raise Exception("This command is only supported for Office 365")
    if exchangelib.__version__ != "1.12.0":
        raise Exception("Please update your docker image to use this command")


def get_cs_error(stderr):
    return {
        "Type": entryTypes["error"],
        "ContentsFormat": formats["text"],
        "Contents": stderr
    } if stderr else None


def get_cs_status(search_name, status):
    return {
        'Type': entryTypes['note'],
        'ContentsFormat': formats['text'],
        'Contents': 'Search {} status: {}'.format(search_name, status),
        'EntryContext': {
            'EWS.ComplianceSearch(val.Name === obj.Name)': {'Name': search_name, 'Status': status}
        }
    }


def start_compliance_search(query):     # pragma: no cover
    check_cs_prereqs()
    try:
        with open("startcompliancesearch2.ps1", "w+") as f:
            f.write(START_COMPLIANCE)

        output = subprocess.Popen(["pwsh", "startcompliancesearch2.ps1", USERNAME, query],
                                  stdin=subprocess.PIPE, stdout=subprocess.PIPE, stderr=subprocess.PIPE)

        stdout, stderr = output.communicate(input=PASSWORD.encode())

    finally:
        os.remove("startcompliancesearch2.ps1")

    if stderr:
        return get_cs_error(stderr)

    prefix = '"Action status: '
    pref_ind = stdout.find(prefix)
    sub_start = pref_ind + len(prefix)
    sub_end = sub_start + 45
    search_name = stdout[sub_start:sub_end]

    return {
        'Type': entryTypes['note'],
        'ContentsFormat': formats['text'],
        'Contents': 'Search started: {}'.format(search_name),
        'EntryContext': {
            'EWS.ComplianceSearch': {'Name': search_name, 'Status': 'Starting'}
        }
    }


def get_compliance_search(search_name, show_only_recipients):     # pragma: no cover
    check_cs_prereqs()
    try:
        with open("getcompliancesearch2.ps1", "w+") as f:
            f.write(GET_COMPLIANCE)

        output = subprocess.Popen(["pwsh", "getcompliancesearch2.ps1", USERNAME, search_name],
                                  stdin=subprocess.PIPE, stdout=subprocess.PIPE, stderr=subprocess.PIPE)
        stdout, stderr = output.communicate(input=PASSWORD.encode())

    finally:
        os.remove("getcompliancesearch2.ps1")

    if stderr:
        return get_cs_error(stderr)

    # Get search status
    stdout = stdout[len(PASSWORD):]
    stdout = stdout.split('\n', 1)  # type: ignore

    results = [get_cs_status(search_name, stdout[0])]

    # Parse search results from script output if the search has completed. Output to warroom as table.
    if stdout[0] == 'Completed':
        if stdout[1] and stdout[1] != '{}':
            res = list(r[:-1].split(', ') if r[-1] == ',' else r.split(', ') for r in stdout[1][2:-3].split(r'\r\n'))
            res = [{k: v for k, v in (s.split(': ') for s in x)} for x in res]
            entry = {
                'Type': entryTypes['note'],
                'ContentsFormat': formats['text'],
                'Contents': stdout,
                'ReadableContentsFormat': formats['markdown'],
            }
            if show_only_recipients == 'True':
                res = [x for x in res if int(x['Item count']) > 0]

                entry['EntryContext'] = {
                    'EWS.ComplianceSearch(val.Name == obj.Name)': {
                        'Name': search_name,
                        'Results': res
                    }
                }

            entry['HumanReadable'] = tableToMarkdown('Office 365 Compliance search results', res,
                                                     ['Location', 'Item count', 'Total size'])
        else:
            entry = {
                'Type': entryTypes['note'],
                'ContentsFormat': formats['text'],
                'Contents': stdout,
                'ReadableContentsFormat': formats['markdown'],
                'HumanReadable': "The compliance search didn't return any results."
            }

        results.append(entry)
    return results


def purge_compliance_search(search_name):     # pragma: no cover
    check_cs_prereqs()
    try:
        with open("purgecompliancesearch2.ps1", "w+") as f:
            f.write(PURGE_COMPLIANCE)

        output = subprocess.Popen(["pwsh", "purgecompliancesearch2.ps1", USERNAME, search_name],
                                  stdin=subprocess.PIPE, stdout=subprocess.PIPE, stderr=subprocess.PIPE)
        _, stderr = output.communicate(input=PASSWORD.encode())

    finally:
        os.remove("purgecompliancesearch2.ps1")

    if stderr:
        return get_cs_error(stderr)

    return get_cs_status(search_name, 'Purging')


def check_purge_compliance_search(search_name):     # pragma: no cover
    check_cs_prereqs()
    try:
        with open("purgestatuscompliancesearch2.ps1", "w+") as f:
            f.write(PURGE_STATUS_COMPLIANCE)

        output = subprocess.Popen(["pwsh", "purgestatuscompliancesearch2.ps1", USERNAME, search_name],
                                  stdin=subprocess.PIPE, stdout=subprocess.PIPE, stderr=subprocess.PIPE)
        stdout, stderr = output.communicate(input=PASSWORD.encode())

        stdout = stdout[len(PASSWORD):]

    finally:
        os.remove("purgestatuscompliancesearch2.ps1")

    if stderr:
        return get_cs_error(stderr)

    return get_cs_status(search_name, 'Purged' if stdout.split('\n')[-2] == 'Completed' else 'Purging')


def remove_compliance_search(search_name):     # pragma: no cover
    check_cs_prereqs()
    try:
        with open("removecompliance2.ps1", "w+") as f:
            f.write(REMOVE_COMPLIANCE)

        output = subprocess.Popen(
            ["pwsh", "removecompliance2.ps1", USERNAME, search_name],
            stdin=subprocess.PIPE, stdout=subprocess.PIPE, stderr=subprocess.PIPE)
        stdout, stderr = output.communicate(input=PASSWORD.encode())

    finally:
        os.remove("removecompliance2.ps1")

    if stderr:
        return get_cs_error(stderr)

    return get_cs_status(search_name, 'Removed')


def get_autodiscovery_config():     # pragma: no cover
    config_dict = demisto.getIntegrationContext()
    return {
        'Type': entryTypes['note'],
        'Contents': config_dict,
        'ContentsFormat': formats['json'],
        'ReadableContentsFormat': formats['markdown'],
        'HumanReadable': tableToMarkdown('Auto-Discovery Exchange Configuration', config_dict)
    }


def mark_item_as_read(item_ids, operation='read', target_mailbox=None):      # pragma: no cover
    marked_items = []
    account = get_account(target_mailbox or ACCOUNT_EMAIL)
    item_ids = argToList(item_ids)
    items = get_items_from_mailbox(account, item_ids)
    items = [x for x in items if isinstance(x, Message)]

    for item in items:
        item.is_read = (operation == 'read')
        item.save()

        marked_items.append({
            ITEM_ID: item.id,
            MESSAGE_ID: item.message_id,
            ACTION: 'marked-as-{}'.format(operation)
        })

    return get_entry_for_object('Marked items ({} marked operation)'.format(operation),
                                CONTEXT_UPDATE_EWS_ITEM,
                                marked_items)


def get_item_as_eml(item_id, target_mailbox=None):     # pragma: no cover
    account = get_account(target_mailbox or ACCOUNT_EMAIL)
    item = get_item_from_mailbox(account, item_id)

    if item.mime_content:
        # came across an item with bytes attachemnt which failed in the source code, added this to keep functionality
        if isinstance(item.mime_content, bytes):
            email_content = email.message_from_bytes(item.mime_content)
        else:
            email_content = email.message_from_string(item.mime_content)
        if item.headers:
            attached_email_headers = []
            for h, v in list(email_content.items()):
                if not isinstance(v, str):
                    try:
                        v = str(v)
                    except:     # noqa: E722
                        demisto.debug('cannot parse the header "{}"'.format(h))

                v = ' '.join(map(str.strip, v.split('\r\n')))
                attached_email_headers.append((h, v))
            for header in item.headers:
                if (header.name, header.value) not in attached_email_headers \
                        and header.name != 'Content-Type':
                    email_content.add_header(header.name, header.value)

        eml_name = item.subject if item.subject else 'demisto_untitled_eml'
        file_result = fileResult(eml_name + ".eml", email_content.as_string())
        file_result = file_result if file_result else "Failed uploading eml file to war room"

        return file_result


def collect_manual_attachments(manual_attach_obj):      # pragma: no cover
    attachments = []
    for attachment in manual_attach_obj:
        res = demisto.getFilePath(os.path.basename(attachment['RealFileName']))

        file_path = res["path"]
        with open(file_path, 'rb') as f:
            attachments.append(FileAttachment(content=f.read(), name=attachment['FileName']))

    return attachments


def process_attachments(attach_cids="", attach_ids="", attach_names="", manual_attach_obj=None):      # pragma: no cover
    if manual_attach_obj is None:
        manual_attach_obj = []
    file_entries_for_attachments = []  # type: list
    attachments_names = []  # type: list

    if attach_ids:
        file_entries_for_attachments = attach_ids if isinstance(attach_ids, list) else attach_ids.split(",")
        if attach_names:
            attachments_names = attach_names if isinstance(attach_names, list) else attach_names.split(",")
        else:
            for att_id in file_entries_for_attachments:
                att_name = demisto.getFilePath(att_id)['name']
                if isinstance(att_name, list):
                    att_name = att_name[0]
                attachments_names.append(att_name)
        if len(file_entries_for_attachments) != len(attachments_names):
            raise Exception("attachIDs and attachNames lists should be the same length")

    attachments = collect_manual_attachments(manual_attach_obj)

    if attach_cids:
        file_entries_for_attachments_inline = attach_cids if isinstance(attach_cids, list) else attach_cids.split(",")
        for att_id_inline in file_entries_for_attachments_inline:
            try:
                file_info = demisto.getFilePath(att_id_inline)
            except Exception as ex:
                demisto.info("EWS error from getFilePath: {}".format(ex))
                raise Exception("entry %s does not contain a file" % att_id_inline)
            att_name_inline = file_info["name"]
            with open(file_info["path"], 'rb') as f:
                attachments.append(FileAttachment(content=f.read(), name=att_name_inline, is_inline=True,
                                                  content_id=att_name_inline))

    for i in range(0, len(file_entries_for_attachments)):
        entry_id = file_entries_for_attachments[i]
        attachment_name = attachments_names[i]
        try:
            res = demisto.getFilePath(entry_id)
        except Exception as ex:
            raise Exception("entry {} does not contain a file: {}".format(entry_id, str(ex)))
        file_path = res["path"]
        with open(file_path, 'rb') as f:
            attachments.append(FileAttachment(content=f.read(), name=attachment_name))
    return attachments, attachments_names


def get_none_empty_addresses(addresses_ls):
    return [adress for adress in addresses_ls if adress]


def send_email(to, subject, body="", bcc=None, cc=None, replyTo=None, htmlBody=None,
               attachIDs="", attachCIDs="", attachNames="", manualAttachObj=None, from_mailbox=None,
               raw_message=None, from_address=None, renderBody=False):
    if not manualAttachObj:
        manualAttachObj = []
    account = get_account(from_mailbox or ACCOUNT_EMAIL)
    bcc = get_none_empty_addresses(argToList(bcc))
    cc = get_none_empty_addresses(argToList(cc))
    to = get_none_empty_addresses(argToList(to))
    render_body = argToBoolean(renderBody)
    subject = subject[:252] + '...' if len(subject) > 255 else subject

    attachments, attachments_names = process_attachments(attachCIDs, attachIDs, attachNames, manualAttachObj)

    send_email_to_mailbox(
        account=account, to=to, subject=subject, body=body, bcc=bcc, cc=cc, reply_to=replyTo,
        html_body=htmlBody, attachments=attachments, raw_message=raw_message, from_address=from_address
    )
    result_object = {
        'from': account.primary_smtp_address,
        'to': to,
        'subject': subject,
        'attachments': attachments_names
    }

    results = [{
        'Type': entryTypes['note'],
        'Contents': result_object,
        'ContentsFormat': formats['json'],
        'ReadableContentsFormat': formats['markdown'],
        'HumanReadable': tableToMarkdown('Sent email', result_object),
    }]
    if render_body:
        results.append({
            'Type': entryTypes['note'],
            'ContentsFormat': formats['html'],
            'Contents': htmlBody
        })

    return results


def reply_email(to, inReplyTo, body="", subject="", bcc=None, cc=None, htmlBody=None, attachIDs="", attachCIDs="",
                attachNames="", from_mailbox=None, manualAttachObj=None):     # pragma: no cover
    account = get_account(from_mailbox or ACCOUNT_EMAIL)
    bcc = bcc.split(",") if bcc else None
    cc = cc.split(",") if cc else None
    to = to.split(",") if to else None
    manualAttachObj = manualAttachObj if manualAttachObj is not None else []
    subject = subject[:252] + '...' if len(subject) > 255 else subject

    attachments, attachments_names = process_attachments(attachCIDs, attachIDs, attachNames, manualAttachObj)

    send_email_reply_to_mailbox(account, inReplyTo, to, body, subject, bcc, cc, htmlBody, attachments)
    result_object = {
        'from': account.primary_smtp_address,
        'to': to,
        'subject': subject,
        'attachments': attachments_names
    }

    return {
        'Type': entryTypes['note'],
        'Contents': result_object,
        'ContentsFormat': formats['json'],
        'ReadableContentsFormat': formats['markdown'],
        'HumanReadable': tableToMarkdown('Sent email', result_object),
    }


def test_module():     # pragma: no cover
    try:
        global IS_TEST_MODULE
        IS_TEST_MODULE = True
        account = get_account(ACCOUNT_EMAIL)
        folder = get_folder_by_path(account, FOLDER_NAME, IS_PUBLIC_FOLDER)
        if not folder.effective_rights.read:  # pylint: disable=E1101
            raise Exception("Success to authenticate, but user has no permissions to read from the mailbox. "
                            "Need to delegate the user permissions to the mailbox - "
                            "please read integration documentation and follow the instructions")
        folder.test_access()
    except ErrorFolderNotFound as e:
        if "Top of Information Store" in str(e):
            raise Exception(
                "Success to authenticate, but user probably has no permissions to read from the specific folder."
                "Check user permissions. You can try !ews-find-folders command to "
                "get all the folders structure that the user has permissions to")

    demisto.results('ok')


def get_protocol():      # pragma: no cover
    if AUTO_DISCOVERY:
        protocol = get_account_autodiscover(ACCOUNT_EMAIL).protocol
    else:
        protocol = Protocol(config=config)  # type: ignore
    return protocol


def encode_and_submit_results(obj):
    demisto.results(obj)


def sub_main():     # pragma: no cover
    global EWS_SERVER, USERNAME, ACCOUNT_EMAIL, PASSWORD
    global config, credentials
    EWS_SERVER = demisto.params()['ewsServer']
    USERNAME = demisto.params()['credentials']['identifier']
    ACCOUNT_EMAIL = demisto.params()['defaultTargetMailbox']
    PASSWORD = demisto.params()['credentials']['password']
    config, credentials = prepare()
    args = prepare_args(demisto.args())

    fix_2010()
    try:
        protocol = get_protocol()
        if demisto.command() == 'test-module':
            test_module()
        elif demisto.command() == 'fetch-incidents':
            incidents = fetch_emails_as_incidents(ACCOUNT_EMAIL, FOLDER_NAME)
            demisto.incidents(incidents)
        elif demisto.command() == 'ews-get-attachment':
            encode_and_submit_results(fetch_attachments_for_message(**args))
        elif demisto.command() == 'ews-delete-attachment':
            encode_and_submit_results(delete_attachments_for_message(**args))
        elif demisto.command() == 'ews-get-searchable-mailboxes':
            encode_and_submit_results(get_searchable_mailboxes(protocol))
        elif demisto.command() == 'ews-search-mailboxes':
            encode_and_submit_results(search_mailboxes(protocol, **args))
        elif demisto.command() == 'ews-move-item-between-mailboxes':
            encode_and_submit_results(move_item_between_mailboxes(**args))
        elif demisto.command() == 'ews-move-item':
            encode_and_submit_results(move_item(**args))
        elif demisto.command() == 'ews-delete-items':
            encode_and_submit_results(delete_items(**args))
        elif demisto.command() == 'ews-search-mailbox':
            encode_and_submit_results(search_items_in_mailbox(**args))
        elif demisto.command() == 'ews-get-contacts':
            encode_and_submit_results(get_contacts(**args))
        elif demisto.command() == 'ews-get-out-of-office':
            encode_and_submit_results(get_out_of_office_state(**args))
        elif demisto.command() == 'ews-recover-messages':
            encode_and_submit_results(recover_soft_delete_item(**args))
        elif demisto.command() == 'ews-create-folder':
            encode_and_submit_results(create_folder(**args))
        elif demisto.command() == 'ews-mark-item-as-junk':
            encode_and_submit_results(mark_item_as_junk(**args))
        elif demisto.command() == 'ews-find-folders':
            encode_and_submit_results(find_folders(**args))
        elif demisto.command() == 'ews-get-items-from-folder':
            encode_and_submit_results(get_items_from_folder(**args))
        elif demisto.command() == 'ews-get-items':
            encode_and_submit_results(get_items(**args))
        elif demisto.command() == 'ews-get-folder':
            encode_and_submit_results(get_folder(**args))
        elif demisto.command() == 'ews-o365-start-compliance-search':
            encode_and_submit_results(start_compliance_search(**args))
        elif demisto.command() == 'ews-o365-get-compliance-search':
            encode_and_submit_results(get_compliance_search(**args))
        elif demisto.command() == 'ews-o365-purge-compliance-search-results':
            encode_and_submit_results(purge_compliance_search(**args))
        elif demisto.command() == 'ews-o365-get-compliance-search-purge-status':
            encode_and_submit_results(check_purge_compliance_search(**args))
        elif demisto.command() == 'ews-o365-remove-compliance-search':
            encode_and_submit_results(remove_compliance_search(**args))
        elif demisto.command() == 'ews-get-autodiscovery-config':
            encode_and_submit_results(get_autodiscovery_config())
        elif demisto.command() == 'ews-expand-group':
            encode_and_submit_results(get_expanded_group(protocol, **args))
        elif demisto.command() == 'ews-mark-items-as-read':
            encode_and_submit_results(mark_item_as_read(**args))
        elif demisto.command() == 'ews-get-items-as-eml':
            encode_and_submit_results(get_item_as_eml(**args))
        elif demisto.command() == 'send-mail':
            encode_and_submit_results(send_email(**args))
        elif demisto.command() == 'reply-mail':
            encode_and_submit_results(reply_email(**args))

    except Exception as e:
        import time

        time.sleep(2)
        start_logging()
        debug_log = log_stream.getvalue()  # type: ignore
        error_message_simple = ""
        error_message = ""

        # Office365 regular maintenance case
        if (isinstance(e, ErrorMailboxStoreUnavailable) or isinstance(e, ErrorMailboxMoveInProgress)) \
                and 'outlook.office365.com' in EWS_SERVER:
            log_message = "Office365 is undergoing load balancing operations. " \
                          "As a result, the service is temporarily unavailable."
            if demisto.command() == 'fetch-incidents':
                demisto.info(log_message)
                demisto.incidents([])
                sys.exit(0)
            if IS_TEST_MODULE:
                demisto.results(log_message + " Please retry the instance configuration test.")
                sys.exit(0)
            error_message_simple = log_message + " Please retry your request."

        # # Other exception handling
        # if isinstance(e, Exception):
        #     e.message = str(e)

        if isinstance(e, ConnectionError):
            error_message_simple = "Could not connect to the server.\n" \
                                   "Verify that the Hostname or IP address is correct.\n\n" \
                                   "Additional information: {}".format(str(e))
        if isinstance(e, ErrorInvalidPropertyRequest):
            error_message_simple = "Verify that the Exchange version is correct."
        elif exchangelib.__version__ == "1.12.0":
            from exchangelib.errors import MalformedResponseError

            if IS_TEST_MODULE and isinstance(e, MalformedResponseError):
                error_message_simple = "Got invalid response from the server.\n" \
                                       "Verify that the Hostname or IP address is is correct."

        # Legacy error handling
        if "Status code: 401" in debug_log:
            error_message_simple = "Got unauthorized from the server. " \
                                   "Check credentials are correct and authentication method are supported. "

            error_message_simple += "You can try using 'domain\\username' as username for authentication. " \
                if AUTH_METHOD_STR.lower() == 'ntlm' else ''

        if "SSL: CERTIFICATE_VERIFY_FAILED" in debug_log:
            # same status code (503) but different error.
            error_message_simple = "Certificate verification failed - This error may happen if the server " \
                                   "certificate cannot be validated or as a result of a proxy that is doing SSL/TLS " \
                                   "termination. It is possible to bypass certificate validation by checking " \
                                   "'Trust any certificate' in the instance settings."

        elif "Status code: 503" in debug_log:
            error_message_simple = "Got timeout from the server. " \
                                   "Probably the server is not reachable with the current settings. " \
                                   "Check proxy parameter. If you are using server URL - change to server IP address. "

        if not error_message_simple:
            error_message = error_message_simple = str(e)
        else:
            error_message = error_message_simple + "\n" + str(e)

        stacktrace = traceback.format_exc()
        if stacktrace:
            error_message += "\nFull stacktrace:\n" + stacktrace

        if debug_log:
            error_message += "\nFull debug log:\n" + debug_log

        if demisto.command() == 'fetch-incidents':
            raise Exception(str(e) + traceback.format_exc())
        if demisto.command() == 'ews-search-mailbox' and isinstance(e, ValueError):
            return_error(message="Selected invalid field, please specify valid field name.", error=e)
        if IS_TEST_MODULE:
            demisto.results(error_message_simple)
        else:
            demisto.results(
                {"Type": entryTypes["error"], "ContentsFormat": formats["text"], "Contents": error_message_simple})
        demisto.error("%s: %s" % (e.__class__.__name__, error_message))
    finally:
        exchangelib_cleanup()
        if log_stream:
            try:
                logging.getLogger().removeHandler(log_handler)  # type: ignore
                log_stream.close()
            except Exception as ex:
                demisto.error("EWS: unexpected exception when trying to remove log handler: {}".format(ex))


def process_main():
    """setup stdin to fd=0 so we can read from the server"""
    sys.stdin = os.fdopen(0, "r")
    sub_main()


def main():     # pragma: no cover
    try:
        handle_proxy()
        # When running big queries, like 'ews-search-mailbox' the memory might not freed by the garbage
        # collector. `separate_process` flag will run the integration on a separate process that will prevent
        # memory leakage.
        separate_process = demisto.params().get("separate_process", False)
        demisto.debug("Running as separate_process: {}".format(separate_process))
        if separate_process:
            try:
                p = Process(target=process_main)
                p.start()
                p.join()
            except Exception as ex:
                demisto.error("Failed starting Process: {}".format(ex))
        else:
            sub_main()
    except Exception as exc:
        return_error("Found error in EWSv2: {}".format(exc),
                     error='Error: {}\nTraceback: {}'.format(exc, traceback.format_exc()))


# python2 uses __builtin__ python3 uses builtins
if __name__ in ("__builtin__", "builtins", "__main__"):
    main()<|MERGE_RESOLUTION|>--- conflicted
+++ resolved
@@ -824,12 +824,8 @@
     def parse_element(element):      # pragma: no cover
         to_recipients = element.find('{%s}ToRecipients' % TNS)
         if to_recipients:
-<<<<<<< HEAD
             to_recipients = [x.text if x is not None else None for x in to_recipients]
 
-=======
-            to_recipients = map(lambda x: x.text if x is not None else None, to_recipients)
->>>>>>> 998054ae
         result = {
             ITEM_ID: element.find('{%s}Id' % TNS).attrib['Id'] if element.find('{%s}Id' % TNS) is not None else None,
             MAILBOX: element.find('{%s}Mailbox/{%s}PrimarySmtpAddress' % (TNS, TNS)).text if element.find(
