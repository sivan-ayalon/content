--- conflicted
+++ resolved
@@ -1,13 +1,8 @@
 import pytest
 import json
 
-<<<<<<< HEAD
-from AzureCompute_v2 import MsGraphClient, screen_errors, assign_image_attributes, list_vms_command,\
-    create_vm_parameters, get_network_interface_command, get_public_ip_details_command,\
-=======
 from AzureCompute_v2 import MsGraphClient, screen_errors, assign_image_attributes, list_vms_command, \
     create_vm_parameters, get_network_interface_command, get_public_ip_details_command, \
->>>>>>> 6f77591c
     get_all_public_ip_details_command, create_nic_command, get_single_ip_details_from_list_of_ip_details
 
 # test_create_vm_parameters data:
@@ -143,11 +138,7 @@
 }
 
 MANY_PUBLIC_IP_EC = {
-<<<<<<< HEAD
-    'Azure.Network.IPConfigurations(val.PublicIPAddressID === obj.PublicIPAddressID)':
-=======
     'Azure.Network.IPConfigurations(val.PublicIPAddressID && val.PublicIPAddressID == obj.PublicIPAddressID)':
->>>>>>> 6f77591c
         [{
             'PublicIPAddressID': '/subscriptions/aaaaaaaa-bbbb-cccc-dddd-eeeeeeeeeeee/resourceGroups/fake-resource-group/providers/Microsoft.Network/publicIPAddresses/webserver-ip',  # noqa: E501
             'PublicConfigName': 'webserver-ip',
@@ -248,23 +239,14 @@
 def test_get_public_ip_details_command(mocker):
     ip_data = load_test_data('./test_data/get_public_ip_details_command.json')
     mocker.patch.object(client, 'get_public_ip_details', return_value=ip_data)
-<<<<<<< HEAD
-    _, ec, _ = get_public_ip_details_command(client, {'resource_group': 'fake-resource-group', 'address_name': 'webserver-ip'})
-    assert PUBLIC_IP_EC == ec
-=======
     command_results = get_public_ip_details_command(
         client, {'resource_group': 'fake-resource-group', 'address_name': 'webserver-ip'}, {})
     assert command_results.to_context()['EntryContext'] == PUBLIC_IP_EC
->>>>>>> 6f77591c
 
 
 def test_get_public_ip_details_command_without_resource_group(mocker):
     ip_data = load_test_data('./test_data/get_public_ip_details_command_multiple_ips.json')
     mocker.patch.object(client, 'get_all_public_ip_details', return_value=ip_data)
-<<<<<<< HEAD
-    _, ec, _ = get_public_ip_details_command(client, {'address_name': '1.1.1.1'})
-    assert PUBLIC_IP_EC == ec
-=======
     command_results = get_public_ip_details_command(client, {'address_name': '1.1.1.1'}, {})
     assert command_results.to_context()['EntryContext'] == PUBLIC_IP_EC
 
@@ -293,40 +275,6 @@
     test_target = "1.1.1.1"
     ec = get_single_ip_details_from_list_of_ip_details(ip_data.get('value'), test_target)
     assert ec == PUBLIC_IP_DETAILS_LIST_ENTRY_EC
-
-
-def test_get_single_ip_details_from_list_of_ip_details_function_is_none():
-    ip_data = load_test_data('./test_data/get_public_ip_details_command_multiple_ips.json')
-    invalid_test_target = "1.1.1.9"
-    ec = get_single_ip_details_from_list_of_ip_details(ip_data.get('value'), invalid_test_target)
-    assert ec is None
->>>>>>> 6f77591c
-
-
-def test_failure_get_public_ip_details_command_without_resource_group(mocker):
-    ip_data = load_test_data('./test_data/get_public_ip_details_command_multiple_ips.json')
-    mocker.patch.object(client, 'get_all_public_ip_details', return_value=ip_data)
-    with pytest.raises(ValueError) as err:
-        get_public_ip_details_command(client, {'address_name': 'fake_name'})
-    if not err:
-        assert False
-    else:
-        err_msg = "'fake_name' was not found. Please try specifying the resource group the IP would be associated with."
-        assert str(err.value) == err_msg
-
-
-def test_get_all_public_ip_details_command(mocker):
-    ip_data = load_test_data('./test_data/get_public_ip_details_command_multiple_ips.json')
-    mocker.patch.object(client, 'get_all_public_ip_details', return_value=ip_data)
-    _, ec, _ = get_all_public_ip_details_command(client, None)
-    assert MANY_PUBLIC_IP_EC == ec
-
-
-def test_get_single_ip_details_from_list_of_ip_details_function():
-    ip_data = load_test_data('./test_data/get_public_ip_details_command_multiple_ips.json')
-    test_target = "1.1.1.1"
-    ec = get_single_ip_details_from_list_of_ip_details(ip_data.get('value'), test_target)
-    assert PUBLIC_IP_DETAILS_LIST_ENTRY_EC == ec
 
 
 def test_get_single_ip_details_from_list_of_ip_details_function_is_none():
