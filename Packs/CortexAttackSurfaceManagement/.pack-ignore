--- conflicted
+++ resolved
@@ -46,9 +46,5 @@
 NMAP
 ml
 vpc
-<<<<<<< HEAD
 Prisma
-=======
-Prisma
-ITSM
->>>>>>> 6f77591c
+ITSM