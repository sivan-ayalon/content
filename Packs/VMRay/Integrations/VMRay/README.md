--- conflicted
+++ resolved
@@ -154,12 +154,8 @@
 | url |  The URL to analyze. For example: <https://demisto.com>. . | Required | 
 | shareable | Whether the analysis is shareable. Possible values are: true, false. | Optional | 
 | max_jobs | Maximum number of jobs to create (number). Default is 1. | Optional | 
-<<<<<<< HEAD
-| tags | A CSV list of tags to add to the sample. | Optional | 
-=======
 | tags | A CSV list of tags to add to the sample. | Optional |
 | net_scheme_name | The network scheme to use. | Optional |
->>>>>>> 6f77591c
 
 #### Context Output
 
