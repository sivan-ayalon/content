--- conflicted
+++ resolved
@@ -23,15 +23,9 @@
 
 @pytest.fixture
 def groups_fixture() -> list:
-<<<<<<< HEAD
-    return [{'dateAdded': '2022-08-04T12:35:33Z'}, {'dateAdded': '2022-09-06T12:35:33Z'},
-            {'dateAdded': '2022-03-06T12:35:33Z'}, {'dateAdded': '2022-09-06T12:36:33Z'},
-            {'dateAdded': '2022-08-06T11:35:33Z'}]
-=======
     return [{'dateAdded': '2022-08-04T12:35:33Z', 'id': 1}, {'dateAdded': '2022-09-06T12:35:33Z', 'id': 2},
             {'dateAdded': '2022-03-06T12:35:33Z', 'id': 3}, {'dateAdded': '2022-09-06T12:36:33Z', 'id': 3},
             {'dateAdded': '2022-08-06T11:35:33Z', 'id': 4}]
->>>>>>> 6f77591c
 
 
 @pytest.mark.parametrize('last_run, expected_result', [('2022-07-04T12:35:33', '2022-09-06T12:36:33'),
@@ -78,11 +72,6 @@
 
 def test_fetch_incidents_not_first_run(mocker, groups_fixture):
     import ThreatConnectV3
-<<<<<<< HEAD
-    mocker.patch.object(demisto, 'getLastRun', return_value={'last': '2021-08-04T12:35:33'})
-    mocker.patch.object(ThreatConnectV3, 'list_groups', return_value=groups_fixture)
-    assert fetch_incidents(client, {}) == '2022-09-06T12:36:33'
-=======
     mocker.patch.object(demisto, 'getLastRun', return_value={'last_time': '2021-08-04T12:35:33', 'last_id': 1})
     mocker.patch.object(ThreatConnectV3, 'list_groups', return_value=groups_fixture)
     mocker.patch.object(demisto, 'incidents')
@@ -92,7 +81,6 @@
 
     assert len(incidents) == 3
     demisto.setLastRun.assert_called_with({'last_time': '2022-09-06T12:36:33', 'last_id': 4})
->>>>>>> 6f77591c
 
 
 def test_create_context():  # type: ignore # noqa
