--- conflicted
+++ resolved
@@ -21,11 +21,7 @@
 script:
   commands:
   - arguments:
-<<<<<<< HEAD
-    - description: Domain value to query
-=======
     - description: Domain value to query.
->>>>>>> 6f77591c
       name: domain
       required: true
     description: Returns verdict information for the provided Domain.
@@ -124,11 +120,7 @@
     - contextPath: HYAS.NameserverVerdict.reasons
       description: Verdict Reasons for the provided Nameserver.
       type: Unknown
-<<<<<<< HEAD
-  dockerimage: demisto/python3:3.10.13.72123
-=======
   dockerimage: demisto/python3:3.10.13.83255
->>>>>>> 6f77591c
   runonce: false
   script: '-'
   subtype: python3
