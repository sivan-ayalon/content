category: Data Enrichment & Threat Intelligence
commonfields:
  id: ACTI Indicator Feed
  version: -1
configuration:
- defaultvalue: 'true'
  display: Fetch indicators
  name: feed
  type: 8
  required: false
- displaypassword: API Token
  name: api_token
  type: 9
  required: true
  hiddenusername: true
- additionalinfo: Indicators from this integration instance will be marked with this reputation
  defaultvalue: Bad
  display: Indicator Reputation
  name: feedReputation
  options:
  - None
  - Good
  - Suspicious
  - Bad
  type: 18
  required: false
- additionalinfo: Reliability of the source providing the intelligence data
  defaultvalue: A - Completely reliable
  display: Source Reliability
  name: feedReliability
  options:
  - A - Completely reliable
  - B - Usually reliable
  - C - Fairly reliable
  - D - Not usually reliable
  - E - Unreliable
  - F - Reliability cannot be judged
  required: true
  type: 15
- additionalinfo: The Traffic Light Protocol (TLP) designation to apply to indicators fetched from the feed
  display: Traffic Light Protocol Color
  name: tlp_color
  options:
  - RED
  - AMBER
  - GREEN
  - WHITE
  type: 15
  required: false
- defaultvalue: indicatorType
  name: feedExpirationPolicy
  display: ''
  options:
  - never
  - interval
  - indicatorType
  - suddenDeath
  type: 17
  required: false
- defaultvalue: '20160'
  name: feedExpirationInterval
  display: ''
  type: 1
  required: false
- defaultvalue: '240'
  display: Feed Fetch Interval
  name: feedFetchInterval
  type: 19
  required: false
- additionalinfo: Incremental feeds pull only new or modified indicators that have been sent from the integration. As the determination if the indicator is new or modified happens on the 3rd-party vendor's side, and only indicators that are new or modified are sent to Cortex XSOAR, all indicators coming from these feeds are labeled new or modified.
  defaultvalue: 'true'
  display: Incremental Feed
  name: feedIncremental
  type: 8
  required: false
- additionalinfo: How far back in time to go when performing the first fetch
  defaultvalue: '14 days'
  display: First fetch timestamp (<number> <time unit>, e.g., 12 hours, 7 days)
  name: fetch_time
  type: 0
  required: false
- additionalinfo: Which indicator types to fetch
  defaultvalue: IP,Domain,URL
  display: Indicator Type
  name: indicator_type
  options:
  - IP
  - Domain
  - URL
  required: true
  type: 16
- additionalinfo: Severity of the indicator. The value to start fetching indicators from.
  defaultvalue: '1'
  display: Indicator Severity
  name: severity
  options:
  - '1'
  - '2'
  - '3'
  - '4'
  - '5'
  type: 15
  required: false
- additionalinfo: Threat Type denotes the type of threats the indicator has been associated with.
  display: Threat Type
  name: threat_type
  options:
  - Vulnerability
  - Cyber Crime
  - Cyber Espionage
  - Hacktivism
  type: 16
  required: false
- additionalinfo: Confidence about the indicator details. The value of confidence to fetch indicators from. The value between 0-100
  display: Confidence
  name: confidence_from
  type: 0
  required: false
- additionalinfo: A malware family is a classification of malicious files and tools based on certain behaviors and static properties
  display: Malware Family
  name: malware_family
  type: 0
  required: false
- additionalinfo: When selected, the exclusion list is ignored for indicators from this feed. This means that if an indicator from this feed is on the exclusion list, the indicator might still be added to the system.
  display: Bypass exclusion list
  name: feedBypassExclusionList
  type: 8
  required: false
- additionalinfo: Supports CSV values.
  display: Tags
  name: feedTags
  type: 0
  required: false
- display: Trust any certificate (not secure)
  name: insecure
  type: 8
  required: false
- display: Use system proxy settings
  name: proxy
  type: 8
  required: false
description: Fetches indicators from a ACTI feed. You can filter returned indicators by indicator type, indicator severity, threat type, confidence, and malware family (each of these are an integration parameter).
display: ACTI Indicator Feed
name: ACTI Indicator Feed
script:
  commands:
  - arguments:
    - defaultValue: '50'
      description: The maximum number of results to return. The default value is 50.
      name: limit
    description: Gets the feed indicators.
    name: acti-get-indicators
<<<<<<< HEAD
  dockerimage: demisto/py3-tools:1.0.0.77497
=======
  dockerimage: demisto/py3-tools:1.0.0.84025
>>>>>>> 6f77591c
  feed: true
  runonce: false
  script: '-'
  subtype: python3
  type: python
tests:
- ACTI Indicator Feed Test
fromversion: 5.5.0<|MERGE_RESOLUTION|>--- conflicted
+++ resolved
@@ -150,11 +150,7 @@
       name: limit
     description: Gets the feed indicators.
     name: acti-get-indicators
-<<<<<<< HEAD
-  dockerimage: demisto/py3-tools:1.0.0.77497
-=======
   dockerimage: demisto/py3-tools:1.0.0.84025
->>>>>>> 6f77591c
   feed: true
   runonce: false
   script: '-'
