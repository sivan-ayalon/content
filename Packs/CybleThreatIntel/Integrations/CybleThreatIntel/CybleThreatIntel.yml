--- conflicted
+++ resolved
@@ -136,11 +136,7 @@
     - contextPath: CybleIntel.collection.names
       description: Available collection names for the feed service.
     description: Get the data feed collection names for the taxii feed.
-<<<<<<< HEAD
-  dockerimage: demisto/taxii-server:1.0.0.73566
-=======
   dockerimage: demisto/taxii-server:1.0.0.80235
->>>>>>> 6f77591c
   subtype: python3
   feed: true
 fromversion: 6.2.0
