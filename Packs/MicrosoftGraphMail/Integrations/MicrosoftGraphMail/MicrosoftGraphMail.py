import demistomock as demisto  # noqa: F401
from CommonServerPython import *  # noqa: F401

from CommonServerUserPython import *

import urllib3
from MicrosoftGraphMailApiModule import *  # noqa: E402

# Disable insecure warnings
urllib3.disable_warnings()


class MsGraphMailClient(MsGraphMailBaseClient):

    @logger
    def fetch_incidents(self, last_run):
        """
        Fetches emails from office 365 mailbox and creates incidents of parsed emails.
        :type last_run: ``dict``
        :param last_run:
            Previous fetch run data that holds the fetch time in utc Y-m-dTH:M:SZ format,
            ids of fetched emails, id and path of folder to fetch incidents from
        :return: Next run data and parsed fetched incidents
        :rtype: ``dict`` and ``list``
        """
        if 'time' not in last_run and (last_run_time := last_run.get('LAST_RUN_TIME')):
            last_run['time'] = last_run_time.replace('Z', '')

        if 'time' in last_run:
            last_run['time'] = last_run['time'].replace('Z', '')
        demisto.debug("MicrosoftGraphMail - Start fetching")
        demisto.debug(f"MicrosoftGraphMail - Last run: {json.dumps(last_run)}")

        start_fetch_time, end_fetch_time = get_fetch_run_time_range(
            last_run=last_run,
            first_fetch=self._first_fetch_interval,
            look_back=self._look_back,
            date_format=API_DATE_FORMAT
        )

        demisto.debug(f'{start_fetch_time=}, {end_fetch_time=}')

        exclude_ids = list(set(last_run.get('LAST_RUN_IDS', [])))  # remove any possible duplicates

        last_run_folder_path = last_run.get('LAST_RUN_FOLDER_PATH')
        folder_path_changed = (last_run_folder_path != self._folder_to_fetch)

        last_run_account = last_run.get('LAST_RUN_ACCOUNT')
        mailbox_to_fetch_changed = last_run_account != self._mailbox_to_fetch

        if folder_path_changed or mailbox_to_fetch_changed:
            # detected folder path change, get new folder id
            folder_id = self._get_folder_by_path(self._mailbox_to_fetch, self._folder_to_fetch,
                                                 overwrite_rate_limit_retry=True).get('id')
            demisto.info('detected file path change, ignored LAST_RUN_FOLDER_ID from last run.')
        else:
            # LAST_RUN_FOLDER_ID is stored in order to avoid calling _get_folder_by_path method in each fetch
            folder_id = last_run.get('LAST_RUN_FOLDER_ID')

        fetched_emails, exclude_ids = self._fetch_last_emails(
            folder_id=folder_id, last_fetch=start_fetch_time, exclude_ids=exclude_ids)

        demisto.debug(
            f'fetched email IDs before removing duplications - {[email.get("id") for email in fetched_emails]}'
        )

        # remove duplicate incidents which were already fetched
        incidents = filter_incidents_by_duplicates_and_limit(
            incidents_res=[self._parse_email_as_incident(email, True) for email in fetched_emails],
            last_run=last_run,
            fetch_limit=self._emails_fetch_limit,
            id_field='ID'
        )

        demisto.debug(
            f'fetched email IDs after removing duplications - {[email.get("ID") for email in incidents]}'
        )

        next_run = update_last_run_object(
            last_run=last_run,
            incidents=incidents,
            fetch_limit=self._emails_fetch_limit,
            start_fetch_time=start_fetch_time,
            end_fetch_time=end_fetch_time,
            look_back=self._look_back,
            created_time_field='occurred',
            id_field='ID',
            date_format=API_DATE_FORMAT,
            increase_last_run_time=True
        )

        next_run.update(
            {
                'LAST_RUN_IDS': exclude_ids,
                'LAST_RUN_FOLDER_ID': folder_id,
                'LAST_RUN_FOLDER_PATH': self._folder_to_fetch,
                'LAST_RUN_ACCOUNT': self._mailbox_to_fetch,
            }
        )
        demisto.debug(f'MicrosoftGraphMail - Next run after incidents fetching: {json.dumps(last_run)}')

        demisto.debug(f"MicrosoftGraphMail - Number of incidents before filtering: {len(fetched_emails)}")
        demisto.debug(f"MicrosoftGraphMail - Number of incidents after filtering: {len(incidents)}")
        demisto.debug(f"MicrosoftGraphMail - Number of incidents skipped: {len(fetched_emails)-len(incidents)}")
        for incident in incidents:  # remove the ID from the incidents, they are used only for look-back.
            incident.pop('ID', None)

        demisto.info(f"fetched {len(incidents)} incidents")
        demisto.debug(f"{next_run=}")

        return next_run, incidents


def main():  # pragma: no cover
    try:
        """ COMMANDS MANAGER / SWITCH PANEL """
        args: dict = demisto.args()
        params: dict = demisto.params()
        # There're several options for tenant_id & auth_and_token_url due to the recent credentials set supoort enhancment.
        tenant_id: str = params.get('creds_tenant_id', {}).get('password', '') \
            or params.get('_tenant_id', '') \
            or params.get('tenant_id', '')
        auth_and_token_url: str = params.get('creds_auth_id', {}).get('password', '') \
            or params.get('_auth_id', '') \
            or params.get('auth_id', '')
        enc_key: str = (params.get('credentials') or {}).get('password', '') or params.get('enc_key', '')
        server = params.get('url', '')
        base_url: str = urljoin(server, '/v1.0')
        endpoint = GRAPH_BASE_ENDPOINTS.get(server, 'com')
        app_name: str = 'ms-graph-mail'
        ok_codes: tuple = (200, 201, 202, 204)
        use_ssl: bool = not argToBoolean(params.get('insecure', False))
        proxy: bool = params.get('proxy', False)
        certificate_thumbprint: str = params.get('creds_certificate', {}).get(
            'identifier', '') or params.get('certificate_thumbprint', '')
        private_key: str = (replace_spaces_in_credential(params.get('creds_certificate', {}).get('password', ''))
                            or params.get('private_key', ''))
        managed_identities_client_id: str | None = get_azure_managed_identities_client_id(params)
        self_deployed: bool = params.get('self_deployed', False) or managed_identities_client_id is not None

        if not managed_identities_client_id:
            if not self_deployed and not enc_key:
                raise DemistoException('Key must be provided. For further information see '
                                       'https://xsoar.pan.dev/docs/reference/articles/microsoft-integrations---authentication')
            elif not enc_key and not (certificate_thumbprint and private_key):
                raise DemistoException('Key or Certificate Thumbprint and Private Key must be provided.')
            if not auth_and_token_url:
                raise Exception('ID must be provided.')
            if not tenant_id:
                raise Exception('Token must be provided.')

        # params related to mailbox to fetch incidents
        mailbox_to_fetch = params.get('mailbox_to_fetch', '')
        folder_to_fetch = params.get('folder_to_fetch', 'Inbox')
        first_fetch_interval = params.get('first_fetch', '15 minutes')
        emails_fetch_limit = int(params.get('fetch_limit', '50'))
        timeout = arg_to_number(params.get('timeout', '10') or '10')
        display_full_email_body = argToBoolean(params.get("display_full_email_body", False))
        mark_fetched_read = argToBoolean(params.get("mark_fetched_read", "false"))
        look_back = arg_to_number(params.get('look_back', 0))

        client: MsGraphMailClient = MsGraphMailClient(
            self_deployed=self_deployed,
            tenant_id=tenant_id,
            auth_id=auth_and_token_url,
            enc_key=enc_key,
            app_name=app_name,
            base_url=base_url,
            verify=use_ssl,
            proxy=proxy,
            ok_codes=ok_codes,
            mailbox_to_fetch=mailbox_to_fetch,
            folder_to_fetch=folder_to_fetch,
            first_fetch_interval=first_fetch_interval,
            emails_fetch_limit=emails_fetch_limit,

            timeout=timeout,
            endpoint=endpoint,
            certificate_thumbprint=certificate_thumbprint,
            private_key=private_key,
            display_full_email_body=display_full_email_body,
            mark_fetched_read=mark_fetched_read,
            look_back=look_back,
            managed_identities_client_id=managed_identities_client_id)

        command = demisto.command()
        LOG(f'Command being called is {command}')

        if command == 'test-module':
            client.test_connection()
            return_results('ok')
        if command == 'fetch-incidents':
            next_run, incidents = client.fetch_incidents(demisto.getLastRun())
            demisto.setLastRun(next_run)
            demisto.incidents(incidents)
        elif command in ('msgraph-mail-list-emails', 'msgraph-mail-search-email'):
            return_results(list_mails_command(client, args))
        elif command == 'msgraph-mail-create-draft':
            return_results(create_draft_command(client, args))
        elif command == 'msgraph-mail-reply-to':
            return_results(reply_to_command(client, args))  # pylint: disable=E1123
        elif command == 'msgraph-mail-get-email':
            return_results(get_message_command(client, args))
        elif command == 'msgraph-mail-delete-email':
            return_results(delete_mail_command(client, args))
        elif command == 'msgraph-mail-list-attachments':
            return_results(list_attachments_command(client, args))
        elif command == 'msgraph-mail-get-attachment':
            return_results(get_attachment_command(client, args))
        elif command == 'msgraph-mail-create-folder':
            return_results(create_folder_command(client, args))
        elif command == 'msgraph-mail-list-folders':
            return_results(list_folders_command(client, args))
        elif command == 'msgraph-mail-update-folder':
            return_results(update_folder_command(client, args))
        elif command == 'msgraph-mail-list-child-folders':
            return_results(list_child_folders_command(client, args))
        elif command == 'msgraph-mail-delete-folder':
            return_results(delete_folder_command(client, args))
        elif command == 'msgraph-mail-move-email':
            return_results(move_email_command(client, args))
        elif command == 'msgraph-mail-get-email-as-eml':
            return_results(get_email_as_eml_command(client, args))
        elif command == 'msgraph-mail-send-draft':
            return_results(send_draft_command(client, args))  # pylint: disable=E1123
        elif command == 'msgraph-mail-update-email-status':
            return_results(update_email_status_command(client, args))
        elif command == 'reply-mail':
            return_results(reply_email_command(client, args))
        elif command == 'send-mail':
            return_results(send_email_command(client, args))
        elif command == 'msgraph-mail-auth-reset':
            return_results(reset_auth())
<<<<<<< HEAD
=======
        elif command in ['msgraph-mail-get-rule', 'msgraph-mail-list-rules']:
            return_results(list_rule_action_command(client, args))
        elif command == 'msgraph-mail-delete-rule':
            return_results(delete_rule_command(client, args))
>>>>>>> 6f77591c

    # Log exceptions
    except Exception as e:
        return_error(str(e))


if __name__ in ["builtins", "__main__"]:
    main()<|MERGE_RESOLUTION|>--- conflicted
+++ resolved
@@ -231,13 +231,10 @@
             return_results(send_email_command(client, args))
         elif command == 'msgraph-mail-auth-reset':
             return_results(reset_auth())
-<<<<<<< HEAD
-=======
         elif command in ['msgraph-mail-get-rule', 'msgraph-mail-list-rules']:
             return_results(list_rule_action_command(client, args))
         elif command == 'msgraph-mail-delete-rule':
             return_results(delete_rule_command(client, args))
->>>>>>> 6f77591c
 
     # Log exceptions
     except Exception as e:
