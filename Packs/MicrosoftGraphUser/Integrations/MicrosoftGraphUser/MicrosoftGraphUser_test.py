--- conflicted
+++ resolved
@@ -343,9 +343,6 @@
                    f'response_type=code&scope=offline_access%20{Scopes.graph}' \
                    f'&client_id={client_id}&redirect_uri={redirect_uri})'
     res = MicrosoftGraphUser.return_results.call_args[0][0].readable_output
-<<<<<<< HEAD
-    assert expected_url in res
-=======
     assert expected_url in res
 
 
@@ -381,5 +378,4 @@
             assert 'Please enable the integration' in str(exc)
     else:
         result = test_function(client, {})
-        assert result[0] == expected_result
->>>>>>> 6f77591c
+        assert result[0] == expected_result