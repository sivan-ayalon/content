category: Analytics & SIEM
sectionOrder:
- Connect
- Collect
commonfields:
  id: Microsoft Graph User
  version: -1
configuration:
- defaultvalue: https://graph.microsoft.com
  display: Host URL (e.g., https://graph.microsoft.com)
  name: host
  required: true
  type: 0
  section: Connect
- name: creds_auth_id
  type: 9
  displaypassword: ID (received from the admin consent - see Detailed Instructions)
  hiddenusername: true
  section: Connect
  required: false
- name: creds_tenant_id
  type: 9
  displaypassword: Token (received from the admin consent - see Detailed Instructions)
  hiddenusername: true
  section: Connect
  required: false
- name: creds_enc_key
  type: 9
  displaypassword: Key (received from the admin consent - see Detailed Instructions)
  hiddenusername: true
  section: Connect
  required: false
- display: ID (received from the admin consent - see Detailed Instructions (?)
  name: auth_id
  type: 4
  hidden: true
  section: Connect
  required: false
- display: Token (received from the admin consent - see Detailed Instructions (?) section)
  name: tenant_id
  type: 4
  section: Connect
  hidden: true
  required: false
- display: Key (received from the admin consent - see Detailed Instructions (?)
  name: enc_key
  type: 4
  hidden: true
  required: false
- display: Certificate Thumbprint
  name: creds_certificate
  type: 9
  displaypassword: Private Key
  section: Connect
  required: false
- display: Certificate Thumbprint
  name: certificate_thumbprint
  type: 4
  section: Connect
  advanced: true
  additionalinfo: Used for certificate authentication. As appears in the "Certificates & secrets" page of the app.
  hidden: true
  required: false
- display: Private Key
  name: private_key
  type: 14
  additionalinfo: Used for certificate authentication. The private key of the registered certificate.
  hidden: true
  section: Connect
  required: false
- additionalinfo: Select this checkbox if you are using a self-deployed Azure application.
  display: Use a self-deployed Azure application
  name: self_deployed
  type: 8
  section: Connect
  advanced: false
  required: false
- display: Application redirect URI (for Authorization Code flow mode)
  name: redirect_uri
  type: 0
  section: Connect
  required: false
- name: creds_auth_code
  type: 9
  displaypassword: Authorization code (for Authorization Code flow mode - received from the authorization step. see Detailed Instructions)
  hiddenusername: true
  required: false
- display: Authorization code (for Authorization Code flow mode - received from the authorization step. see Detailed Instructions (?) section)
  name: auth_code
  type: 4
  hidden: true
  section: Connect
  required: false
- additionalinfo: Relevant only if the integration is running on Azure VM. If selected, authenticates based on the value provided for the Azure Managed Identities Client ID field. If no value is provided for the Azure Managed Identities Client ID field, authenticates based on the System Assigned Managed Identity. For additional information, see the Help tab.
  display: Use Azure Managed Identities
  name: use_managed_identities
  type: 8
  section: Connect
  required: false
- additionalinfo: The Managed Identities client ID for authentication - relevant only if the integration is running on Azure VM.
  displaypassword: Azure Managed Identities Client ID
  name: managed_identities_client_id
  hiddenusername: true
  type: 9
  section: Connect
  required: false
- defaultvalue: 'false'
  display: Trust any certificate (not secure)
  name: insecure
  type: 8
  section: Connect
  advanced: true
  required: false
- defaultvalue: 'false'
  display: Use system proxy settings
  name: proxy
  type: 8
  section: Connect
  advanced: true
  required: false
- display: Suppress Errors for Non Found Users
  name: handle_error
  defaultvalue: 'true'
  type: 8
  section: Collect
  advanced: true
  required: false
description: Unified gateway to security insights - all from a unified Microsoft Graph User API.
display: Azure Active Directory Users
name: Microsoft Graph User
script:
  commands:
  - arguments:
<<<<<<< HEAD
    - description: User ID or userPrincipalName
=======
    - description: User ID or userPrincipalName.
>>>>>>> 6f77591c
      name: user
      required: true
    deprecated: true
    description: |-
      Deprecated. Use the msgraph-user-account-disable command instead.
    name: msgraph-user-terminate-session
  - arguments:
<<<<<<< HEAD
    - description: User ID or userPrincipalName
=======
    - description: User ID or userPrincipalName.
>>>>>>> 6f77591c
      name: user
      required: true
    description: |-
      Disables a user from all Office 365 applications, and prevents sign in. Note: This command disables user,
      but does not terminate an existing session. Supported only in a self deployed app flow with the
<<<<<<< HEAD
      Permission: Directory.AccessAsUser.All(Delegated)
    name: msgraph-user-account-disable
  - arguments:
    - description: User ID or userPrincipalName
=======
      Permission: Directory.AccessAsUser.All(Delegated).
    name: msgraph-user-account-disable
  - arguments:
    - description: User ID or userPrincipalName.
>>>>>>> 6f77591c
      name: user
      required: true
    description: Unblock a user.
    name: msgraph-user-unblock
  - arguments:
    - description: User ID or userPrincipalName to update properties for.
      name: user
      required: true
<<<<<<< HEAD
    - description: "User fields to update (in a key=value format. Example: displayName=John"
      name: updated_fields
      required: true
    - description: "Delimiter to use for passing multiple fields to the 'updated_fields' argument. Example using ',' as a delimiter: displayName=John,givenName=John,surname=Doe"
=======
    - description: "User fields to update (in a key=value format. Example: displayName=John."
      name: updated_fields
      required: true
    - description: "Delimiter to use for passing multiple fields to the 'updated_fields' argument. Example using ',' as a delimiter: displayName=John,givenName=John,surname=Doe."
>>>>>>> 6f77591c
      defaultValue: ','
      name: updated_fields_delimiter
    description: |-
      Updates the properties of a user object.
<<<<<<< HEAD
      Permissions: - User.ReadWrite (Delegated & Application)
=======
      Permissions: - User.ReadWrite (Delegated & Application).
>>>>>>> 6f77591c
    name: msgraph-user-update
    outputs:
    - contextPath: MSGraphUser.ID
      description: User's ID.
      type: String
    - contextPath: MSGraphUser.DisplayName
      description: User's display name.
      type: String
    - contextPath: MSGraphUser.GivenName
      description: User's given name.
      type: String
    - contextPath: MSGraphUser.BusinessPhones
      description: User's business phone numbers.
      type: String
    - contextPath: MSGraphUser.JobTitle
      description: User's job title.
      type: String
    - contextPath: MSGraphUser.Mail
      description: User's mail address.
      type: String
    - contextPath: MSGraphUser.MobilePhone
      description: User's mobile phone number.
      type: String
    - contextPath: MSGraphUser.OfficeLocation
      description: User's office location.
      type: String
    - contextPath: MSGraphUser.PreferredLanguage
      description: User's preferred language.
      type: String
    - contextPath: MSGraphUser.Surname
      description: User's surname.
      type: String
    - contextPath: MSGraphUser.UserPrincipalName
      description: User's principal name.
      type: String
  - arguments:
    - description: User ID or userPrincipalName to delete.
      name: user
      required: true
    description: |-
      Deletes an existing user.
      Permissions: - Directory.AccessAsUser.All (Delegated) - User.ReadWrite.All (Application).
    execution: true
    name: msgraph-user-delete
  - arguments:
    - auto: PREDEFINED
      defaultValue: 'true'
      description: true if the account is enabled; otherwise, false.
      name: account_enabled
      predefined:
      - 'true'
      - 'false'
    - description: The name to display in the address book.
      name: display_name
      required: true
    - description: Only needs to be specified when creating a new user account if you are using a federated domain for the user's userPrincipalName (UPN) property.
      name: on_premises_immutable_id
    - description: The mail alias for the user.
      name: mail_nickname
      required: true
    - description: The password profile for the user.
      name: password
      required: true
    - description: ' The user principal name, for example: foo@test.com. '
      name: user_principal_name
      required: true
<<<<<<< HEAD
    - description: ' Optional properties for the user, for example: "displayName=name,mobilePhone=phone-num" '
      name: other_properties
    description: |-
      Creates a new user.
      Permissions: - User.ReadWrite.All (Delegated & Application)
=======
    - description: 'Optional properties for the user, for example: "displayName=name,mobilePhone=phone-num".'
      name: other_properties
    description: |-
      Creates a new user.
      Permissions: - User.ReadWrite.All (Delegated & Application).
>>>>>>> 6f77591c
    name: msgraph-user-create
    outputs:
    - contextPath: MSGraphUser.ID
      description: User's ID.
      type: String
    - contextPath: MSGraphUser.DisplayName
      description: User's display name.
      type: String
    - contextPath: MSGraphUser.GivenName
      description: User's given name.
      type: String
    - contextPath: MSGraphUser.BusinessPhones
      description: User's business phone numbers.
      type: String
    - contextPath: MSGraphUser.JobTitle
      description: User's job title.
      type: String
    - contextPath: MSGraphUser.Mail
      description: User's mail address.
      type: String
    - contextPath: MSGraphUser.MobilePhone
      description: User's mobile phone number.
      type: String
    - contextPath: MSGraphUser.OfficeLocation
      description: User's office location.
      type: String
    - contextPath: MSGraphUser.PreferredLanguage
      description: User's preferred language.
      type: String
    - contextPath: MSGraphUser.Surname
      description: User's surname.
      type: String
    - contextPath: MSGraphUser.UserPrincipalName
      description: User's principal name.
      type: String
    - contextPath: Account.ID
      description: User’s ID.
      type: String
    - contextPath: Account.DisplayName
      description: User’s display name.
      type: String
    - contextPath: Account.Username
      description: User’s principal name.
      type: String
    - contextPath: Account.JobTitle
      description: User’s job title.
      type: String
    - contextPath: Account.Email.Address
      description: User’s mail address.
      type: String
    - contextPath: Account.TelephoneNumber
      description: User’s mobile phone number.
      type: String
    - contextPath: Account.Office
      description: User’s office location.
      type: String
    - contextPath: Account.Type
      description: The account entity type.
      type: String
  - arguments:
<<<<<<< HEAD
    - description: ' A CSV list of properties by which to filter the results, for example: "displayName,jobTitle,mobilePhone" '
=======
    - description: 'A CSV list of properties by which to filter the results, for example: "displayName,jobTitle,mobilePhone".'
>>>>>>> 6f77591c
      name: properties
    deprecated: true
    description: |-
      Deprecated. This command only returns a single page. Use the msgraph-user-list command instead, which gets newly created, updated, or deleted users without performing a full read of the entire user collection.
<<<<<<< HEAD
      Permissions: - User.Read (Delegated) - User.Read.All (Application)
=======
      Permissions: - User.Read (Delegated) - User.Read.All (Application).
>>>>>>> 6f77591c
    name: msgraph-user-get-delta
    outputs:
    - contextPath: MSGraphUser.ID
      description: User's ID.
      type: String
    - contextPath: MSGraphUser.DisplayName
      description: User's display name.
      type: String
    - contextPath: MSGraphUser.GivenName
      description: User's given name.
      type: String
    - contextPath: MSGraphUser.BusinessPhones
      description: User's business phone numbers.
      type: String
    - contextPath: MSGraphUser.JobTitle
      description: User's job title.
      type: String
    - contextPath: MSGraphUser.Mail
      description: User's mail address.
      type: String
    - contextPath: MSGraphUser.MobilePhone
      description: User's mobile phone.
      type: String
    - contextPath: MSGraphUser.OfficeLocation
      description: User's office location.
      type: String
    - contextPath: MSGraphUser.PreferredLanguage
      description: User's preferred language.
      type: String
    - contextPath: MSGraphUser.Surname
      description: User's surname.
      type: String
    - contextPath: MSGraphUser.UserPrincipalName
      description: User's principal name.
      type: String
  - arguments:
<<<<<<< HEAD
    - description: User ID or userPrincipalName
      name: user
      required: true
    - description: ' A CSV list of properties by which to filter the results, for example: "displayName,jobTitle,mobilePhone" '
      name: properties
    description: |-
      Retrieves the properties and relationships of a user object. For more information, visit: https://docs.microsoft.com/en-us/graph/api/user-update?view=graph-rest-1.0).
      Permissions: - User.Read (Delegated) - User.Read.All (Application)
=======
    - description: User ID or userPrincipalName.
      name: user
      required: true
    - description: 'A CSV list of properties by which to filter the results, for example: "displayName,jobTitle,mobilePhone".'
      name: properties
    description: |-
      Retrieves the properties and relationships of a user object. For more information, visit: https://docs.microsoft.com/en-us/graph/api/user-update?view=graph-rest-1.0).
      Permissions: - User.Read (Delegated) - User.Read.All (Application).
>>>>>>> 6f77591c
    name: msgraph-user-get
    outputs:
    - contextPath: MSGraphUser.ID
      description: User's ID.
      type: String
    - contextPath: MSGraphUser.DisplayName
      description: User's display name.
      type: String
    - contextPath: MSGraphUser.GivenName
      description: User's given name.
      type: String
    - contextPath: MSGraphUser.BusinessPhones
      description: User's business phone numbers.
      type: String
    - contextPath: MSGraphUser.JobTitle
      description: User's job title.
      type: String
    - contextPath: MSGraphUser.Mail
      description: User's mail address.
      type: String
    - contextPath: MSGraphUser.MobilePhone
      description: User's mobile phone number.
      type: String
    - contextPath: MSGraphUser.OfficeLocation
      description: User's office location.
      type: String
    - contextPath: MSGraphUser.PreferredLanguage
      description: User's preferred language.
      type: String
    - contextPath: MSGraphUser.Surname
      description: User's surname.
      type: String
    - contextPath: MSGraphUser.UserPrincipalName
      description: User's principal name.
      type: String
    - contextPath: Account.ID
      description: User’s ID.
      type: String
    - contextPath: Account.DisplayName
      description: User’s display name.
      type: String
    - contextPath: Account.Username
      description: User’s principal name.
      type: String
    - contextPath: Account.JobTitle
      description: User’s job title.
      type: String
    - contextPath: Account.Email.Address
      description: User’s mail address.
      type: String
    - contextPath: Account.TelephoneNumber
      description: User’s mobile phone number.
      type: String
    - contextPath: Account.Office
      description: User’s office location.
      type: String
    - contextPath: Account.Type
      description: The account entity type.
      type: String
  - arguments:
<<<<<<< HEAD
    - description: 'A CSV list of properties by which to filter the results, for example: "displayName,jobTitle,mobilePhone"'
=======
    - description: 'A CSV list of properties by which to filter the results, for example: "displayName,jobTitle,mobilePhone".'
>>>>>>> 6f77591c
      name: properties
    - description: The URL for the next page in the list.
      name: next_page
    - description: 'Filter to be plugged directly into the API. For more information about the Filter syntax, see the Microsoft documentation: https://learn.microsoft.com/en-us/graph/filter-query-parameter?tabs=http.'
      name: filter
    description: |-
      Retrieves a list of user objects.
<<<<<<< HEAD
      Permissions: - User.ReadBasic.All (Delegated) - User.Read.All (Application)
=======
      Permissions: - User.ReadBasic.All (Delegated) - User.Read.All (Application).
>>>>>>> 6f77591c
    name: msgraph-user-list
    outputs:
    - contextPath: MSGraphUser.ID
      description: User's ID.
      type: String
    - contextPath: MSGraphUser.DisplayName
      description: User's display name.
      type: String
    - contextPath: MSGraphUser.GivenName
      description: User's given name.
      type: String
    - contextPath: MSGraphUser.BusinessPhones
      description: User's business phone numbers.
      type: String
    - contextPath: MSGraphUser.JobTitle
      description: User's job title.
      type: String
    - contextPath: MSGraphUser.Mail
      description: User's mail address.
      type: String
    - contextPath: MSGraphUser.MobilePhone
      description: User's mobile phone number.
      type: String
    - contextPath: MSGraphUser.OfficeLocation
      description: User's office location.
      type: String
    - contextPath: MSGraphUser.PreferredLanguage
      description: User's preferred language.
      type: String
    - contextPath: MSGraphUser.Surname
      description: User's surname.
      type: String
    - contextPath: MSGraphUser.UserPrincipalName
      description: User's principal name.
      type: String
    - contextPath: MSGraphUser.NextPage
      description: A token to pass to the next list command to retrieve additional results.
      type: String
    - contextPath: Account.ID
      description: User’s ID.
      type: String
    - contextPath: Account.DisplayName
      description: User’s display name.
      type: String
    - contextPath: Account.Username
      description: User’s principal name.
      type: String
    - contextPath: Account.JobTitle
      description: User’s job title.
      type: String
    - contextPath: Account.Email.Address
      description: User’s mail address.
      type: String
    - contextPath: Account.TelephoneNumber
      description: User’s mobile phone number.
      type: String
    - contextPath: Account.Office
      description: User’s office location.
      type: String
    - contextPath: Account.Type
      description: The account entity type.
      type: String
  - arguments:
    - description: The User ID or userPrincipalName of the user for which to retrieve direct reports.
      name: user
      required: true
    description: Retrieves the direct reports for a user. Direct reports are the people who have that user configured as their manager.
    name: msgraph-direct-reports
    outputs:
    - contextPath: MSGraphUserDirectReports.Manager
      description: The manager's user principal name (UPN).
      type: String
    - contextPath: MSGraphUserDirectReports.Reports.@Odata.Type
      description: A string value that can be used to classify user types in your directory, such as "Member" and "Guest".
      type: String
    - contextPath: MSGraphUserDirectReports.Reports.DisplayName
      description: The name displayed in the address book for the user. This is usually the combination of the user's first name, middle initial and last name.
      type: String
    - contextPath: MSGraphUserDirectReports.Reports.GivenName
      description: The given name (first name) of the user.
      type: String
    - contextPath: MSGraphUserDirectReports.Reports.ID
      description: The user ID in Microsoft Graph User.
      type: String
    - contextPath: MSGraphUserDirectReports.Reports.JobTitle
      description: The user's job title.
      type: String
    - contextPath: MSGraphUserDirectReports.Reports.Mail
      description: The email address of the user.
      type: String
    - contextPath: MSGraphUserDirectReports.Reports.MobilePhone
      description: The primary cellular telephone number for the user.
      type: String
    - contextPath: MSGraphUserDirectReports.Reports.OfficeLocation
      description: The office location in the user's place of business.
      type: String
    - contextPath: MSGraphUserDirectReports.Reports.PreferredLanguage
      description: 'The preferred language for the user. Should follow ISO 639-1 Code; for example: en-US.'
      type: String
    - contextPath: MSGraphUserDirectReports.Reports.Surname
      description: The user's surname (family name or last name).
      type: String
    - contextPath: MSGraphUserDirectReports.Reports.UserPrincipalName
      description: The user principal name (UPN) of the user. The UPN is an Internet-style login name for the user based on the Internet standard RFC 822. By convention, this should map to the user's email name. The general format is alias@domain, where domain must be present in the tenant’s collection of verified domains. This property is required when a user is created. The verified domains for the tenant can be accessed from the verifiedDomains property of organization.
      type: String
  - arguments:
    - description: The User ID or userPrincipalName of the user for which to get the manager properties.
      name: user
      required: true
    description: "Retrieves the properties from the manager of a user."
    name: msgraph-user-get-manager
    outputs:
    - contextPath: MSGraphUserManager.ID
      description: User's user ID.
      type: String
    - contextPath: MSGraphUserManager.Manager.ID
      description: Manager's user ID.
      type: String
    - contextPath: MSGraphUserManager.Manager.DisplayName
      description: User's display name.
      type: String
    - contextPath: MSGraphUserManager.Manager.GivenName
      description: User's given name.
      type: String
    - contextPath: MSGraphUserManager.Manager.BusinessPhones
      description: User's business phone numbers.
      type: String
    - contextPath: MSGraphUserManager.Manager.JobTitle
      description: User's job title.
      type: String
    - contextPath: MSGraphUserManager.Manager.Mail
      description: User's mail address.
      type: String
    - contextPath: MSGraphUserManager.Manager.MobilePhone
      description: User's mobile phone number.
      type: String
    - contextPath: MSGraphUserManager.Manager.OfficeLocation
      description: User's office location.
      type: String
    - contextPath: MSGraphUserManager.Manager.PreferredLanguage
      description: User's preferred language.
      type: String
    - contextPath: MSGraphUserManager.Manager.Surname
      description: User's surname.
      type: String
    - contextPath: MSGraphUserManager.Manager.UserPrincipalName
      description: User's principal name.
      type: String
  - arguments:
    - description: User ID or userPrincipalName of the user to which to assign a manager.
      name: user
      required: true
    - description: User ID or userPrincipalName of the manager.
      name: manager
      required: true
    description: |-
      Assigns a manager to the specified user.
<<<<<<< HEAD
      Permission: - User.ReadWrite (Delegated) or - User.ReadWrite (Application)
=======
      Permission: - User.ReadWrite (Delegated) or - User.ReadWrite (Application).
>>>>>>> 6f77591c
    name: msgraph-user-assign-manager
  - arguments:
    - description: User ID or userPrincipalName to update password for.
      name: user
      required: true
    - description: The new password.
      name: password
      required: true
      secret: true
    - auto: PREDEFINED
      defaultValue: 'true'
      description: Whether the password will be changed on the next sign in.
      name: force_change_password_next_sign_in
      predefined:
      - 'true'
      - 'false'
    - auto: PREDEFINED
      defaultValue: 'false'
      description: Whether to change the password with MFA.
      name: force_change_password_with_mfa
      predefined:
      - 'true'
      - 'false'
    description: |-
      Changes the user password.
      Supported only in a self deployed app flow with the Permission: Directory.AccessAsUser.All(Delegated).
    execution: true
    name: msgraph-user-change-password
  - description: Tests connectivity to Microsoft Graph User.
    name: msgraph-user-test
  - arguments:
<<<<<<< HEAD
    - description: User ID or userPrincipalName
=======
    - description: User ID or userPrincipalName.
>>>>>>> 6f77591c
      name: user
      required: true
    description: |-
      Revoke a user session- Invalidates all the refresh tokens issued to applications for a user.
<<<<<<< HEAD
      Permission: Directory.AccessAsUser.All(Delegated)
=======
      Permission: Directory.AccessAsUser.All(Delegated).
>>>>>>> 6f77591c
    name: msgraph-user-session-revoke
  - description: Generate the login url used for Authorization code flow.
    name: msgraph-user-generate-login-url
    arguments: []
  - description: Run this command if for some reason you need to rerun the authentication process.
    name: msgraph-user-auth-reset
    arguments: []
<<<<<<< HEAD
  dockerimage: demisto/crypto:1.0.0.66562
=======
  dockerimage: demisto/crypto:1.0.0.83343
>>>>>>> 6f77591c
  runonce: false
  script: '-'
  subtype: python3
  type: python
tests:
- Microsoft Graph User - Test
fromversion: 5.0.0<|MERGE_RESOLUTION|>--- conflicted
+++ resolved
@@ -131,11 +131,7 @@
 script:
   commands:
   - arguments:
-<<<<<<< HEAD
-    - description: User ID or userPrincipalName
-=======
     - description: User ID or userPrincipalName.
->>>>>>> 6f77591c
       name: user
       required: true
     deprecated: true
@@ -143,27 +139,16 @@
       Deprecated. Use the msgraph-user-account-disable command instead.
     name: msgraph-user-terminate-session
   - arguments:
-<<<<<<< HEAD
-    - description: User ID or userPrincipalName
-=======
     - description: User ID or userPrincipalName.
->>>>>>> 6f77591c
       name: user
       required: true
     description: |-
       Disables a user from all Office 365 applications, and prevents sign in. Note: This command disables user,
       but does not terminate an existing session. Supported only in a self deployed app flow with the
-<<<<<<< HEAD
-      Permission: Directory.AccessAsUser.All(Delegated)
-    name: msgraph-user-account-disable
-  - arguments:
-    - description: User ID or userPrincipalName
-=======
       Permission: Directory.AccessAsUser.All(Delegated).
     name: msgraph-user-account-disable
   - arguments:
     - description: User ID or userPrincipalName.
->>>>>>> 6f77591c
       name: user
       required: true
     description: Unblock a user.
@@ -172,26 +157,15 @@
     - description: User ID or userPrincipalName to update properties for.
       name: user
       required: true
-<<<<<<< HEAD
-    - description: "User fields to update (in a key=value format. Example: displayName=John"
-      name: updated_fields
-      required: true
-    - description: "Delimiter to use for passing multiple fields to the 'updated_fields' argument. Example using ',' as a delimiter: displayName=John,givenName=John,surname=Doe"
-=======
     - description: "User fields to update (in a key=value format. Example: displayName=John."
       name: updated_fields
       required: true
     - description: "Delimiter to use for passing multiple fields to the 'updated_fields' argument. Example using ',' as a delimiter: displayName=John,givenName=John,surname=Doe."
->>>>>>> 6f77591c
       defaultValue: ','
       name: updated_fields_delimiter
     description: |-
       Updates the properties of a user object.
-<<<<<<< HEAD
-      Permissions: - User.ReadWrite (Delegated & Application)
-=======
       Permissions: - User.ReadWrite (Delegated & Application).
->>>>>>> 6f77591c
     name: msgraph-user-update
     outputs:
     - contextPath: MSGraphUser.ID
@@ -258,19 +232,11 @@
     - description: ' The user principal name, for example: foo@test.com. '
       name: user_principal_name
       required: true
-<<<<<<< HEAD
-    - description: ' Optional properties for the user, for example: "displayName=name,mobilePhone=phone-num" '
-      name: other_properties
-    description: |-
-      Creates a new user.
-      Permissions: - User.ReadWrite.All (Delegated & Application)
-=======
     - description: 'Optional properties for the user, for example: "displayName=name,mobilePhone=phone-num".'
       name: other_properties
     description: |-
       Creates a new user.
       Permissions: - User.ReadWrite.All (Delegated & Application).
->>>>>>> 6f77591c
     name: msgraph-user-create
     outputs:
     - contextPath: MSGraphUser.ID
@@ -331,20 +297,12 @@
       description: The account entity type.
       type: String
   - arguments:
-<<<<<<< HEAD
-    - description: ' A CSV list of properties by which to filter the results, for example: "displayName,jobTitle,mobilePhone" '
-=======
     - description: 'A CSV list of properties by which to filter the results, for example: "displayName,jobTitle,mobilePhone".'
->>>>>>> 6f77591c
       name: properties
     deprecated: true
     description: |-
       Deprecated. This command only returns a single page. Use the msgraph-user-list command instead, which gets newly created, updated, or deleted users without performing a full read of the entire user collection.
-<<<<<<< HEAD
-      Permissions: - User.Read (Delegated) - User.Read.All (Application)
-=======
       Permissions: - User.Read (Delegated) - User.Read.All (Application).
->>>>>>> 6f77591c
     name: msgraph-user-get-delta
     outputs:
     - contextPath: MSGraphUser.ID
@@ -381,16 +339,6 @@
       description: User's principal name.
       type: String
   - arguments:
-<<<<<<< HEAD
-    - description: User ID or userPrincipalName
-      name: user
-      required: true
-    - description: ' A CSV list of properties by which to filter the results, for example: "displayName,jobTitle,mobilePhone" '
-      name: properties
-    description: |-
-      Retrieves the properties and relationships of a user object. For more information, visit: https://docs.microsoft.com/en-us/graph/api/user-update?view=graph-rest-1.0).
-      Permissions: - User.Read (Delegated) - User.Read.All (Application)
-=======
     - description: User ID or userPrincipalName.
       name: user
       required: true
@@ -399,7 +347,6 @@
     description: |-
       Retrieves the properties and relationships of a user object. For more information, visit: https://docs.microsoft.com/en-us/graph/api/user-update?view=graph-rest-1.0).
       Permissions: - User.Read (Delegated) - User.Read.All (Application).
->>>>>>> 6f77591c
     name: msgraph-user-get
     outputs:
     - contextPath: MSGraphUser.ID
@@ -460,11 +407,7 @@
       description: The account entity type.
       type: String
   - arguments:
-<<<<<<< HEAD
-    - description: 'A CSV list of properties by which to filter the results, for example: "displayName,jobTitle,mobilePhone"'
-=======
     - description: 'A CSV list of properties by which to filter the results, for example: "displayName,jobTitle,mobilePhone".'
->>>>>>> 6f77591c
       name: properties
     - description: The URL for the next page in the list.
       name: next_page
@@ -472,11 +415,7 @@
       name: filter
     description: |-
       Retrieves a list of user objects.
-<<<<<<< HEAD
-      Permissions: - User.ReadBasic.All (Delegated) - User.Read.All (Application)
-=======
       Permissions: - User.ReadBasic.All (Delegated) - User.Read.All (Application).
->>>>>>> 6f77591c
     name: msgraph-user-list
     outputs:
     - contextPath: MSGraphUser.ID
@@ -634,11 +573,7 @@
       required: true
     description: |-
       Assigns a manager to the specified user.
-<<<<<<< HEAD
-      Permission: - User.ReadWrite (Delegated) or - User.ReadWrite (Application)
-=======
       Permission: - User.ReadWrite (Delegated) or - User.ReadWrite (Application).
->>>>>>> 6f77591c
     name: msgraph-user-assign-manager
   - arguments:
     - description: User ID or userPrincipalName to update password for.
@@ -670,20 +605,12 @@
   - description: Tests connectivity to Microsoft Graph User.
     name: msgraph-user-test
   - arguments:
-<<<<<<< HEAD
-    - description: User ID or userPrincipalName
-=======
     - description: User ID or userPrincipalName.
->>>>>>> 6f77591c
       name: user
       required: true
     description: |-
       Revoke a user session- Invalidates all the refresh tokens issued to applications for a user.
-<<<<<<< HEAD
-      Permission: Directory.AccessAsUser.All(Delegated)
-=======
       Permission: Directory.AccessAsUser.All(Delegated).
->>>>>>> 6f77591c
     name: msgraph-user-session-revoke
   - description: Generate the login url used for Authorization code flow.
     name: msgraph-user-generate-login-url
@@ -691,11 +618,7 @@
   - description: Run this command if for some reason you need to rerun the authentication process.
     name: msgraph-user-auth-reset
     arguments: []
-<<<<<<< HEAD
-  dockerimage: demisto/crypto:1.0.0.66562
-=======
   dockerimage: demisto/crypto:1.0.0.83343
->>>>>>> 6f77591c
   runonce: false
   script: '-'
   subtype: python3
