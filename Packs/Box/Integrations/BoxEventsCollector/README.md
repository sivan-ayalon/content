# Box Event Collector

Collect events from Box's logs.

## Permissions

The command is using the [events endpoint](https://developer.box.com/reference/get-events/) with enterprise login.
The user making the API call will need to have admin privileges, and the application will need to have the scope manage enterprise properties checked.

<<<<<<< HEAD
<~XSIAM>
This is the default integration for this content pack when configured by the Data Onboarder.
</~XSIAM>
=======
This is the default integration for this content pack when configured by the Data Onboarder in Cortex XSIAM.
>>>>>>> 35d850ab

## Configure Box Event Collector on Cortex XSOAR

To acquire the "Credential JSON", you need to get a JWT token and an app from Box.
You can use the guide from [Box V2](https://xsoar.pan.dev/docs/reference/integrations/box-v2#configure-the-box-application-to-interface-with-xsoar) to get those credentials.

1. Navigate to **Settings** > **Integrations** > **Servers & Services**.
2. Search for Box Event Collector.
3. Click **Add instance** to create and configure a new integration instance.

    | **Parameter** | **Required** |
    | --- | --- |
    | Verify SSL Certificate | False |
    | Credentials JSON | True |
    | Fetch Events | False |
    | First fetch timestamp (&lt;number&gt; &lt;time unit&gt;, e.g., 12 hours, 7 days) | False |
    | The maximum amount of events to fetch at once. 500 is maximum | False |

4. Click **Test** to validate the URLs, token, and connection.

## Commands

You can execute these commands from the Cortex XSOAR CLI, as part of an automation, or in a playbook.
After you successfully execute a command, a DBot message appears in the War Room with the command details.

### box-get-events

***
Get events.

#### Base Command

`box-get-events`

#### Input

| **Argument Name** | **Description** | **Required** |
| --- | --- | --- |
| limit | Maximum events to fetch. Default is 10. | Optional |
| created_after | Fetch events from this time (&lt;number&gt; &lt;time unit&gt;, e.g., 12 hours, 7 days). Default is 3 days. | Optional |

#### Context Output

There is no context output for this command.

#### Command example

```!box-get-events limit=1 created_after="30 days"```

#### Context Example

```json
{
    "BoxEvents": {
        "action_by": null,
        "additional_details": null,
        "created_at": "2022-04-10T05:39:15-07:00",
        "created_by": {
            "id": "00000000000",
            "login": "johndoe@example.com",
            "name": "John Doe",
            "type": "user"
        },
        "event_id": "event_id",
        "event_type": "ADD_LOGIN_ACTIVITY_DEVICE",
        "ip_address": "ip_address",
        "session_id": null,
        "source": {
            "id": "00000000000",
            "login": "johndoe@example.com",
            "name": "John Doe",
            "type": "user"
        },
        "type": "event"
    }
}
```

#### Human Readable Output

>### Results

>|action_by|additional_details|created_at|created_by|event_id|event_type|ip_address|session_id|source|type|
>|---|---|---|---|---|---|---|---|---|---|
>|  |  | 2022-04-10T05:39:15-07:00 | type: user<br/>id: 0000000000<br/>name: John Doe<br/>login: johndoe@example.com | event_id | ADD_LOGIN_ACTIVITY_DEVICE | ip_address |  | type: user<br/>id: 0000000000<br/>name: John Doe<br/>login: johndoe@example.com | event |<|MERGE_RESOLUTION|>--- conflicted
+++ resolved
@@ -7,13 +7,7 @@
 The command is using the [events endpoint](https://developer.box.com/reference/get-events/) with enterprise login.
 The user making the API call will need to have admin privileges, and the application will need to have the scope manage enterprise properties checked.
 
-<<<<<<< HEAD
-<~XSIAM>
-This is the default integration for this content pack when configured by the Data Onboarder.
-</~XSIAM>
-=======
 This is the default integration for this content pack when configured by the Data Onboarder in Cortex XSIAM.
->>>>>>> 35d850ab
 
 ## Configure Box Event Collector on Cortex XSOAR
 
