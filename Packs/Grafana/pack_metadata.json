--- conflicted
+++ resolved
@@ -2,11 +2,7 @@
     "name": "Grafana",
     "description": "Grafana client to interact with Grafana server API.",
     "support": "xsoar",
-<<<<<<< HEAD
-    "currentVersion": "1.0.25",
-=======
     "currentVersion": "1.0.28",
->>>>>>> 6f77591c
     "author": "Cortex XSOAR",
     "url": "https://www.paloaltonetworks.com/cortex",
     "email": "",
