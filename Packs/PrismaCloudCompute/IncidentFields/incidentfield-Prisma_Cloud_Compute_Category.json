--- conflicted
+++ resolved
@@ -2,12 +2,8 @@
     "associatedToAll": false,
     "associatedTypes": [
         "Prisma Cloud Compute Audit",
-<<<<<<< HEAD
-        "Prisma Cloud Compute Audit v2"
-=======
         "Prisma Cloud Compute Audit v2",
         "Prisma Cloud Compute Audit v3"
->>>>>>> 6f77591c
     ],
     "breachScript": "",
     "caseInsensitive": true,
@@ -35,12 +31,8 @@
     "system": false,
     "systemAssociatedTypes": [
         "Prisma Cloud Compute Audit",
-<<<<<<< HEAD
-        "Prisma Cloud Compute Audit v2"
-=======
         "Prisma Cloud Compute Audit v2",
         "Prisma Cloud Compute Audit v3"
->>>>>>> 6f77591c
     ],
     "threshold": 72,
     "type": "shortText",
