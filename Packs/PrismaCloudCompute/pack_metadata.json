{
    "name": "Prisma Cloud Compute by Palo Alto Networks",
    "description": "Use the Prisma Cloud Compute integration to fetch incidents from your Prisma Cloud Compute environment.",
    "support": "xsoar",
<<<<<<< HEAD
    "currentVersion": "1.7.0",
=======
    "currentVersion": "1.6.1",
>>>>>>> 179b50e8
    "author": "Cortex XSOAR",
    "url": "https://www.paloaltonetworks.com/cortex",
    "email": "",
    "created": "2020-03-10T08:37:18Z",
    "categories": [
        "Cloud Services"
    ],
    "tags": [
        "Palo Alto Networks Products"
    ],
    "useCases": [],
    "keywords": [],
    "itemPrefix": [
        "Prisma Cloud Compute"
    ],
    "marketplaces": [
        "xsoar",
        "marketplacev2"
    ]
}<|MERGE_RESOLUTION|>--- conflicted
+++ resolved
@@ -2,11 +2,7 @@
     "name": "Prisma Cloud Compute by Palo Alto Networks",
     "description": "Use the Prisma Cloud Compute integration to fetch incidents from your Prisma Cloud Compute environment.",
     "support": "xsoar",
-<<<<<<< HEAD
-    "currentVersion": "1.7.0",
-=======
     "currentVersion": "1.6.1",
->>>>>>> 179b50e8
     "author": "Cortex XSOAR",
     "url": "https://www.paloaltonetworks.com/cortex",
     "email": "",
