--- conflicted
+++ resolved
@@ -98,11 +98,7 @@
       - denylist
       required: true
     - auto: PREDEFINED
-<<<<<<< HEAD
-      description: 'This argument can be supplied to target either the proxy or routed denylist. If list_target is not specifiedm it will assume both proxy and routed are requested (i.e., proxy-routed). Possible values are: "proxy", "routed", or "proxy-routed". This argument limits the denylist type but is ignored for allowlist.'
-=======
       description: 'This argument can be supplied to target either the proxy or routed denylist. If list_target is not specified it will assume both proxy and routed are requested (i.e., proxy-routed). Possible values are: "proxy", "routed", or "proxy-routed". This argument limits the denylist type but is ignored for allowlist.'
->>>>>>> 6f77591c
       name: list_target
       predefined:
       - proxy
@@ -133,11 +129,6 @@
       name: object_id
     - description: The IP address of an existing threatening IP address object that should be deleted.
       name: object_ip
-<<<<<<< HEAD
-    description: Delete an existing particular threatening IP address object by its object ID or by its IP address. If both id and ip are given, delete operation will be done by the given object_id.
-    name: f5-silverline-ip-object-delete
-  dockerimage: demisto/python3:3.10.12.63474
-=======
     - auto: PREDEFINED
       description: 'This argument can be supplied to target either the proxy or routed denylist. If list_target is not specified it will assume proxy is requested. Possible values are: "proxy", "routed", or "proxy-routed" (both proxy and routed). This argument limits the denylist type but is ignored for allowlist.'
       name: list_target
@@ -148,7 +139,6 @@
     description: Delete an existing particular threatening IP address object by its object ID or by its IP address. If both id and ip are given, delete operation will be done by the given object_id.
     name: f5-silverline-ip-object-delete
   dockerimage: demisto/python3:3.10.13.78623
->>>>>>> 6f77591c
   runonce: false
   script: '-'
   subtype: python3
