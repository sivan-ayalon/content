--- conflicted
+++ resolved
@@ -592,13 +592,8 @@
         'Type': EntryType.NOTE,
         'Contents': {
             'dbotIncidentClose': True,
-<<<<<<< HEAD
-            'closeReason': f'{MIRROR_STATUS_DICT.get(close_reason, close_reason)} - Closed on Microsoft Sentinel',
-            'closeNotes': close_notes
-=======
             'closeReason': MIRROR_STATUS_DICT.get(close_reason, close_reason),
             'closeNotes': f'{close_notes}\nClosed on Microsoft Sentinel'.strip()
->>>>>>> 6f77591c
         },
         'ContentsFormat': EntryFormat.JSON
     })
@@ -662,19 +657,6 @@
     return mapping_response
 
 
-<<<<<<< HEAD
-def close_incident_in_remote(delta: Dict[str, Any]) -> bool:
-    """
-    Closing in the remote system should happen only when both:
-        1. The user asked for it
-        2. The closing field is in the delta
-
-    The second is mandatory, so a closing request will not be sent for all mirroring requests that occur after closing an incident
-    (in the case where the incident has been updated, but the status has not been changed).
-    """
-    closing_field = 'classification'
-    return demisto.params().get('close_ticket') and closing_field in delta
-=======
 def close_incident_in_remote(delta: Dict[str, Any], data: Dict[str, Any]) -> bool:
     """
     Closing in the remote system should happen only when both:
@@ -684,7 +666,6 @@
     closing_field = 'classification'
     closing_reason = delta.get(closing_field, data.get(closing_field, ''))
     return demisto.params().get('close_ticket') and bool(closing_reason)
->>>>>>> 6f77591c
 
 
 def update_incident_request(client: AzureSentinelClient, incident_id: str, data: Dict[str, Any], delta: Dict[str, Any],
@@ -695,11 +676,7 @@
         incident_id (str): the incident ID
         data (Dict[str, Any]): all the data of the incident
         delta (Dict[str, Any]): the delta of the changes in the incident's data
-<<<<<<< HEAD
-        close_ticket (bool, optional): whether to close the ticket or not (defined by the close_incident_in_remote(delta)).
-=======
         close_ticket (bool, optional): whether to close the ticket or not (defined by the close_incident_in_remote).
->>>>>>> 6f77591c
                                        Defaults to False.
 
     Returns:
@@ -724,15 +701,9 @@
     if close_ticket:
         properties |= {
             'status': 'Closed',
-<<<<<<< HEAD
-            'classification': delta.get('classification'),
-            'classificationComment': delta.get('classificationComment'),
-            'classificationReason': CLASSIFICATION_REASON.get(delta.get('classification', ''))
-=======
             'classification': delta.get('classification') or data.get('classification'),
             'classificationComment': delta.get('classificationComment') or data.get('classificationComment'),
             'classificationReason': CLASSIFICATION_REASON.get(delta.get('classification', data.get('classification', '')))
->>>>>>> 6f77591c
         }
     remove_nulls_from_dictionary(properties)
     data = {
@@ -746,11 +717,7 @@
 def update_remote_incident(client: AzureSentinelClient, data: Dict[str, Any], delta: Dict[str, Any],
                            incident_status: IncidentStatus, incident_id: str) -> str:
     if incident_status == IncidentStatus.DONE:
-<<<<<<< HEAD
-        if close_incident_in_remote(delta):
-=======
         if close_incident_in_remote(delta, data):
->>>>>>> 6f77591c
             demisto.debug(f'Closing incident with remote ID {incident_id} in remote system.')
             return str(update_incident_request(client, incident_id, data, delta, close_ticket=True))
         elif delta.keys() <= {'classification', 'classificationComment'}:
@@ -1388,20 +1355,7 @@
             incidents.append(xsoar_incident)
         else:
             demisto.debug(f"drop creation of {incident.get('IncidentNumber')=} "
-<<<<<<< HEAD
-                          "due to the {incident_severity=} is lower then {min_severity=}")
-
-        # Update last run to the latest fetch time
-        if incident_created_time is None:
-            raise DemistoException(f"{incident.get('CreatedTimeUTC')=} couldn't be parsed")
-
-        if incident_created_time > latest_created_time:
-            latest_created_time = incident_created_time
-        if incident.get('IncidentNumber') > last_incident_number:
-            last_incident_number = incident.get('IncidentNumber')
-=======
                           f"due to the {incident_severity=} is lower then {min_severity=}")
->>>>>>> 6f77591c
 
         # Update last run to the latest fetch time
         if incident_created_time is None:
