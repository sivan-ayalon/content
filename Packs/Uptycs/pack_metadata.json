--- conflicted
+++ resolved
@@ -2,11 +2,7 @@
     "name": "Uptycs",
     "description": "Fetches data from the Uptycs database.",
     "support": "partner",
-<<<<<<< HEAD
-    "currentVersion": "1.0.10",
-=======
     "currentVersion": "1.0.11",
->>>>>>> 6f77591c
     "author": "Uptycs Inc.",
     "url": "https://www.uptycs.com",
     "email": "support@uptycs.com",
