{
    "name": "Sumo Logic Cloud SIEM",
    "description": "Sumo Logic Cloud SIEM provides threat detection and incident response for modern IT environments. This content pack will allow you to apply automation to perform actual SOC analyst workflows. Using this content pack you will be able to fetch Incidents via Insights, update status of an Insight, add items to match list, add Threat Intel Indicators to Threat Intel Sources, and so on.",
    "support": "partner",
<<<<<<< HEAD
    "currentVersion": "1.1.19",
=======
    "currentVersion": "1.1.20",
>>>>>>> 6f77591c
    "author": "Sumo Logic",
    "url": "https://www.sumologic.com/solutions/cloud-siem-enterprise/",
    "email": "support@sumologic.com",
    "created": "2021-04-23T00:00:00Z",
    "categories": [
        "Analytics & SIEM"
    ],
    "tags": [],
    "useCases": [],
    "keywords": [],
    "dependencies": {},
    "githubUser": [
        "matslofva",
        "duchatran"
    ],
    "marketplaces": [
        "xsoar",
        "marketplacev2"
    ]
}<|MERGE_RESOLUTION|>--- conflicted
+++ resolved
@@ -2,11 +2,7 @@
     "name": "Sumo Logic Cloud SIEM",
     "description": "Sumo Logic Cloud SIEM provides threat detection and incident response for modern IT environments. This content pack will allow you to apply automation to perform actual SOC analyst workflows. Using this content pack you will be able to fetch Incidents via Insights, update status of an Insight, add items to match list, add Threat Intel Indicators to Threat Intel Sources, and so on.",
     "support": "partner",
-<<<<<<< HEAD
-    "currentVersion": "1.1.19",
-=======
     "currentVersion": "1.1.20",
->>>>>>> 6f77591c
     "author": "Sumo Logic",
     "url": "https://www.sumologic.com/solutions/cloud-siem-enterprise/",
     "email": "support@sumologic.com",
