--- conflicted
+++ resolved
@@ -2,11 +2,7 @@
     "name": "FortiGate",
     "description": "Manage FortiGate Firewall",
     "support": "xsoar",
-<<<<<<< HEAD
-    "currentVersion": "1.0.24",
-=======
     "currentVersion": "1.0.26",
->>>>>>> 6f77591c
     "author": "Cortex XSOAR",
     "url": "https://www.paloaltonetworks.com/cortex",
     "email": "",
