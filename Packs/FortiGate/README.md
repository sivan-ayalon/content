--- conflicted
+++ resolved
@@ -23,13 +23,9 @@
 ## Collect Events from Vendor
 In order to use the collector, use the [Broker VM](#broker-vm) option.
 
-<<<<<<< HEAD
-* Support for timestamp parsing is available only for the **FTNTFGTeventtime** field in UTC +0000 time zone.
-=======
 ### Timestamp Ingestion:
 * Support for timestamp parsing is available only for the **FTNTFGTeventtime** and **FTNTFGTduration** fields in Epoch (UTC) format.
 * Timestamp calculation for logs is the presented result of deducting **FTNTFGTduration** from **FTNTFGTeventtime**.
->>>>>>> 6f77591c
 
 ### Broker VM
 You will need to use the information described [here](https://docs-cortex.paloaltonetworks.com/r/Cortex-XDR/Cortex-XDR-Pro-Administrator-Guide/Configure-the-Broker-VM).\
