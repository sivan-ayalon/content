--- conflicted
+++ resolved
@@ -468,9 +468,6 @@
         fetch_indicators_command(client=client, indicator_type='CIDR', feedTags=['test'], auto_detect=False)
         assert demisto.debug.call_args[0][0] == 'New indicators fetched - the Last-Modified value has been updated,' \
             ' createIndicators will be executed with noUpdate=False.'
-<<<<<<< HEAD
-        assert "AMAZON$$CIDR" in last_run.call_args[0][0]
-=======
         assert "AMAZON$$CIDR" in last_run.call_args[0][0]
 
 
@@ -504,5 +501,4 @@
         credentials={'identifier': 'user', 'password': 'password'})
 
     client.build_iterator(feed={}, feed_name="https://api.github.com/meta")
-    assert mock_session.call_args[1].get('headers') == expected_result
->>>>>>> 6f77591c
+    assert mock_session.call_args[1].get('headers') == expected_result