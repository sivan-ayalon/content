--- conflicted
+++ resolved
@@ -2,11 +2,7 @@
     "name": "Stairwell",
     "description": "Inception is a security intelligence engine that automates the continuous capture, storage, and analysis of executable files.",
     "support": "partner",
-<<<<<<< HEAD
-    "currentVersion": "1.0.11",
-=======
     "currentVersion": "1.0.13",
->>>>>>> 6f77591c
     "author": "Stairwell",
     "url": "https://www.stairwell.com",
     "email": "support@stairwell.com",
