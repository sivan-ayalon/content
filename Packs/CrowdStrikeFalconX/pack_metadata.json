{
    "name": "CrowdStrike Falcon Intelligence Sandbox",
    "description": "Fully automated malware analysis",
    "support": "xsoar",
    "serverMinVersion": "5.0.0",
<<<<<<< HEAD
    "currentVersion": "1.2.36",
=======
    "currentVersion": "1.2.37",
>>>>>>> 6f77591c
    "author": "Cortex XSOAR",
    "url": "https://www.paloaltonetworks.com/cortex",
    "email": "",
    "categories": [
        "Forensics & Malware Analysis"
    ],
    "tags": [],
    "created": "2020-04-04T17:46:55Z",
    "updated": "2020-04-04T17:46:55Z",
    "beta": false,
    "deprecated": false,
    "useCases": [],
    "keywords": [],
    "price": 0,
    "dependencies": {},
    "marketplaces": [
        "xsoar"
    ]
}<|MERGE_RESOLUTION|>--- conflicted
+++ resolved
@@ -3,11 +3,7 @@
     "description": "Fully automated malware analysis",
     "support": "xsoar",
     "serverMinVersion": "5.0.0",
-<<<<<<< HEAD
-    "currentVersion": "1.2.36",
-=======
     "currentVersion": "1.2.37",
->>>>>>> 6f77591c
     "author": "Cortex XSOAR",
     "url": "https://www.paloaltonetworks.com/cortex",
     "email": "",
