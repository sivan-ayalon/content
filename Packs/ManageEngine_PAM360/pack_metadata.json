{
    "name": "ManageEngine_PAM360",
    "description": "PAM360 integrates with Cortex XSOAR that fetches passwords directly from the PAM360 vault to use in their tasks.",
    "support": "partner",
<<<<<<< HEAD
    "currentVersion": "1.0.13",
=======
    "currentVersion": "1.0.14",
>>>>>>> 6f77591c
    "author": "ManageEngine PAM360",
    "url": "https://www.manageengine.com/privileged-access-management/support.html",
    "email": "pam360-support@manageengine.com",
    "categories": [
        "Authentication & Identity Management"
    ],
    "tags": [],
    "useCases": [],
    "keywords": [],
    "devEmail": [
        "pam360-support@manageengine.com"
    ],
    "githubUser": [],
    "marketplaces": [
        "xsoar",
        "marketplacev2"
    ]
}<|MERGE_RESOLUTION|>--- conflicted
+++ resolved
@@ -2,11 +2,7 @@
     "name": "ManageEngine_PAM360",
     "description": "PAM360 integrates with Cortex XSOAR that fetches passwords directly from the PAM360 vault to use in their tasks.",
     "support": "partner",
-<<<<<<< HEAD
-    "currentVersion": "1.0.13",
-=======
     "currentVersion": "1.0.14",
->>>>>>> 6f77591c
     "author": "ManageEngine PAM360",
     "url": "https://www.manageengine.com/privileged-access-management/support.html",
     "email": "pam360-support@manageengine.com",
