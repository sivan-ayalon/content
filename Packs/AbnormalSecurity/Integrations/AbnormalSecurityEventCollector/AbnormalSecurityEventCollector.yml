--- conflicted
+++ resolved
@@ -17,12 +17,8 @@
   type: 0
   defaultvalue: 1 day
   required: false
-<<<<<<< HEAD
-  hidden: true
-=======
   hidden:
   - marketplacev2
->>>>>>> 35d850ab
 - display: Use system proxy settings
   name: proxy
   type: 8
