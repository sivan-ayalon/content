{
    "name": "DeepInstinct",
    "description": "At Deep Instinct, we prevent what others can't find.",
    "support": "partner",
<<<<<<< HEAD
    "currentVersion": "1.1.15",
=======
    "currentVersion": "1.1.16",
>>>>>>> 6f77591c
    "author": "Deep Instinct",
    "url": "",
    "email": "support@deepinstinct.com",
    "categories": [
        "Network Security"
    ],
    "tags": [],
    "created": "2020-04-13T09:41:59Z",
    "useCases": [],
    "keywords": [],
    "githubUser": [],
    "certification": "certified",
    "marketplaces": [
        "xsoar",
        "marketplacev2"
    ]
}<|MERGE_RESOLUTION|>--- conflicted
+++ resolved
@@ -2,11 +2,7 @@
     "name": "DeepInstinct",
     "description": "At Deep Instinct, we prevent what others can't find.",
     "support": "partner",
-<<<<<<< HEAD
-    "currentVersion": "1.1.15",
-=======
     "currentVersion": "1.1.16",
->>>>>>> 6f77591c
     "author": "Deep Instinct",
     "url": "",
     "email": "support@deepinstinct.com",
