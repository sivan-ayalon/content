--- conflicted
+++ resolved
@@ -6,10 +6,7 @@
 
 [known_words]
 zoomapimodule
-<<<<<<< HEAD
-=======
 JWT
->>>>>>> 6f77591c
 
 [file:Zoom.yml]
 ignore=MR108
