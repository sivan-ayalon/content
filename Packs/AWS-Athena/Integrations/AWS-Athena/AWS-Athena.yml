--- conflicted
+++ resolved
@@ -51,10 +51,7 @@
   type: 9
   displaypassword: Secret Key
   required: false
-<<<<<<< HEAD
-=======
-  section: Connect
->>>>>>> 6f77591c
+  section: Connect
 - display: Access Key
   name: access_key
   defaultvalue: ""
@@ -67,8 +64,6 @@
   defaultvalue: ""
   hidden: true
   required: false
-<<<<<<< HEAD
-=======
 - display: Timeout
   name: timeout
   type: 0
@@ -85,7 +80,6 @@
   additionalinfo: "The maximum number of retry attempts when connection or throttling errors are encountered. Set to 0 to disable retries. The default value is 5 and the limit is 10. Note: Increasing the number of retries will increase the execution time."
   section: Connect
   advanced: true
->>>>>>> 6f77591c
 - display: Trust any certificate (not secure)
   name: insecure
   type: 8
@@ -422,17 +416,12 @@
       description: An identifier for the assumed role session.
     - name: roleSessionDuration
       description: The duration, in seconds, of the role session. The value can range from 900 seconds (15 minutes) up to the maximum session duration setting for the role.
-<<<<<<< HEAD
-    description: Returns the results of a single query execution specified by QueryExecutionId if you have access to the workgroup in which the query ran.
-  dockerimage: demisto/boto3py3:1.0.0.38849
-=======
     description: Return the results of a query.
     outputs:
     - contextPath: AWS.Athena.QueryResults
       description: List of query results.
       type: List
   dockerimage: demisto/boto3py3:1.0.0.83094
->>>>>>> 6f77591c
   subtype: python3
 tests:
 - No tests
