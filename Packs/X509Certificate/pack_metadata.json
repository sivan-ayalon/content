{
    "name": "X509Certificate",
    "description": "The X509 Certificate Content Packs provides additional capabilities for handling, parsing and validating X509 Certificates in Cortex XSOAR.",
    "support": "xsoar",
<<<<<<< HEAD
    "currentVersion": "1.0.34",
=======
    "currentVersion": "1.0.35",
>>>>>>> c21fd9fa
    "author": "Cortex XSOAR",
    "url": "https://www.paloaltonetworks.com/cortex",
    "email": "",
    "created": "2020-12-01T10:38:35Z",
    "categories": [
        "Utilities"
    ],
    "tags": [],
    "useCases": [],
    "keywords": [
        "X509",
        "Certificate"
    ],
    "marketplaces": [
        "xsoar",
        "marketplacev2"
    ]
}<|MERGE_RESOLUTION|>--- conflicted
+++ resolved
@@ -2,11 +2,7 @@
     "name": "X509Certificate",
     "description": "The X509 Certificate Content Packs provides additional capabilities for handling, parsing and validating X509 Certificates in Cortex XSOAR.",
     "support": "xsoar",
-<<<<<<< HEAD
-    "currentVersion": "1.0.34",
-=======
     "currentVersion": "1.0.35",
->>>>>>> c21fd9fa
     "author": "Cortex XSOAR",
     "url": "https://www.paloaltonetworks.com/cortex",
     "email": "",
