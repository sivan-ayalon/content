id: Run Panorama Best Practice Assessment
version: -1
<<<<<<< HEAD
name: Run Panorama Best Practice Assessment (Deprecated)
description: Deprecated. Use Palo Alto Networks AIops instead, run aiops-bpa-report-generate command.
=======
name: Run Panorama Best Practice Assessment
description: "Deprecated. Use Palo Alto Networks AIOps instead and run aiops-bpa-report-generate command."
>>>>>>> ead9942d
starttaskid: "0"
tasks:
  "0":
    id: "0"
    taskid: 5515df32-fe99-44e2-89ae-11a2ef02fc6b
    type: start
    task:
      id: 5515df32-fe99-44e2-89ae-11a2ef02fc6b
      version: -1
      name: ""
      iscommand: false
      brand: ""
      description: ''
    nexttasks:
      '#none#':
      - "2"
    separatecontext: false
    view: |-
      {
        "position": {
          "x": 450,
          "y": 280
        }
      }
    note: false
    timertriggers: []
    ignoreworker: false
  "2":
    id: "2"
    taskid: 1fbbaa79-ed15-4123-8918-668c2e1a170b
    type: regular
    task:
      id: 1fbbaa79-ed15-4123-8918-668c2e1a170b
      version: -1
      name: Submit BPA job
      description: Submits a best practice assessment job.
      script: BPA|||pan-os-bpa-submit-job
      type: regular
      iscommand: true
      brand: BPA
    nexttasks:
      '#none#':
      - "3"
    scriptarguments:
      generate_zip_bundle:
        simple: "true"
    separatecontext: false
    view: |-
      {
        "position": {
          "x": 450,
          "y": 410
        }
      }
    note: false
    timertriggers: []
    ignoreworker: false
  "3":
    id: "3"
    taskid: e3e8cd8b-0a04-4edb-8a07-ddf0c6c7c290
    type: playbook
    task:
      id: e3e8cd8b-0a04-4edb-8a07-ddf0c6c7c290
      version: -1
      name: GenericPolling
      description: |-
        Use this playbook as a sub-playbook to block execution of the master playbook until a remote action is complete.
        This playbook implements polling by continuously running the command in Step \#2 until the operation completes.
        The remote action should have the following structure:

        1. Initiate the operation.
        2. Poll to check if the operation completed.
        3. (optional) Get the results of the operation.
      playbookName: GenericPolling
      type: playbook
      iscommand: false
      brand: ""
    nexttasks:
      '#none#':
      - "4"
    scriptarguments:
      AdditionalPollingCommandArgNames: {}
      AdditionalPollingCommandArgValues: {}
      Ids:
        simple: ${PAN-OS-BPA.SubmittedJob.JobID}
      Interval:
        simple: "1"
      PollingCommandArgName:
        simple: task_id
      PollingCommandName:
        simple: pan-os-bpa-get-job-results
      Timeout:
        simple: "10"
      dt:
        simple: PAN-OS-BPA.JobResults(val.Status!=='complete').JobID
    separatecontext: true
    loop:
      iscommand: false
      exitCondition: ""
      wait: 1
    view: |-
      {
        "position": {
          "x": 450,
          "y": 590
        }
      }
    note: false
    timertriggers: []
    ignoreworker: false
  "4":
    id: "4"
    taskid: 5b0dfb5d-50c6-4613-87d7-676e62af22e5
    type: regular
    task:
      id: 5b0dfb5d-50c6-4613-87d7-676e62af22e5
      version: -1
      name: Get BPA Results
      description: Returns results of the best practice assessment job.
      tags:
      - bpa results
      script: BPA|||pan-os-bpa-get-job-results
      type: regular
      iscommand: true
      brand: BPA
    nexttasks:
      '#none#':
      - "6"
    scriptarguments:
      exclude_passed_checks:
        simple: "true"
      task_id:
        simple: ${PAN-OS-BPA.SubmittedJob.JobID}
    separatecontext: false
    view: |-
      {
        "position": {
          "x": 450,
          "y": 770
        }
      }
    note: false
    timertriggers: []
    ignoreworker: false
  "6":
    id: "6"
    taskid: 72648d4a-941d-48d9-8d3a-09414532a259
    type: title
    task:
      id: 72648d4a-941d-48d9-8d3a-09414532a259
      version: -1
      name: Done
      type: title
      iscommand: false
      brand: ""
      description: ''
    separatecontext: false
    view: |-
      {
        "position": {
          "x": 450,
          "y": 970
        }
      }
    note: false
    timertriggers: []
    ignoreworker: false
view: |-
  {
    "linkLabelsPosition": {},
    "paper": {
      "dimensions": {
        "height": 755,
        "width": 380,
        "x": 450,
        "y": 280
      }
    }
  }
inputs: []
outputs: []
deprecated: true
fromversion: 5.0.0
tests:
<<<<<<< HEAD
- No tests (deprecated)
=======
- No tests (deprecated)
deprecated: true
>>>>>>> ead9942d
<|MERGE_RESOLUTION|>--- conflicted
+++ resolved
@@ -1,12 +1,7 @@
 id: Run Panorama Best Practice Assessment
 version: -1
-<<<<<<< HEAD
 name: Run Panorama Best Practice Assessment (Deprecated)
 description: Deprecated. Use Palo Alto Networks AIops instead, run aiops-bpa-report-generate command.
-=======
-name: Run Panorama Best Practice Assessment
-description: "Deprecated. Use Palo Alto Networks AIOps instead and run aiops-bpa-report-generate command."
->>>>>>> ead9942d
 starttaskid: "0"
 tasks:
   "0":
@@ -191,9 +186,4 @@
 deprecated: true
 fromversion: 5.0.0
 tests:
-<<<<<<< HEAD
-- No tests (deprecated)
-=======
-- No tests (deprecated)
-deprecated: true
->>>>>>> ead9942d
+- No tests (deprecated)