The Generic Webhook integration is used to create incidents on event triggers. The trigger can be any query posted to the integration.

## Configure Generic Webhook on Cortex XSOAR

1. Navigate to **Settings** > **Integrations** > **Servers & Services**.
2. Search for Generic Webhook.
3. Click **Add instance** to create and configure a new integration instance.

| **Parameter** | **Description** | **Required** |
| --- | --- | --- |
| Listen Port | Runs the service on this port from within Cortex XSOAR. Requires a unique port for each long-running integration instance. Do not use the same port for multiple instances. <br>Note: If you click the test button more than once, a failure may occur mistakenly indicating that the port is already in use.  <br> (For Cortex XSOAR 8 and Cortex XSIAM) If you do not enter a Listen Port, an unused port for the Generic Webhook will automatically be generated when the instance is saved. However, if using an engine, you must enter a Listen Port.                 | True |
| username | Username (see [Security](#security) for more details) |  (For Cortex XSOAR 6.x) False <br> (For Cortex XSOAR 8 and Cortex XSIAM)  Optional for engines, otherwise mandatory.  |
| password | Password (see [Security](#security) for more details) |  (For Cortex XSOAR 6.x) False <br> (For Cortex XSOAR 8 and Cortex XSIAM)  Optional for engines, otherwise mandatory.  |
| certificate | (For Cortex XSOAR 6.x) For use with HTTPS - the certificate that the service should use.  <br> (For Cortex XSOAR 8 and Cortex XSIAM) Custom certificates are not supported. | False |
| Private Key | For Cortex XSOAR 6.x) For use with HTTPS - the private key that the service should use.  <br> (For Cortex XSOAR 8 and Cortex XSIAM) When using an engine, configure a private API key. Not supported on the Cortex XSOAR​​ or Cortex XSIAM server. | False |
| incidentType | Incident type | False |
| store_samples | Store sample events for mapping (Because this is a push-based integration, it cannot fetch sample events in the mapping wizard). | False |

4. Click **Done**.
<<<<<<< HEAD
5. Navigate to  **Settings > About > Troubleshooting**.
6. (For Cortex XSOAR 6.x) In the **Server Configuration** section, verify that the value for the ***instance.execute.external.\<INTEGRATION-INSTANCE-NAME\>*** key is set to *true*. If this key does not exist, click **+ Add Server Configuration** and add *instance.execute.external.\<INTEGRATION-INSTANCE-NAME\>* and set the value to *true*. See the following [reference article](https://xsoar.pan.dev/docs/reference/articles/long-running-invoke) for further information.
=======
5. For Cortex XSOAR 6.x:
     1. Navigate to  **Settings > About > Troubleshooting**.
     2. In the **Server Configuration** section, verify that the value for the ***instance.execute.external.\<INTEGRATION-INSTANCE-NAME\>*** key is set to *true*. If this key does not exist, click **+ Add Server Configuration** and add *instance.execute.external.\<INTEGRATION-INSTANCE-NAME\>* and set the value to *true*. See the following [reference article](https://xsoar.pan.dev/docs/reference/articles/long-running-invoke) for further information.
>>>>>>> c21fd9fa

You can now trigger the webhook URL:

- For Cortex XSOAR 6.x: `<CORTEX-XSOAR-URL>/instance/execute/<INTEGRATION-INSTANCE-NAME>`. For example, `https://my.demisto.live/instance/execute/webhook`. Note that the string `instance` does not refer to the name of your XSOAR instance, but rather is part of the URL.
- For Cortex XSOAR 8: `<ext-<CORTEX-XSOAR-URL>/xsoar/instance/execute/<INTEGRATION-INSTANCE-NAME>`. For example, <https://ext-dev-tertius.crtx.us.paloaltonetworks.com/xsoar/instance/execute/webhook1>. Note that the string `instance` does not refer to the name of your XSOAR instance, but rather is part of the URL.

If you're not invoking the integration via the server HTTPS endpoint, then you should trigger the webhook URL as follows: `<CORTEX-XSOAR-URL>:<LISTEN_PORT>/`. For example, `https://my.demisto.live:8000/`.

The examples below assume you invoke the integration via the server HTTPS endpoint. In case you don't, replace the URL in the examples as suggested above.

**Note**: The ***Listen Port*** needs to be available, which means it has to be unique for each integration instance. It cannot be used by other long-running integrations.

## Usage

The Generic Webhook integration accepts POST HTTP queries, with the following optional fields in the request body:

| **Field** | **Type** | **Description**                                                                                                                                                                   |
| --- | --- |-----------------------------------------------------------------------------------------------------------------------------------------------------------------------------------|
| name | string | Name of the incident to be created.                                                                                                                                               |
| type | string | Type of the incident to be created. If not provided, the value of the integration parameter ***Incident type*** will be used.                                                     |
| occurred | string | Date the incident occurred in ISO-8601 format. If not provided, the trigger time will be used.                                                                                    |
| raw_json | object | Details of the incident to be created. Headers can be found in a seperate key. For example, `{"field1":"value1","field2":"value2","headers": {"header_field3": "header_value3"}}` |

For example, the following triggers the webhook using cURL:

`curl -POST https://my.demisto.live/instance/execute/webhook -H "Authorization: token" -H "Content-Type: application/json" -d '{"name":"incident created via generic webhook","raw_json":{"some_field":"some_value"}}'`

The request payload does not have to contain the fields mentioned above, and may include anything:

`curl -POST https://my.demisto.live/instance/execute/webhook -H "Authorization: token" -H "Content-Type: application/json" -d '{"string_field":"string_field_value","array_field":["item1","item2"]}'`

The payload could then be mapped in the [Cortex XSOAR mapping wizard](https://docs-cortex.paloaltonetworks.com/r/Cortex-XSOAR/6.10/Cortex-XSOAR-Administrator-Guide/Create-a-Mapper):

- Note that the *Store sample events for mapping* parameter needs to be set.

    <img width="900" src="./../../doc_imgs/mapping.png" />

The response is an array containing an object with the created incident metadata, such as the incident ID.

## Security

- We recommend using the authorization header, as described below, to validate the requests sent from your app. If you do not use this header it might result in incident creation from unexpected requests.
- To validate an incident request creation you can use the *Username/Password* integration parameters for one of the following:
  - Basic authentication
  - Verification token given in a request header, by setting the username to `_header:<HEADER-NAME>` and the password to be the header value. 
     
        For example, if the request included in the `Authorization` header the value `Bearer XXX`, then the username should be set to `_header:Authorization` and the password should be set to `Bearer XXX`.
    
- If you are not using server rerouting as described above, you can configure an HTTPS server by providing a certificate and private key.<|MERGE_RESOLUTION|>--- conflicted
+++ resolved
@@ -17,14 +17,9 @@
 | store_samples | Store sample events for mapping (Because this is a push-based integration, it cannot fetch sample events in the mapping wizard). | False |
 
 4. Click **Done**.
-<<<<<<< HEAD
-5. Navigate to  **Settings > About > Troubleshooting**.
-6. (For Cortex XSOAR 6.x) In the **Server Configuration** section, verify that the value for the ***instance.execute.external.\<INTEGRATION-INSTANCE-NAME\>*** key is set to *true*. If this key does not exist, click **+ Add Server Configuration** and add *instance.execute.external.\<INTEGRATION-INSTANCE-NAME\>* and set the value to *true*. See the following [reference article](https://xsoar.pan.dev/docs/reference/articles/long-running-invoke) for further information.
-=======
 5. For Cortex XSOAR 6.x:
      1. Navigate to  **Settings > About > Troubleshooting**.
      2. In the **Server Configuration** section, verify that the value for the ***instance.execute.external.\<INTEGRATION-INSTANCE-NAME\>*** key is set to *true*. If this key does not exist, click **+ Add Server Configuration** and add *instance.execute.external.\<INTEGRATION-INSTANCE-NAME\>* and set the value to *true*. See the following [reference article](https://xsoar.pan.dev/docs/reference/articles/long-running-invoke) for further information.
->>>>>>> c21fd9fa
 
 You can now trigger the webhook URL:
 
