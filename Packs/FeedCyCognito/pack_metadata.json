--- conflicted
+++ resolved
@@ -2,11 +2,7 @@
     "name": "CyCognito Feed",
     "description": "Provides a feed integration to retrieve the discovered assets.",
     "support": "partner",
-<<<<<<< HEAD
-    "currentVersion": "1.0.17",
-=======
     "currentVersion": "1.0.19",
->>>>>>> 6f77591c
     "author": "CyCognito",
     "url": "",
     "email": "support@cycognito.com",
