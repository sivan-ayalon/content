--- conflicted
+++ resolved
@@ -2,11 +2,7 @@
     "name": "Salesforce Fusion",
     "description": "CRM Services",
     "support": "xsoar",
-<<<<<<< HEAD
-    "currentVersion": "1.0.15",
-=======
     "currentVersion": "1.0.18",
->>>>>>> 6f77591c
     "author": "Cortex XSOAR",
     "url": "https://www.paloaltonetworks.com/cortex",
     "email": "",
