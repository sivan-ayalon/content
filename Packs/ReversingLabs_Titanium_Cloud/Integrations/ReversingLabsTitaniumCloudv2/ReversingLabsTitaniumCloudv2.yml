category: Data Enrichment & Threat Intelligence
commonfields:
  id: ReversingLabs TitaniumCloud v2
  version: -1
configuration:
- defaultvalue: https://data.reversinglabs.com
  display: ReversingLabs TitaniumCloud URL
  name: base
  required: true
  type: 0
- display: Credentials
  name: credentials
  required: true
  type: 9
- defaultvalue: C - Fairly reliable
  display: Reliability
  name: reliability
  options:
  - A+ - 3rd party enrichment
  - A - Completely reliable
  - B - Usually reliable
  - C - Fairly reliable
  - D - Not usually reliable
  - E - Unreliable
  - F - Reliability cannot be judged
  type: 15
  required: false
- defaultvalue: 'false'
  display: Verify certificates
  name: verify_certs
  type: 8
  required: false
- display: HTTP proxy address with the protocol and port number
  name: http_proxy
  type: 0
  required: false
- display: HTTP proxy username
  name: http_credentials
  displaypassword: HTTP proxy password
  required: false
  type: 9
- display: HTTPS proxy address with the protocol and port number
  name: https_proxy
  type: 0
  required: false
- display: HTTPS proxy username
  name: https_credentials
  displaypassword: HTTPS proxy password
  required: false
  type: 9
description: ReversingLabs TitaniumCloud provides threat analysis data from various ReversingLabs cloud services.
display: ReversingLabs TitaniumCloud v2
name: ReversingLabs TitaniumCloud v2
script:
  commands:
  - name: reversinglabs-titaniumcloud-file-reputation
    description: Retrieve File Reputation data from TitaniumCloud.
    arguments:
    - name: hash
      default: true
      description: File hash.
      required: true
    outputs:
    - contextPath: File.MD5
      description: Bad hash found.
      type: Unknown
    - contextPath: File.SHA1
      description: Bad hash SHA1.
      type: Unknown
    - contextPath: File.SHA256
      description: Bad hash SHA256.
      type: Unknown
    - contextPath: DBotScore.Score
      description: The actual score.
      type: Number
    - contextPath: DBotScore.Type
      description: The indicator type.
      type: String
    - contextPath: DBotScore.Indicator
      description: The indicator that was tested.
      type: String
    - contextPath: DBotScore.Vendor
      description: The vendor used to calculate the score.
      type: String
    - contextPath: ReversingLabs.file_reputation
      description: The file reputation.
      type: Unknown
  - name: reversinglabs-titaniumcloud-av-scanners
    description: Retrieve AV Scanner data from TitaniumCloud.
    arguments:
    - name: hash
      description: File hash.
      default: true
      required: true
    outputs:
    - contextPath: File.MD5
      description: Bad hash found.
      type: Unknown
    - contextPath: File.SHA1
      description: Bad hash SHA1.
      type: Unknown
    - contextPath: File.SHA256
      description: Bad hash SHA256.
      type: Unknown
    - contextPath: ReversingLabs.av_scanners
      description: The AV scanners.
      type: Unknown
  - name: reversinglabs-titaniumcloud-file-analysis
    description: Retrieve File Analysis by hash data from TitaniumCloud.
    arguments:
    - name: hash
      description: File hash.
      default: true
      required: true
    outputs:
    - contextPath: File.MD5
      description: Bad hash found.
      type: Unknown
    - contextPath: File.SHA1
      description: Bad hash SHA1.
      type: Unknown
    - contextPath: File.SHA256
      description: Bad hash SHA256.
      type: Unknown
    - contextPath: ReversingLabs.file_analysis
      description: The file analysis.
      type: Unknown
  - name: reversinglabs-titaniumcloud-rha1-functional-similarity
    description: Retrieve a list of functionally similar hashes to the provided one.
    arguments:
    - name: hash
      description: File hash.
      default: true
      required: true
    - name: result_limit
      description: Maximum number of results to be returned. Default is 5000.
      defaultValue: 5000
    outputs:
    - contextPath: ReversingLabs.functional_similarity
      description: The functional similarity.
      type: Unknown
  - name: reversinglabs-titaniumcloud-rha1-analytics
    description: Retrieve the number of hashes functionally similar to the provided one grouped by classification.
    arguments:
    - name: hash
      description: File hash.
      default: true
      required: true
    outputs:
    - contextPath: File.SHA1
      description: File SHA1.
      type: Unknown
    - contextPath: File.SHA256
      description: File SHA256.
      type: Unknown
    - contextPath: File.MD5
      description: File MD5.
      type: Unknown
    - contextPath: DBotScore.Score
      description: The actual score.
      type: Number
    - contextPath: DBotScore.Type
      description: The indicator type.
      type: String
    - contextPath: DBotScore.Indicator
      description: The indicator that was tested.
      type: String
    - contextPath: DBotScore.Vendor
      description: The vendor used to calculate the score.
      type: String
    - contextPath: ReversingLabs.rha1_analytics
      description: The RHA1 analytics.
      type: Unknown
  - name: reversinglabs-titaniumcloud-uri-statistics
    description: Retrieve the number of MALICIOUS, SUSPICIOUS and KNOWN files associated with a specific URI.
    arguments:
    - name: uri
      description: URI string.
      default: true
      required: true
    outputs:
    - contextPath: IP.Address
      description: IP address.
      type: Unknown
    - contextPath: Domain.Name
      description: Domain name.
      type: Unknown
    - contextPath: URL.Data
      description: The URL.
      type: Unknown
    - contextPath: Email.To
      description: Destination email address.
      type: Unknown
    - contextPath: ReversingLabs.uri_statistics
      description: The URI statistics.
      type: Unknown
  - name: reversinglabs-titaniumcloud-uri-index
    description: Retrieve a list of all available file hashes associated with a given URI.
    arguments:
    - name: uri
      description: URI string.
      default: true
      required: true
    - name: result_limit
      description: Maximum number of results to be returned. Default is 5000.
      defaultValue: 5000
    outputs:
    - contextPath: ReversingLabs.uri_index
      description: The URI index.
      type: Unknown
  - name: reversinglabs-titaniumcloud-advanced-search
    description: Search for hashes using multi-part search criteria.
    arguments:
    - name: query
      description: Query string.
      default: true
      required: true
    - name: result_limit
      description: Maximum number of results to be returned. Default is 5000.
      defaultValue: 5000
    outputs:
    - contextPath: ReversingLabs.advanced_search
      description: The advanced search.
      type: Unknown
  - name: reversinglabs-titaniumcloud-expression-search
    description: Search provides samples first seen on a particular date, filtered by search criteria.
    arguments:
    - name: query
      description: Query string.
      default: true
      required: true
    - name: date
      description: Search date.
    - name: result_limit
      description: Maximum number of results to be returned Default is 5000.
      defaultValue: 5000
    outputs:
    - contextPath: ReversingLabs.expression_search
      description: The expression search.
      type: Unknown
  - name: reversinglabs-titaniumcloud-file-download
    description: Download files associated with a SHA1, MD5 or SHA256 hash.
    arguments:
    - name: hash
      description: File hash.
      default: true
      required: true
  - name: reversinglabs-titaniumcloud-file-upload
    description: Upload a file using a byte stream with a SHA1 hash of the file provided in the request.
    arguments:
    - name: entryId
      description: File entry ID.
      default: true
      required: true
  - name: reversinglabs-titaniumcloud-url-report
    description: Return a URL analysis report.
    arguments:
    - name: url
      description: URL string.
      default: true
      required: true
    outputs:
    - contextPath: URL.Data
      description: The URL.
      type: Unknown
    - contextPath: DBotScore.Score
      description: The actual score.
      type: Number
    - contextPath: DBotScore.Type
      description: The indicator type.
      type: String
    - contextPath: DBotScore.Indicator
      description: The indicator that was tested.
      type: String
    - contextPath: DBotScore.Vendor
      description: The vendor used to calculate the score.
      type: String
    - contextPath: ReversingLabs.url_report
      description: The URL report.
      type: Unknown
  - name: reversinglabs-titaniumcloud-analyze-url
    description: Analyze a given URL.
    arguments:
    - name: url
      description: URL string.
      default: true
      required: true
    outputs:
    - contextPath: ReversingLabs.analyze_url
      description: The URL analysis.
      type: Unknown
  - name: reversinglabs-titaniumcloud-submit-for-dynamic-analysis
    description: Submit an existing sample for dynamic analysis.
    arguments:
    - name: sha1
      description: Sample SHA-1 hash.
      default: true
      required: true
    - name: platform
      description: Desired platform; See the API documentation for possible values.
      required: true
    outputs:
    - contextPath: ReversingLabs.detonate_sample_dynamic
      description: The dynamic analysis.
      type: Unknown
  - name: reversinglabs-titaniumcloud-get-dynamic-analysis-results
    description: Retrieve dynamic analysis results.
    arguments:
    - name: sha1
      description: Sample SHA-1 hash.
      default: true
      required: true
    outputs:
    - contextPath: File.MD5
      description: MD5 hash.
      type: String
    - contextPath: File.SHA1
      description: SHA1 hash.
      type: String
    - contextPath: File.SHA256
      description: SHA256 hash.
      type: String
    - contextPath: DBotScore.Score
      description: The actual score.
      type: Number
    - contextPath: DBotScore.Type
      description: The indicator type.
      type: String
    - contextPath: DBotScore.Indicator
      description: The indicator that was tested.
      type: String
    - contextPath: DBotScore.Vendor
      description: The vendor used to calculate the score.
      type: String
    - contextPath: ReversingLabs.dynamic_analysis_results
      description: The dynamic analysis results.
      type: Unknown
  - name: reversinglabs-titaniumcloud-certificate-analytics
    description: Retrieve certificate analytics.
    arguments:
    - name: certificate_thumbprint
      description: Hash string.
      default: true
      required: true
    outputs:
    - contextPath: ReversingLabs.certificate_analytics
      description: The certificate analytics.
      type: Unknown
  - name: reversinglabs-titaniumcloud-yara-ruleset-actions
    description: Perform various YARA ruleset actions.
    arguments:
    - name: yara_action
      description: YARA ruleset action.
      required: true
      auto: PREDEFINED
      predefined:
      - 'CREATE RULESET'
      - 'DELETE RULESET'
      - 'GET RULESET INFO'
      - 'GET RULESET TEXT'
    - name: ruleset_name
      description: Name of the YARA ruleset.
      required: true
    - name: ruleset_text
      description: Text of the YARA ruleset.
    - name: sample_available
      description: Return only samples that are available for download to the user. Must be boolean.
      auto: PREDEFINED
      predefined:
      - 'true'
      - 'false'
    outputs:
    - contextPath: ReversingLabs.create_yara_ruleset
      description: The YARA ruleset.
      type: Unknown
    - contextPath: ReversingLabs.delete_yara_ruleset
      description: The YARA ruleset.
      type: Unknown
    - contextPath: ReversingLabs.get_yara_ruleset_info
      description: The YARA ruleset.
      type: Unknown
    - contextPath: ReversingLabs.get_yara_ruleset_text
      description: The YARA ruleset.
      type: Unknown
  - name: reversinglabs-titaniumcloud-yara-matches-feed
    description: Returns a recordset of YARA ruleset matches in the specified time range.
    arguments:
    - name: time_format
      description: Define the time format that is used.
      required: true
      auto: PREDEFINED
      predefined:
      - 'utc'
      - 'timestamp'
    - name: time_value
      description: Time value in the defined format. 'utc' format is 'YYYY-MM-DDThh:mm:ss' and 'timestamp' is a Unix timestamp.
      required: true
    outputs:
    - contextPath: ReversingLabs.yara_matches_feed
      description: The YARA matches feed.
      type: Unknown
  - name: reversinglabs-titaniumcloud-yara-retro-hunt-actions
    description: Perform various YARA retroactive hunting actions.
    arguments:
    - name: yara_retro_action
      description: YARA retro hunt action.
      required: true
      auto: PREDEFINED
      predefined:
      - 'ENABLE RETRO HUNT'
      - 'START RETRO HUNT'
      - 'CHECK STATUS'
      - 'CANCEL RETRO HUNT'
    - name: ruleset_name
      description: Name of the YARA ruleset.
      required: true
    outputs:
    - contextPath: ReversingLabs.enable_yara_retro
      description: The YARA retro hunt.
      type: Unknown
    - contextPath: ReversingLabs.start_yara_retro
      description: The YARA retro hunt.
      type: Unknown
    - contextPath: ReversingLabs.check_yara_retro_status
      description: The YARA retro hunt.
      type: Unknown
    - contextPath: ReversingLabs.cancel_yara_retro
      description: The YARA retro hunt.
      type: Unknown
  - name: reversinglabs-titaniumcloud-yara-retro-matches-feed
    description: Returns a recordset of YARA ruleset matches in the specified time range.
    arguments:
    - name: time_format
      description: Define the time format that is used.
      required: true
      auto: PREDEFINED
      predefined:
      - 'utc'
      - 'timestamp'
    - name: time_value
      description: Time value in the defined format. 'utc' format is 'YYYY-MM-DDThh:mm:ss' and 'timestamp' is a Unix timestamp.
      required: true
    outputs:
    - contextPath: ReversingLabs.yara_retro_matches_feed
      description: The YARA retro matches feed.
      type: Unknown
  - name: reversinglabs-titaniumcloud-reanalyze-sample
    description: Accepts a hash of a sample in the cloud that you want to reanalyze.
    arguments:
    - name: hash
      description: Hash string.
      required: true
    outputs:
    - contextPath: ReversingLabs.reanalyze_sample
      description: The reanalyze sample.
      type: Unknown
  - name: reversinglabs-titaniumcloud-imphash-similarity
    description: Accepts an imphash and returns a list of SHA-1 hashes of files sharing that imphash.
    arguments:
    - name: imphash
      description: Imphash string.
      required: true
    - name: max_results
      description: Maximum number of returned results.
      defaultValue: 5000
    outputs:
    - contextPath: ReversingLabs.imphash_similarity
      description: The imphash similarity.
      type: Unknown
  - name: reversinglabs-titaniumcloud-url-downloaded-files
    description: Returns a list of files downloaded from the provided URL.
    arguments:
    - name: url
      description: URL string.
      required: true
    - name: extended_results
      description: Return extended results.
      defaultValue: true
      auto: PREDEFINED
      predefined:
      - 'true'
      - 'false'
    - name: classification
      description: Return only results with this classification.
      auto: PREDEFINED
      predefined:
      - 'MALICIOUS'
      - 'SUSPICIOUS'
      - 'KNOWN'
      - 'UNKNOWN'
    - name: last_analysis
      description: Return results from the last analysis.
      defaultValue: false
      auto: PREDEFINED
      predefined:
      - 'true'
      - 'false'
    - name: analysis_id
      description: Return results from a specific analysis.
    - name: results_per_page
      description: Number of results per query.
      defaultValue: 1000
    - name: max_results
      description: Maximum number of results.
      defaultValue: 5000
    outputs:
    - contextPath: ReversingLabs.url_downloaded_files
      description: The URL downloaded files.
      type: Unknown
  - name: reversinglabs-titaniumcloud-url-latest-analyses-feed
    description: Returns the latest URL analysis reports.
    arguments:
    - name: results_per_page
      description: Number of results per query.
      defaultValue: 1000
    - name: max_results
      description: Maximum number of results.
      defaultValue: 5000
    outputs:
    - contextPath: ReversingLabs.url_latest_analyses_feed
      description: The URL latest analyses feed.
      type: Unknown
  - name: reversinglabs-titaniumcloud-url-analyses-feed-from-date
    description: Returns URL analyses reports from the defined time onward.
    arguments:
    - name: time_format
      description: Define the time format that is used.
      required: true
      auto: PREDEFINED
      predefined:
      - 'utc'
      - 'timestamp'
    - name: start_time
      description: Time value in the defined format. 'utc' format is 'YYYY-MM-DDThh:mm:ss' and 'timestamp' is a Unix timestamp.
      required: true
    - name: results_per_page
      description: Number of results per query.
      defaultValue: 1000
    - name: max_results
      description: Maximum number of results.
      defaultValue: 5000
    outputs:
    - contextPath: ReversingLabs.url_analyses_feed_from_date
      description: The URL analyses feed from date.
<<<<<<< HEAD
      type: Unknown
  dockerimage: demisto/reversinglabs-sdk-py3:2.0.0.73689
=======
      type: Unknown
  - name: reversinglabs-titaniumcloud-domain-report
    description: Returns a domain analysis report.
    arguments:
    - name: domain
      description: Domain string.
      required: true
    outputs:
    - contextPath: ReversingLabs.domain_report
      description: The domain analysis report.
      type: Unknown
  - name: reversinglabs-titaniumcloud-domain-downloaded-files
    description: Returns a list of files downloaded from a domain.
    arguments:
    - name: domain
      description: Domain string.
      required: true
      default: true
    - name: classification
      description: Return only files of this classification.
      auto: PREDEFINED
      predefined:
        - 'MALICIOUS'
        - 'SUSPICIOUS'
        - 'KNOWN'
    - name: result_limit
      description: Maximum number of returned results.
      defaultValue: 50000
    - name: results_per_page
      description: Number of results returned per request.
      defaultValue: 1000
    outputs:
    - contextPath: ReversingLabs.domain_downloaded_files
      description: The list of files downloaded from a domain.
      type: Unknown
  - name: reversinglabs-titaniumcloud-domain-urls
    description: Returns a list of URL-s associated with the requested domain.
    arguments:
    - name: domain
      description: Domain string.
      required: true
      default: true
    - name: result_limit
      description: Maximum number of returned results.
      defaultValue: 50000
    - name: results_per_page
      description: Number of results returned per request.
      defaultValue: 1000
    outputs:
    - contextPath: ReversingLabs.domain_urls
      description: The list of URL-s associated with the requested domain.
      type: Unknown
  - name: reversinglabs-titaniumcloud-domain-to-ip
    description: Returns a list of IP addresses resolved from a domain.
    arguments:
    - name: domain
      description: Domain string.
      required: true
      default: true
    - name: result_limit
      description: Maximum number of returned results.
      defaultValue: 50000
    - name: results_per_page
      description: Number of results returned per request.
      defaultValue: 1000
    outputs:
    - contextPath: ReversingLabs.domain_to_ip
      description: The list of IP addresses resolved from the domain.
      type: Unknown
  - name: reversinglabs-titaniumcloud-domain-related-domains
    description: Returns a list of domains related to the submitted domain.
    arguments:
    - name: domain
      description: Domain string.
      required: true
      default: true
    - name: result_limit
      description: Maximum number of returned results.
      defaultValue: 50000
    - name: results_per_page
      description: Number of results returned per request.
      defaultValue: 1000
    outputs:
    - contextPath: ReversingLabs.domain_related_domains
      description: The list of domains related to the submitted domain.
      type: Unknown
  - name: reversinglabs-titaniumcloud-ip-report
    description: Returns an IP address analysis report.
    arguments:
    - name: ip
      description: IP address.
      required: true
    outputs:
    - contextPath: ReversingLabs.ip_report
      description: The IP address analysis report.
      type: Unknown
  - name: reversinglabs-titaniumcloud-ip-downloaded-files
    description: Returns a list of files downloaded from an IP address.
    arguments:
    - name: ip
      description: IP address.
      required: true
    - name: classification
      description: Return only files of this classification.
      auto: PREDEFINED
      predefined:
        - 'MALICIOUS'
        - 'SUSPICIOUS'
        - 'KNOWN'
    - name: result_limit
      description: Maximum number of returned results.
      defaultValue: 50000
    - name: results_per_page
      description: Number of results returned per request.
      defaultValue: 1000
    outputs:
    - contextPath: ReversingLabs.ip_downloaded_files
      description: The list of files downloaded from an IP address.
      type: Unknown
  - name: reversinglabs-titaniumcloud-ip-urls
    description: Returns a list of URL-s associated with an IP address.
    arguments:
    - name: ip
      description: IP address.
      required: true
    - name: result_limit
      description: Maximum number of returned results.
      defaultValue: 50000
    - name: results_per_page
      description: Number of results returned per request.
      defaultValue: 1000
    outputs:
    - contextPath: ReversingLabs.ip_urls
      description: The list of URL-s associated with an IP address.
      type: Unknown
  - name: reversinglabs-titaniumcloud-ip-to-domain
    description: Returns a list of IP to domain mappings.
    arguments:
    - name: ip
      description: IP address.
      required: true
    - name: result_limit
      description: Maximum number of returned results.
      defaultValue: 50000
    - name: results_per_page
      description: Number of results returned per request.
      defaultValue: 1000
    outputs:
    - contextPath: ReversingLabs.ip_to_domain
      description: The list of IP to domain mappings.
      type: Unknown
  - name: reversinglabs-titaniumcloud-network-reputation
    description: Returns network reputation for requested network locations.
    arguments:
    - name: network_locations
      description: A comma-separated list of network locations. The list should have no spaces.
      required: true
      isArray: true
    outputs:
    - contextPath: ReversingLabs.network_reputation
      description: Network reputation.
      type: Unknown
  - name: reversinglabs-titaniumcloud-network-reputation-override
    description: Sets and removes user-requested network reputation overrides.
    arguments:
    - name: set_overrides_list
      description: Network locations whose reputations should be overriden. The locations should be written as a string in the following format - 'network_location,location_type,new_classification|network_location,location_type,new_classification|network_location,location_type,new_classification'.
      required: false
    - name: remove_overrides_list
      description: Network locations whose reputation overrides should be removed. The locations should be written as a string in the following format - 'network_location,location_type|network_location,location_type|network_location,location_type'.
      required: false
    outputs:
    - contextPath: ReversingLabs.network_reputation_override
      description: Network reputation user override.
      type: Unknown
  - name: reversinglabs-titaniumcloud-network-reputation-overrides-list
    description: Lists the active network reputation overrides.
    arguments:
    - name: result_limit
      description: Maximum number of returned results.
      defaultValue: 50000
      required: false
    outputs:
    - contextPath: ReversingLabs.network_reputation_overrides_list
      description: Network reputation overrides list.
      type: Unknown
  dockerimage: demisto/reversinglabs-sdk-py3:2.0.0.80178
>>>>>>> 6f77591c
  runonce: false
  script: '-'
  subtype: python3
  type: python
tests:
- No tests (auto formatted)
fromversion: 5.5.0<|MERGE_RESOLUTION|>--- conflicted
+++ resolved
@@ -542,10 +542,6 @@
     outputs:
     - contextPath: ReversingLabs.url_analyses_feed_from_date
       description: The URL analyses feed from date.
-<<<<<<< HEAD
-      type: Unknown
-  dockerimage: demisto/reversinglabs-sdk-py3:2.0.0.73689
-=======
       type: Unknown
   - name: reversinglabs-titaniumcloud-domain-report
     description: Returns a domain analysis report.
@@ -733,7 +729,6 @@
       description: Network reputation overrides list.
       type: Unknown
   dockerimage: demisto/reversinglabs-sdk-py3:2.0.0.80178
->>>>>>> 6f77591c
   runonce: false
   script: '-'
   subtype: python3
