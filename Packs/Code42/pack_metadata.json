--- conflicted
+++ resolved
@@ -2,11 +2,7 @@
     "name": "Code42",
     "description": "The Code42 INCYDR integration accelerates insider threat incident response and remediation procedures for potential data exfiltration across computers, email, cloud and SaaS apps.",
     "support": "partner",
-<<<<<<< HEAD
-    "currentVersion": "3.1.13",
-=======
     "currentVersion": "4.0.1",
->>>>>>> 6f77591c
     "author": "Code42",
     "url": "https://support.code42.com/Administrator/Cloud/Monitoring_and_managing/Install_and_manage_the_Code42_app_for_Cortex_XSOAR",
     "email": "gethelp@code42.com",
