--- conflicted
+++ resolved
@@ -455,11 +455,7 @@
   script: '-'
   type: python
   subtype: python3
-<<<<<<< HEAD
-  dockerimage: demisto/crypto:1.0.0.76022
-=======
   dockerimage: demisto/crypto:1.0.0.83343
->>>>>>> 6f77591c
 fromversion: 5.0.0
 defaultmapperin: Microsoft Graph Identity and Access Incoming Mapper
 defaultclassifier: Microsoft Graph Identity and Access Classifier
