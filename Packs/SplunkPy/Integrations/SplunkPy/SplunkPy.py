--- conflicted
+++ resolved
@@ -194,13 +194,10 @@
         return latest_time
     latest_incident_datetime = splunk_time_to_datetime(latests_incident_fetched_time)
     return latest_incident_datetime.strftime(SPLUNK_TIME_FORMAT)
-<<<<<<< HEAD
-=======
 
 
 def create_incident_custom_id(incident: dict[str, Any]):
     """This is used to create a custom incident ID, when fetching events that are **NOT** notables.
->>>>>>> 6f77591c
 
     Args:
         incident (dict[str, Any]): An incident created from a fetched event.
@@ -318,17 +315,10 @@
         "output_mode": OUTPUT_MODE_JSON,
     }
 
-<<<<<<< HEAD
 
 def build_fetch_query(params):
     fetch_query = params['fetchQuery']
 
-=======
-
-def build_fetch_query(params):
-    fetch_query = params['fetchQuery']
-
->>>>>>> 6f77591c
     if (extract_fields := params.get('extractFields')):
         for field in extract_fields.split(','):
             field_trimmed = field.strip()
@@ -343,41 +333,17 @@
     params = demisto.params()
     if not last_run_data:
         extensive_log('[SplunkPy] SplunkPy first run')
-<<<<<<< HEAD
 
     last_run_earliest_time = last_run_data and last_run_data.get('time')
     last_run_latest_time = last_run_data and last_run_data.get('latest_time')
     extensive_log(f'[SplunkPy] SplunkPy last run is:\n {last_run_data}')
-=======
->>>>>>> 6f77591c
-
-    last_run_earliest_time = last_run_data and last_run_data.get('time')
-    last_run_latest_time = last_run_data and last_run_data.get('latest_time')
-    extensive_log(f'[SplunkPy] SplunkPy last run is:\n {last_run_data}')
-
-<<<<<<< HEAD
+
+    search_offset = last_run_data.get('offset', 0)
+
     occurred_look_behind = int(params.get('occurrence_look_behind', 15) or 15)
     extensive_log(f'[SplunkPy] occurrence look behind is: {occurred_look_behind}')
 
     occured_start_time, now = get_fetch_start_times(params, service, last_run_earliest_time, occurred_look_behind)
-
-    # if last_run_latest_time is not None it's mean we are in a batch fetch iteration with offset
-    latest_time = last_run_latest_time or now
-    kwargs_oneshot = build_fetch_kwargs(params, occured_start_time, latest_time, search_offset)
-    fetch_query = build_fetch_query(params)
-
-    demisto.debug(f'[SplunkPy] fetch query = {fetch_query}')
-    demisto.debug(f'[SplunkPy] oneshot query args = {kwargs_oneshot}')
-    oneshotsearch_results = service.jobs.oneshot(fetch_query, **kwargs_oneshot)
-    reader = results.JSONResultsReader(oneshotsearch_results)
-=======
-    search_offset = last_run_data.get('offset', 0)
-
-    occurred_look_behind = int(params.get('occurrence_look_behind', 15) or 15)
-    extensive_log(f'[SplunkPy] occurrence look behind is: {occurred_look_behind}')
-
-    occured_start_time, now = get_fetch_start_times(params, service, last_run_earliest_time, occurred_look_behind)
->>>>>>> 6f77591c
 
     # if last_run_latest_time is not None it's mean we are in a batch fetch iteration with offset
     latest_time = last_run_latest_time or now
@@ -411,28 +377,17 @@
         notable_incident = Notable(data=item)
         inc = notable_incident.to_incident(mapper, comment_tag_to_splunk, comment_tag_from_splunk)
         extensive_log(f'[SplunkPy] Incident data after parsing to notable: {inc}')
-<<<<<<< HEAD
-        incident_id = create_incident_custom_id(inc)
-=======
         custom_inc_id = create_incident_custom_id(inc)
         incident_id = notable_incident.id or custom_inc_id
->>>>>>> 6f77591c
 
         if incident_id not in last_run_fetched_ids and custom_inc_id not in last_run_fetched_ids:
             incident_ids_to_add.append(incident_id)
             incidents.append(inc)
             notables.append(notable_incident)
-<<<<<<< HEAD
-            extensive_log(f'[SplunkPy] - Fetched incident {item.get("event_id", incident_id)} to be created.')
-        else:
-            num_of_dropped += 1
-            extensive_log(f'[SplunkPy] - Dropped incident {item.get("event_id", incident_id)} due to duplication.')
-=======
             extensive_log(f'[SplunkPy] - Fetched incident {incident_id} to be created.')
         else:
             num_of_dropped += 1
             extensive_log(f'[SplunkPy] - Dropped incident {incident_id} due to duplication.')
->>>>>>> 6f77591c
 
     current_epoch_time = int(time.time())
     extensive_log(f'[SplunkPy] Size of last_run_fetched_ids before adding new IDs: {len(last_run_fetched_ids)}')
@@ -457,18 +412,11 @@
             # want to add data to the integration context (which will ruin the logic of the cache object)
             last_run_data.update({DUMMY: DUMMY})
 
-<<<<<<< HEAD
-    # we didn't get any new incident or get less then limit
-    # so the next run earliest time will be the latest_time from this iteration
-    # should also set when num_of_dropped == FETCH_LIMIT
-    if not incidents or (len(incidents) + num_of_dropped) < FETCH_LIMIT:
-=======
     # We didn't get any new incidents or got less than limit,
     # so the next run's earliest time will be the latest_time from this iteration
     if (len(incidents) + num_of_dropped) < FETCH_LIMIT:
         demisto.debug(f'[SplunkPy] Number of fetched incidents = {len(incidents)}, dropped = {num_of_dropped}. Sum is less'
                       f' than {FETCH_LIMIT=}. Starting new fetch')
->>>>>>> 6f77591c
         next_run_earliest_time = latest_time
         new_last_run = {
             'time': next_run_earliest_time,
@@ -476,27 +424,17 @@
             'offset': 0,
             'found_incidents_ids': last_run_fetched_ids
         }
-<<<<<<< HEAD
-
-    # we get limit notables from splunk
-    # we should fetch the entire queue with offset - so set the offset, time and latest_time for the next run
-    else:
-=======
     # we get limit notables from splunk
     # we should fetch the entire queue with offset - so set the offset, time and latest_time for the next run
     else:
         demisto.debug(f'[SplunkPy] Number of fetched incidents = {len(incidents)}, dropped = {num_of_dropped}. Sum is'
                       f' equal/greater than {FETCH_LIMIT=}. Continue pagination')
->>>>>>> 6f77591c
         new_last_run = {
             'time': occured_start_time,
             'latest_time': latest_time,
             'offset': search_offset + FETCH_LIMIT,
             'found_incidents_ids': last_run_fetched_ids
         }
-<<<<<<< HEAD
-    demisto.debug(f'SplunkPy - {new_last_run["time"]=}, {new_last_run["latest_time"]=}, {new_last_run["offset"]=}')
-=======
     new_last_run['late_indexed_pagination'] = False
     # Need to fetch again this "window" to be sure no "late" indexed events are missed
     if num_of_dropped >= FETCH_LIMIT and '`notable`' in fetch_query:
@@ -510,7 +448,6 @@
         new_last_run['late_indexed_pagination'] = True
     demisto.debug(f'SplunkPy set last run - {new_last_run["time"]=}, {new_last_run["latest_time"]=}, {new_last_run["offset"]=}'
                   f', late_indexed_pagination={new_last_run.get("late_indexed_pagination")}')
->>>>>>> 6f77591c
 
     last_run_data.update(new_last_run)
     demisto.setLastRun(last_run_data)
@@ -527,16 +464,11 @@
 
             fetch_incidents_for_mapping(integration_context)
         else:
-<<<<<<< HEAD
-            run_enrichment_mechanism(service, integration_context, mapper, comment_tag_to_splunk, comment_tag_from_splunk)
-    else:
-=======
             demisto.debug('running run_enrichment_mechanism')
             run_enrichment_mechanism(service, integration_context, mapper, comment_tag_to_splunk, comment_tag_from_splunk)
     else:
         demisto.debug('enrichments not enabled running fetch_notables')
 
->>>>>>> 6f77591c
         fetch_notables(service=service, enrich_notables=False, mapper=mapper, comment_tag_to_splunk=comment_tag_to_splunk,
                        comment_tag_from_splunk=comment_tag_from_splunk)
 
@@ -1059,15 +991,10 @@
         fields=["user", "src_user"],
         add_backslash=True,
     ):
-<<<<<<< HEAD
-        kwargs = {"count": num_enrichment_events, "exec_mode": "normal"}
-        query = f'| inputlookup identity_lookup_expanded where {users}'
-=======
         tables = argToList(demisto.params().get('identity_enrich_lookup_tables', DEFAULT_IDENTITY_ENRICH_TABLE))
         query = ''
         for table in tables:
             query += f'| inputlookup {table} where {users}'
->>>>>>> 6f77591c
         demisto.debug(f"Identity query for notable {notable_data[EVENT_ID]}: {query}")
         try:
             kwargs = {"max_count": num_enrichment_events, "exec_mode": "normal"}
@@ -1097,20 +1024,12 @@
         prefix="asset",
         fields=["src", "dest", "src_ip", "dst_ip"],
     ):
-<<<<<<< HEAD
-        kwargs = {"count": num_enrichment_events, "exec_mode": "normal"}
-        query = f'| inputlookup append=T asset_lookup_by_str where {assets} \
-                | inputlookup append=t asset_lookup_by_cidr where {assets} \
-                | rename _key as asset_id \
-                | stats values(*) as * by asset_id'
-=======
         tables = argToList(demisto.params().get('asset_enrich_lookup_tables', DEFAULT_ASSET_ENRICH_TABLES))
 
         query = ''
         for table in tables:
             query += f'| inputlookup append=T {table} where {assets}'
         query += '| rename _key as asset_id | stats values(*) as * by asset_id'
->>>>>>> 6f77591c
 
         demisto.debug(f"Asset query for notable {notable_data[EVENT_ID]}: {query}")
         try:
@@ -1175,11 +1094,7 @@
                 try:
                     job = client.Job(service=service, sid=enrichment.id)
                     if job.is_done():
-<<<<<<< HEAD
-                        demisto.debug(f'Handling open {enrichment.type} enrichment for notable {notable.id}')
-=======
                         demisto.debug(f'Handling {enrichment.type=} for notable {notable.id}')
->>>>>>> 6f77591c
                         for item in results.JSONResultsReader(job.results(output_mode=OUTPUT_MODE_JSON)):
                             if handle_message(item):
                                 continue
@@ -1189,10 +1104,7 @@
                     else:
                         demisto.debug(f'Enrichment {enrichment.type} for notable {notable.id} is still not done')
                 except Exception as e:
-<<<<<<< HEAD
-=======
-
->>>>>>> 6f77591c
+
                     demisto.error(
                         f"Caught an exception while retrieving {enrichment.type}\
                         enrichment results for notable {notable.id}: {str(e)}"
@@ -2786,13 +2698,8 @@
             )
         else:
             return_results(get_kv_store_config(store))
-<<<<<<< HEAD
-
-
-=======
-
-
->>>>>>> 6f77591c
+
+
 def kv_store_collection_delete_entry(service: client.Service, args: dict) -> None:
     store_name = args['kv_store_collection_name']
     indicator_path = args.get('indicator_path')
