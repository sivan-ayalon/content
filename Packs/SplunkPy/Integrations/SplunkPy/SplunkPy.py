import demistomock as demisto  # noqa: F401
from CommonServerPython import *  # noqa: F401
import hashlib
import io
import json
import re
from datetime import datetime, timedelta

import dateparser
import pytz
import requests
from splunklib import client
from splunklib import results
from splunklib.data import Record
import urllib3
from splunklib.binding import AuthenticationError, HTTPError, namespace

urllib3.disable_warnings()

# Define utf8 as default encoding
params = demisto.params()

SPLUNK_TIME_FORMAT = "%Y-%m-%dT%H:%M:%S"
VERIFY_CERTIFICATE = not bool(params.get('unsecure'))
FETCH_LIMIT = int(params.get('fetch_limit')) if params.get('fetch_limit') else 50
FETCH_LIMIT = max(min(200, FETCH_LIMIT), 1)
MIRROR_LIMIT = 1000
PROBLEMATIC_CHARACTERS = ['.', '(', ')', '[', ']']
REPLACE_WITH = '_'
REPLACE_FLAG = params.get('replaceKeys', False)
FETCH_TIME = demisto.params().get('fetch_time')
PROXIES = handle_proxy()
TIME_UNIT_TO_MINUTES = {'minute': 1, 'hour': 60, 'day': 24 * 60, 'week': 7 * 24 * 60, 'month': 30 * 24 * 60,
                        'year': 365 * 24 * 60}
DEFAULT_DISPOSITIONS = {
    'True Positive - Suspicious Activity': 'disposition:1',
    'Benign Positive - Suspicious But Expected': 'disposition:2',
    'False Positive - Incorrect Analytic Logic': 'disposition:3',
    'False Positive - Inaccurate Data': 'disposition:4',
    'Other': 'disposition:5',
    'Undetermined': 'disposition:6'
}
COMMENT_TAG_FROM_SPLUNK = 'FROM SPLUNK'
COMMENT_TAG_FROM_XSOAR = 'FROM XSOAR'
COMMENT_MIRRORED_FROM_XSOAR = 'Mirrored from Cortex XSOAR'

# =========== Mirroring Mechanism Globals ===========
MIRROR_DIRECTION = {
    'None': None,
    'Incoming': 'In',
    'Outgoing': 'Out',
    'Incoming And Outgoing': 'Both'
}
OUTGOING_MIRRORED_FIELDS = ['comment', 'status', 'owner', 'urgency', 'reviewer', 'disposition']

# =========== Enrichment Mechanism Globals ===========
ENABLED_ENRICHMENTS = params.get('enabled_enrichments', [])

DRILLDOWN_ENRICHMENT = 'Drilldown'
ASSET_ENRICHMENT = 'Asset'
IDENTITY_ENRICHMENT = 'Identity'
SUBMITTED_NOTABLES = 'submitted_notables'
EVENT_ID = 'event_id'
JOB_CREATION_TIME_FORMAT = '%Y-%m-%dT%H:%M:%S.%f'
NOT_YET_SUBMITTED_NOTABLES = 'not_yet_submitted_notables'
INFO_MIN_TIME = "info_min_time"
INFO_MAX_TIME = "info_max_time"
INCIDENTS = 'incidents'
DUMMY = 'dummy'
NOTABLE = 'notable'
ENRICHMENTS = 'enrichments'
MAX_HANDLE_NOTABLES = 20
MAX_SUBMIT_NOTABLES = 30
CACHE = 'cache'
STATUS = 'status'
DATA = 'data'
TYPE = 'type'
ID = 'id'
CREATION_TIME = 'creation_time'
INCIDENT_CREATED = 'incident_created'

DRILLDOWN_REGEX = r'([^\s\$]+)=(\$[^\$]+\$)|(\$[^\$]+\$)'

ENRICHMENT_TYPE_TO_ENRICHMENT_STATUS = {
    DRILLDOWN_ENRICHMENT: 'successful_drilldown_enrichment',
    ASSET_ENRICHMENT: 'successful_asset_enrichment',
    IDENTITY_ENRICHMENT: 'successful_identity_enrichment'
}

# =========== Not Missing Events Mechanism Globals ===========
CUSTOM_ID = 'custom_id'
OCCURRED = 'occurred'
INDEX_TIME = 'index_time'
TIME_IS_MISSING = 'time_is_missing'


# =========== Enrich User Mechanism ============
class UserMappingObject:
    def __init__(
        self, service: client.Service,
        should_map_user: bool,
        table_name: str = 'splunk_xsoar_users',
        xsoar_user_column_name: str = 'xsoar_user',
        splunk_user_column_name: str = 'splunk_user'
    ):
        self.service = service
        self.should_map = should_map_user
        self.table_name = table_name
        self.xsoar_user_column_name = xsoar_user_column_name
        self.splunk_user_column_name = splunk_user_column_name

    def _get_record(self, col: str, value_to_search: str):
        """ Gets the records with the value found in the relevant column. """
        kvstore: client.KVStoreCollection = self.service.kvstore[self.table_name]
        return kvstore.data.query(query=json.dumps({col: value_to_search}))

    def get_xsoar_user_by_splunk(self, splunk_user):

        record = list(self._get_record(self.splunk_user_column_name, splunk_user))

        if not record:

            demisto.error(
                "Could not find xsoar user matching splunk's {splunk_user}. "
                "Consider adding it to the {table_name} lookup.".format(
                    splunk_user=splunk_user, table_name=self.table_name))
            return ''

        # assuming username is unique, so only one record is returned.
        xsoar_user = record[0].get(self.xsoar_user_column_name)

        if not xsoar_user:
            demisto.error(
                "Xsoar user matching splunk's {splunk_user} is empty. Fix the record in {table_name} lookup.".format(
                    splunk_user=splunk_user, table_name=self.table_name))
            return ''

        return xsoar_user

    def get_splunk_user_by_xsoar(self, xsoar_user, map_missing=True):

        record = list(self._get_record(self.xsoar_user_column_name, xsoar_user))

        if not record:
            demisto.error(
                "Could not find splunk user matching xsoar's {xsoar_user}. "
                "Consider adding it to the {table_name} lookup.".format(
                    xsoar_user=xsoar_user, table_name=self.table_name))
            return 'unassigned' if map_missing else None

        # assuming username is unique, so only one record is returned.
        splunk_user = record[0].get(self.splunk_user_column_name)

        if not splunk_user:
            demisto.error(
                "Splunk user matching Xsoar's {xsoar_user} is empty. Fix the record in {table_name} lookup.".format(
                    xsoar_user=xsoar_user, table_name=self.table_name))
            return 'unassigned' if map_missing else None

        return splunk_user

    def get_splunk_user_by_xsoar_command(self, args):
        xsoar_users = argToList(args.get('xsoar_username'))
        map_missing = argToBoolean(args.get('map_missing', True))

        outputs = []
        for user in xsoar_users:
            splunk_user = self.get_splunk_user_by_xsoar(user, map_missing=map_missing) if user else None
            outputs.append(
                {'XsoarUser': user,
                 'SplunkUser': splunk_user if splunk_user else 'Could not map splunk user, Check logs for more info.'})

        return CommandResults(
            outputs=outputs,
            outputs_prefix='Splunk.UserMapping',
            readable_output=tableToMarkdown('Xsoar-Splunk Username Mapping', outputs,
                                            headers=['XsoarUser', 'SplunkUser'])
        )


# =========== Regular Fetch Mechanism ===========
def splunk_time_to_datetime(incident_ocurred_time):
    incident_time_without_timezone = incident_ocurred_time.split('.')[0]
    incident_time_datetime = datetime.strptime(incident_time_without_timezone, SPLUNK_TIME_FORMAT)
    return incident_time_datetime


def get_latest_incident_time(incidents):
    def get_incident_time_datetime(incident):
        incident_time = incident["occurred"]
        incident_time_datetime = splunk_time_to_datetime(incident_time)
        return incident_time_datetime

    latest_incident = max(incidents, key=get_incident_time_datetime)
    return latest_incident["occurred"]


def get_next_start_time(latests_incident_fetched_time, latest_time, were_new_incidents_found=True):
    if were_new_incidents_found:
        latest_incident_datetime = splunk_time_to_datetime(latests_incident_fetched_time)
        next_run_without_miliseconds_and_tz = latest_incident_datetime.strftime(SPLUNK_TIME_FORMAT)
        next_run = next_run_without_miliseconds_and_tz
        return next_run
    else:
        return latest_time


def create_incident_custom_id(incident):
    incident_raw_data = json.loads(incident["rawJSON"])
    fields_to_add = ['_cd', 'index', '_time', '_indextime', '_raw']
    fields_supplied_by_user = demisto.params().get('unique_id_fields', '')
    fields_supplied_by_user = fields_supplied_by_user if fields_supplied_by_user else ""
    fields_to_add.extend(fields_supplied_by_user.split(','))

    incident_custom_id = '___'
    for field_name in fields_to_add:
        if field_name in incident_raw_data:
            incident_custom_id += f'{field_name}___{incident_raw_data[field_name]}'
        elif field_name in incident:
            incident_custom_id += f'{field_name}___{incident[field_name]}'

    extensive_log(f'[SplunkPy] ID after all fields were added: {incident_custom_id}')

    unique_id = hashlib.md5(incident_custom_id.encode('utf-8')).hexdigest()  # nosec  # guardrails-disable-line
    extensive_log(f'[SplunkPy] Found incident ID is: {unique_id}')
    return unique_id


def extensive_log(message):
    if demisto.params().get('extensive_logs', False):
        demisto.debug(message)


def remove_old_incident_ids(last_run_fetched_ids, current_epoch_time, occurred_look_behind):
    """Remove all the IDs of all the incidents that were found more than twice the look behind time frame,
    to stop our IDs dict from becoming too large.

    Args:
        last_run_fetched_ids (list): All the event IDs that weren't out of date in the last run + all the new event IDs
        from newly fetched events in this run.
        current_epoch_time (int): The current time in epoch.
        occurred_look_behind (int): The max look behind time (parameter, as defined by the user).

    Returns:
        new_last_run_fetched_ids (list): The updated list of IDs, without old IDs.
    """
    new_last_run_fetched_ids = {}
    for inc_id, addition_time in list(last_run_fetched_ids.items()):
        max_look_behind_in_seconds = occurred_look_behind * 60
        deletion_threshold_in_seconds = max_look_behind_in_seconds * 2
        if current_epoch_time - addition_time < deletion_threshold_in_seconds:
            new_last_run_fetched_ids[inc_id] = addition_time

    return new_last_run_fetched_ids


def enforce_look_behind_time(last_run_time, now, look_behind_time):
    """ Verifies that the start time of the fetch is at X minutes before
    the end time, X being the number of minutes specified in the look_behind parameter.
    The reason this is needed is to ensure that events that have a significant difference
    between their index time and occurrence time in Splunk are still fetched and are not missed.

    Args:
        last_run_time (str): The current start time of the fetch.
        now (str): The current end time of the fetch.
        look_behind_time (int): The minimal difference (in minutes) that should be enforced between
                                the start time and end time.

    Returns:
        last_run (str): The new start time for the fetch.
    """
    last_run_datetime = datetime.strptime(last_run_time, SPLUNK_TIME_FORMAT)
    now_datetime = datetime.strptime(now, SPLUNK_TIME_FORMAT)
    if now_datetime - last_run_datetime < timedelta(minutes=look_behind_time):
        time_before_given_look_behind_datetime = now_datetime - timedelta(minutes=look_behind_time)
        time_before_given_look_behind = datetime.strftime(time_before_given_look_behind_datetime, SPLUNK_TIME_FORMAT)
        return time_before_given_look_behind

    return last_run_time


def get_fetch_start_times(dem_params, service, last_run_earliest_time, occurence_time_look_behind):
    current_time_for_fetch = datetime.utcnow()
    if demisto.get(dem_params, 'timezone'):
        timezone = dem_params['timezone']
        current_time_for_fetch = current_time_for_fetch + timedelta(minutes=int(timezone))

    now = current_time_for_fetch.strftime(SPLUNK_TIME_FORMAT)
    if demisto.get(dem_params, 'useSplunkTime'):
        now = get_current_splunk_time(service)
        current_time_in_splunk = datetime.strptime(now, SPLUNK_TIME_FORMAT)
        current_time_for_fetch = current_time_in_splunk

    if not last_run_earliest_time:
        fetch_time_in_minutes = parse_time_to_minutes()
        start_time_for_fetch = current_time_for_fetch - timedelta(minutes=fetch_time_in_minutes)
        last_run_earliest_time = start_time_for_fetch.strftime(SPLUNK_TIME_FORMAT)
        extensive_log(f'[SplunkPy] SplunkPy last run is None. Last run earliest time is: {last_run_earliest_time}')

    occured_start_time = enforce_look_behind_time(last_run_earliest_time, now, occurence_time_look_behind)

    return occured_start_time, now


def build_fetch_kwargs(dem_params, occured_start_time, latest_time, search_offset):
    occurred_start_time_fieldname = dem_params.get("earliest_occurrence_time_fieldname", "earliest_time")
    occurred_end_time_fieldname = dem_params.get("latest_occurrence_time_fieldname", "latest_time")

    extensive_log(f'[SplunkPy] occurred_start_time_fieldname: {occurred_start_time_fieldname}')
    extensive_log(f'[SplunkPy] occured_start_time: {occured_start_time}')

    kwargs_oneshot = {
        occurred_start_time_fieldname: occured_start_time,
        occurred_end_time_fieldname: latest_time,
        "count": FETCH_LIMIT,
        'offset': search_offset
    }

    return kwargs_oneshot


def build_fetch_query(dem_params):
    fetch_query = dem_params['fetchQuery']

    if demisto.get(dem_params, 'extractFields'):
        extractFields = dem_params['extractFields']
        extra_raw_arr = extractFields.split(',')
        for field in extra_raw_arr:
            field_trimmed = field.strip()
            fetch_query = fetch_query + ' | eval ' + field_trimmed + '=' + field_trimmed

    return fetch_query


def fetch_notables(service: client.Service, mapper: UserMappingObject, cache_object: "Cache" = None, enrich_notables=False):
    last_run_data = demisto.getLastRun()
    if not last_run_data:
        extensive_log('[SplunkPy] SplunkPy first run')

    last_run_earliest_time = last_run_data and last_run_data.get('time')
    last_run_latest_time = last_run_data and last_run_data.get('latest_time')
    extensive_log(f'[SplunkPy] SplunkPy last run is:\n {last_run_data}')

    search_offset = last_run_data.get('offset', 0)

    dem_params = demisto.params()
    occurred_look_behind = int(dem_params.get('occurrence_look_behind', 15) or 15)
    extensive_log(f'[SplunkPy] occurrence look behind is: {occurred_look_behind}')

    occured_start_time, now = get_fetch_start_times(dem_params, service, last_run_earliest_time, occurred_look_behind)

    # if last_run_latest_time is not None it's mean we are in a batch fetch iteration with offset
    latest_time = last_run_latest_time or now
    kwargs_oneshot = build_fetch_kwargs(dem_params, occured_start_time, latest_time, search_offset)
    fetch_query = build_fetch_query(dem_params)

    demisto.debug(f'[SplunkPy] fetch query = {fetch_query}')
    demisto.debug(f'[SplunkPy] oneshot query args = {kwargs_oneshot}')
    oneshotsearch_results = service.jobs.oneshot(fetch_query, **kwargs_oneshot)  # type: ignore
    reader = results.ResultsReader(oneshotsearch_results)

    last_run_fetched_ids = last_run_data.get('found_incidents_ids', {})

    incidents = []
    notables = []
    incident_ids_to_add = []
    num_of_dropped = 0
    for item in reader:
        extensive_log(f'[SplunkPy] Incident data before parsing to notable: {item}')
        notable_incident = Notable(data=item)
        inc = notable_incident.to_incident(mapper)
        extensive_log(f'[SplunkPy] Incident data after parsing to notable: {inc}')
        incident_id = create_incident_custom_id(inc)

        if incident_id not in last_run_fetched_ids:
            incident_ids_to_add.append(incident_id)
            incidents.append(inc)
            notables.append(notable_incident)
            extensive_log(f'[SplunkPy] - Fetched incident {item.get("event_id", incident_id)} to be created.')
        else:
            num_of_dropped += 1
            extensive_log(f'[SplunkPy] - Dropped incident {item.get("event_id", incident_id)} due to duplication.')

    current_epoch_time = int(time.time())
    extensive_log(f'[SplunkPy] Size of last_run_fetched_ids before adding new IDs: {len(last_run_fetched_ids)}')
    for incident_id in incident_ids_to_add:
        last_run_fetched_ids[incident_id] = current_epoch_time
    extensive_log(f'[SplunkPy] Size of last_run_fetched_ids after adding new IDs: {len(last_run_fetched_ids)}')
    last_run_fetched_ids = remove_old_incident_ids(last_run_fetched_ids, current_epoch_time, occurred_look_behind)
    extensive_log('[SplunkPy] Size of last_run_fetched_ids after '
                  f'removing old IDs: {len(last_run_fetched_ids)}')
    extensive_log(f'[SplunkPy] SplunkPy - incidents fetched on last run = {last_run_fetched_ids}')

    demisto.debug(f'SplunkPy - total number of new incidents found is: {len(incidents)}')
    demisto.debug(f'SplunkPy - total number of dropped incidents is: {num_of_dropped}')

    if not enrich_notables or not cache_object:
        demisto.incidents(incidents)
    else:
        cache_object.not_yet_submitted_notables += notables
        if DUMMY not in last_run_data:
            # we add dummy data to the last run to differentiate between the fetch-incidents triggered to the
            # fetch-incidents running as part of "Pull from instance" in Classification & Mapping, as we don't
            # want to add data to the integration context (which will ruin the logic of the cache object)
            last_run_data.update({DUMMY: DUMMY})

    # we didn't get any new incident or get less then limit
    # so the next run earliest time will be the latest_time from this iteration
    # should also set when num_of_dropped == FETCH_LIMIT
    if not incidents or (len(incidents) + num_of_dropped) < FETCH_LIMIT:
        next_run_earliest_time = latest_time
        new_last_run = {
            'time': next_run_earliest_time,
            'latest_time': None,
            'offset': 0,
            'found_incidents_ids': last_run_fetched_ids
        }

    # we get limit notables from splunk
    # we should fetch the entire queue with offset - so set the offset, time and latest_time for the next run
    else:
        new_last_run = {
            'time': occured_start_time,
            'latest_time': latest_time,
            'offset': search_offset + FETCH_LIMIT,
            'found_incidents_ids': last_run_fetched_ids
        }
    demisto.debug(f'SplunkPy - {new_last_run["time"]=}, {new_last_run["latest_time"]=}, {new_last_run["offset"]=}')

    last_run_data.update(new_last_run)
    demisto.setLastRun(last_run_data)


def fetch_incidents(service: client.Service, mapper: UserMappingObject):
    demisto.debug(f'PPPPP: {demisto.params()}')
    if ENABLED_ENRICHMENTS:
        integration_context = get_integration_context()
        if not demisto.getLastRun() and integration_context:
            # In "Pull from instance" in Classification & Mapping the last run object is empty, integration context
            # will not be empty because of the enrichment mechanism. In regular enriched fetch, we use dummy data
            # in the last run object to avoid entering this case
            fetch_incidents_for_mapping(integration_context)
        else:
            run_enrichment_mechanism(service, integration_context, mapper)
    else:
        fetch_notables(service=service, enrich_notables=False, mapper=mapper)


# =========== Regular Fetch Mechanism ===========


# =========== Enriching Fetch Mechanism ===========

class Enrichment:
    """ A class to represent an Enrichment. Each notable has 3 possible enrichments: Drilldown, Asset & Identity

    Attributes:
        type (str): The enrichment type. Possible values are: Drilldown, Asset & Identity.
        id (str): The enrichment's job id in Splunk server.
        data (list): The enrichment's data list (events retrieved from the job's search).
        creation_time (str): The enrichment's creation time in ISO format.
        status (str): The enrichment's status.
    """
    FAILED = 'Enrichment failed'
    EXCEEDED_TIMEOUT = 'Enrichment exceed the given timeout'
    IN_PROGRESS = 'Enrichment is in progress'
    SUCCESSFUL = 'Enrichment successfully handled'
    HANDLED = (EXCEEDED_TIMEOUT, FAILED, SUCCESSFUL)

    def __init__(self, enrichment_type, status=None, enrichment_id=None, data=None, creation_time=None):
        self.type = enrichment_type
        self.id = enrichment_id
        self.data = data if data else []
        self.creation_time = creation_time if creation_time else datetime.utcnow().isoformat()
        self.status = status if status else Enrichment.IN_PROGRESS

    @classmethod
    def from_job(cls, enrichment_type, job: client.Job) -> Any:
        """ Creates an Enrichment object from Splunk Job object

        Args:
            enrichment_type (str): The enrichment type
            job (splunklib.client.Job): The corresponding Splunk Job

        Returns:
            The created enrichment (Enrichment)
        """
        if job:
            return cls(enrichment_type=enrichment_type, enrichment_id=job["sid"])
        else:
            return cls(enrichment_type=enrichment_type, status=Enrichment.FAILED)

    @classmethod
    def from_json(cls, enrichment_dict) -> Any:
        """ Deserialization method.

        Args:
            enrichment_dict (dict): The enrichment dict in JSON format.

        Returns:
            An instance of the Enrichment class constructed from JSON representation.
        """
        return cls(
            enrichment_type=enrichment_dict.get(TYPE),
            data=enrichment_dict.get(DATA),
            status=enrichment_dict.get(STATUS),
            enrichment_id=enrichment_dict.get(ID),
            creation_time=enrichment_dict.get(CREATION_TIME)
        )


class Notable:
    """ A class to represent a notable.

    Attributes:
        data (dict): The notable data.
        id (str): The notable's id.
        enrichments (list): The list of all enrichments that needs to handle.
        incident_created (bool): Whether an incident created or not.
        occurred (str): The occurred time of the notable.
        custom_id (str): The custom ID of the notable (used in the fetch function).
        time_is_missing (bool): Whether the `_time` field has an empty value or not.
        index_time (str): The time the notable have been indexed.
    """

    def __init__(self, data, enrichments=None, notable_id=None, occurred=None, custom_id=None, index_time=None,
                 time_is_missing=None, incident_created=None):
        self.data = data
        self.id = notable_id if notable_id else self.get_id()
        self.enrichments = enrichments if enrichments else []
        self.incident_created = incident_created if incident_created else False
        self.time_is_missing = time_is_missing if time_is_missing else False
        self.index_time = index_time if index_time else self.data.get('_indextime')
        self.occurred = occurred if occurred else self.get_occurred()
        self.custom_id = custom_id if custom_id else self.create_custom_id()

    def get_id(self):
        if EVENT_ID in self.data:
            return self.data[EVENT_ID]
        else:
            if ENABLED_ENRICHMENTS:
                raise Exception('When using the enrichment mechanism, an event_id field is needed, and thus, '
                                'one must use a fetch query of the following format: search `notable` .......\n'
                                'Please re-edit the fetchQuery parameter in the integration configuration, reset '
                                'the fetch mechanism using the splunk-reset-enriching-fetch-mechanism command and '
                                'run the fetch again.')
            else:
                return None

    @staticmethod
    def create_incident(notable_data, occurred, mapper: UserMappingObject):
        incident = {}  # type: Dict[str,Any]
        rule_title, rule_name = '', ''

        if demisto.get(notable_data, 'rule_title'):
            rule_title = notable_data['rule_title']
        if demisto.get(notable_data, 'rule_name'):
            rule_name = notable_data['rule_name']
        incident["name"] = f"{rule_title} : {rule_name}"

        if demisto.get(notable_data, 'urgency'):
            incident["severity"] = severity_to_level(notable_data['urgency'])
        if demisto.get(notable_data, 'rule_description'):
            incident["details"] = notable_data["rule_description"]
        if demisto.get(notable_data, "owner") and mapper.should_map:
            owner = mapper.get_xsoar_user_by_splunk(notable_data["owner"])
            if owner:
                incident["owner"] = owner
        incident["occurred"] = occurred
        notable_data = parse_notable(notable_data)
        notable_data.update({
            'mirror_instance': demisto.integrationInstance(),
            'mirror_direction': MIRROR_DIRECTION.get(demisto.params().get('mirror_direction'))
        })
        incident["rawJSON"] = json.dumps(notable_data)
        comment_entries = []
        labels = []
        if demisto.get(demisto.params(), 'parseNotableEventsRaw'):
            isParseNotableEventsRaw = demisto.params()['parseNotableEventsRaw']
            if isParseNotableEventsRaw:
                rawDict = rawToDict(notable_data['_raw'])
                for rawKey in rawDict:
                    val = rawDict[rawKey] if isinstance(rawDict[rawKey], str) else convert_to_str(rawDict[rawKey])
                    labels.append({'type': rawKey, 'value': val})
        if demisto.get(notable_data, 'security_domain'):
            labels.append({'type': 'security_domain', 'value': notable_data["security_domain"]})
        if demisto.get(notable_data, 'comment'):
            comments = notable_data.get('comment')
            reviewers = notable_data.get('reviewer')
            review_times = notable_data.get('review_time')
            if not isinstance(comments, list):
                comments = [notable_data.get('comment')]
            if not isinstance(reviewers, list):
                reviewers = [notable_data.get('reviewer')]
            if not isinstance(review_times, list):
                review_times = [notable_data.get('review_time')]
            demisto.debug(f"data to update comment= {comments}, review=  {reviewers}, time= {review_times}")
            for comment, reviewer, review_time in zip(comments, reviewers, review_times):
                # Creating a comment
                comment_entries.append({
                    'Comment': comment,
                    'Comment time': review_time,
                    'Reviwer': reviewer
                })
        labels.append({'type': 'SplunkComments', 'value': str(comment_entries)})
        incident['labels'] = labels
        incident['dbotMirrorId'] = notable_data.get(EVENT_ID)
        notable_data['SplunkComments'] = comment_entries
        incident["rawJSON"] = json.dumps(notable_data)
        incident['SplunkComments'] = comment_entries

        return incident

    def to_incident(self, mapper: UserMappingObject):
        """ Gathers all data from all notable's enrichments and return an incident """
        self.incident_created = True

        for e in self.enrichments:
            self.data[e.type] = e.data
            self.data[ENRICHMENT_TYPE_TO_ENRICHMENT_STATUS[e.type]] = e.status == Enrichment.SUCCESSFUL

        return self.create_incident(self.data, self.occurred, mapper=mapper)

    def submitted(self):
        """ Returns an indicator on whether any of the notable's enrichments was submitted or not """
        return any(enrichment.status == Enrichment.IN_PROGRESS for enrichment in self.enrichments) and len(
            self.enrichments) == len(ENABLED_ENRICHMENTS)

    def failed_to_submit(self):
        """ Returns an indicator on whether all notable's enrichments were failed to submit or not """
        return all(enrichment.status == Enrichment.FAILED for enrichment in self.enrichments) and len(
            self.enrichments) == len(ENABLED_ENRICHMENTS)

    def handled(self):
        """ Returns an indicator on whether all notable's enrichments were handled or not """
        return all(enrichment.status in Enrichment.HANDLED for enrichment in self.enrichments) or any(
            enrichment.status == Enrichment.EXCEEDED_TIMEOUT for enrichment in self.enrichments)

    def get_submitted_enrichments(self):
        """ Returns indicators on whether each enrichment was submitted/failed or not initiated """
        submitted_drilldown, submitted_asset, submitted_identity = False, False, False

        for enrichment in self.enrichments:
            if enrichment.type == DRILLDOWN_ENRICHMENT:
                submitted_drilldown = True
            elif enrichment.type == ASSET_ENRICHMENT:
                submitted_asset = True
            elif enrichment.type == IDENTITY_ENRICHMENT:
                submitted_identity = True

        return submitted_drilldown, submitted_asset, submitted_identity

    def get_occurred(self):
        """ Returns the occurred time, if not exists in data, returns the current fetch time """
        if '_time' in self.data:
            notable_occurred = self.data['_time']
        else:
            # Use-cases where fetching non-notables from Splunk
            notable_occurred = datetime.now().strftime('%Y-%m-%dT%H:%M:%S.0+00:00')
            self.time_is_missing = True
            demisto.debug(f'\n\n occurred time in else: {notable_occurred} \n\n')

        return notable_occurred

    def create_custom_id(self):
        """ Generates a custom ID for a given notable """
        if self.id:
            return self.id

        notable_raw_data = self.data.get('_raw', '')
        raw_hash = hashlib.md5(notable_raw_data.encode('utf-8')).hexdigest()  # nosec  # guardrails-disable-line

        if self.time_is_missing and self.index_time:
            notable_custom_id = f'{self.index_time}_{raw_hash}'  # index_time stays in epoch to differentiate
            demisto.debug('Creating notable custom id using the index time')
        else:
            notable_custom_id = f'{self.occurred}_{raw_hash}'

        return notable_custom_id

    def is_enrichment_process_exceeding_timeout(self, enrichment_timeout):
        """ Checks whether an enrichment process has exceeded timeout or not

        Args:
            enrichment_timeout (int): The timeout for the enrichment process

        Returns (bool): True if the enrichment process exceeded the given timeout, False otherwise
        """
        now = datetime.utcnow()
        exceeding_timeout = False

        for enrichment in self.enrichments:
            if enrichment.status == Enrichment.IN_PROGRESS:
                creation_time_datetime = datetime.strptime(enrichment.creation_time, JOB_CREATION_TIME_FORMAT)
                if now - creation_time_datetime > timedelta(minutes=enrichment_timeout):
                    exceeding_timeout = True
                    enrichment.status = Enrichment.EXCEEDED_TIMEOUT

        return exceeding_timeout

    @classmethod
    def from_json(cls, notable_dict):
        """ Deserialization method.

        Args:
            notable_dict: The notable dict in JSON format.

        Returns:
            An instance of the Enrichment class constructed from JSON representation.
        """
        return cls(
            data=notable_dict.get(DATA),
            enrichments=list(map(Enrichment.from_json, notable_dict.get(ENRICHMENTS))),
            notable_id=notable_dict.get(ID),
            custom_id=notable_dict.get(CUSTOM_ID),
            occurred=notable_dict.get(OCCURRED),
            time_is_missing=notable_dict.get(TIME_IS_MISSING),
            index_time=notable_dict.get(INDEX_TIME),
            incident_created=notable_dict.get(INCIDENT_CREATED)
        )


class Cache:
    """ A class to represent the cache for the enriching fetch mechanism.

    Attributes:
        not_yet_submitted_notables (list): The list of all notables that were fetched but not yet submitted.
        submitted_notables (list): The list of all submitted notables that needs to be handled.
    """

    def __init__(self, not_yet_submitted_notables=None, submitted_notables=None):
        self.not_yet_submitted_notables = not_yet_submitted_notables if not_yet_submitted_notables else []
        self.submitted_notables = submitted_notables if submitted_notables else []

    def done_submitting(self):
        return not self.not_yet_submitted_notables

    def done_handling(self):
        return not self.submitted_notables

    def organize(self):
        """ This function is designated to handle unexpected behaviors in the enrichment mechanism.
         E.g. Connection error, instance disabling, etc...
         It re-organizes the cache object to the correct state of the mechanism when the exception was caught.
         If there are notables that were handled but the mechanism didn't create an incident for them, it returns them.
         This function is called in each "end" of execution of the enrichment mechanism.

        Returns:
            handled_not_created_incident (list): The list of all notables that have been handled but not created an
             incident.
        """
        not_yet_submitted, submitted, handled_not_created_incident = [], [], []

        for notable in self.not_yet_submitted_notables:
            if notable.submitted():
                if notable not in self.submitted_notables:
                    submitted.append(notable)
            elif notable.failed_to_submit():
                if not notable.incident_created:
                    handled_not_created_incident.append(notable)
            else:
                not_yet_submitted.append(notable)

        for notable in self.submitted_notables:
            if notable.handled():
                if not notable.incident_created:
                    handled_not_created_incident.append(notable)
            else:
                submitted.append(notable)

        self.not_yet_submitted_notables = not_yet_submitted
        self.submitted_notables = submitted

        return handled_not_created_incident

    @classmethod
    def from_json(cls, cache_dict):
        """ Deserialization method.

        Args:
            cache_dict: The cache dict in JSON format.

        Returns:
            An instance of the Cache class constructed from JSON representation.
        """
        return cls(
            not_yet_submitted_notables=list(map(Notable.from_json, cache_dict.get(NOT_YET_SUBMITTED_NOTABLES, []))),
            submitted_notables=list(map(Notable.from_json, cache_dict.get(SUBMITTED_NOTABLES, [])))
        )

    @classmethod
    def load_from_integration_context(cls, integration_context):
        return Cache.from_json(json.loads(integration_context.get(CACHE, "{}")))

    def dump_to_integration_context(self, integration_context):
        integration_context[CACHE] = json.dumps(self, default=lambda obj: obj.__dict__)
        set_integration_context(integration_context)


def get_fields_query_part(notable_data, prefix, fields, raw_dict=None, add_backslash=False):
    """ Given the fields to search for in the notables and the prefix, creates the query part for splunk search.
    For example: if fields are ["user"], and the value of the "user" fields in the notable is ["u1", "u2"], and the
    prefix is "identity", the function returns: (identity="u1" OR identity="u2")

    Args:
        notable_data (dict): The notable.
        prefix (str): The prefix to attach to each value returned in the query.
        fields (list): The fields to search in the notable for.
        raw_dict (dict): The raw dict
        add_backslash (bool): For users that contains single backslash, we add one more

    Returns: The query part
    """
    if not raw_dict:
        raw_dict = rawToDict(notable_data.get('_raw', ''))
    raw_list = []  # type: list
    for field in fields:
        raw_list += argToList(notable_data.get(field, "")) + argToList(raw_dict.get(field, ""))
    if add_backslash:
        raw_list = [item.replace('\\', '\\\\') for item in raw_list]
    raw_list = ['{}="{}"'.format(prefix, item.strip('"')) for item in raw_list]

    if not raw_list:
        return ""
    elif len(raw_list) == 1:
        return raw_list[0]
    else:
        return "({})".format(" OR ".join(raw_list))


def get_notable_field_and_value(raw_field, notable_data, raw=None):
    """ Gets the value by the name of the raw_field. We don't search for equivalence because raw field
    can be "threat_match_field|s" while the field is "threat_match_field".

    Args:
        raw_field (str): The raw field
        notable_data (dict): The notable data
        raw (dict): The raw dict

    Returns: The value in the notable which is associated with raw_field

    """
    if not raw:
        raw = rawToDict(notable_data.get('_raw', ''))
    for field in notable_data:
        if field in raw_field:
            return field, notable_data[field]
    for field in raw:
        if field in raw_field:
            return field, raw[field]
    demisto.error(f'Failed building drilldown search query. field {raw_field} was not found in the notable.')
    return "", ""


def build_drilldown_search(notable_data, search, raw_dict):
    """ Replaces all needed fields in a drilldown search query

    Args:
        notable_data (dict): The notable data
        search (str): The drilldown search query
        raw_dict (dict): The raw dict

    Returns (str): A searchable drilldown search query
    """
    searchable_search = []
    start = 0

    for match in re.finditer(DRILLDOWN_REGEX, search):
        groups = match.groups()
        prefix = groups[0]
        raw_field = (groups[1] or groups[2]).strip('$')
        field, replacement = get_notable_field_and_value(raw_field, notable_data, raw_dict)
        if not field and not replacement:
            return ""
        if prefix:
            replacement = get_fields_query_part(notable_data, prefix, [field], raw_dict)
        end = match.start()
        searchable_search.append(search[start:end])
        searchable_search.append(str(replacement))
        start = match.end()
    searchable_search.append(search[start:])  # Handling the tail of the query

    return ''.join(searchable_search)


def get_drilldown_timeframe(notable_data, raw):
    """ Sets the drilldown search timeframe data.

    Args:
        notable_data (dict): The notable
        raw (dict): The raw dict

    Returns:
        task_status: True if the timeframe was retrieved successfully, False otherwise.
        earliest_offset: The earliest time to query from.
        latest_offset: The latest time to query to.
    """
    task_status = True
    earliest_offset = notable_data.get("drilldown_earliest", "")
    latest_offset = notable_data.get("drilldown_latest", "")
    info_min_time = raw.get(INFO_MIN_TIME, "")
    info_max_time = raw.get(INFO_MAX_TIME, "")

    if not earliest_offset or earliest_offset == f"${INFO_MIN_TIME}$":
        if info_min_time:
            earliest_offset = info_min_time
        else:
            demisto.debug("Failed retrieving info min time")
            task_status = False
    if not latest_offset or latest_offset == f"${INFO_MAX_TIME}$":
        if info_max_time:
            latest_offset = info_max_time
        else:
            demisto.debug("Failed retrieving info max time")
            task_status = False

    return task_status, earliest_offset, latest_offset


def drilldown_enrichment(service: client.Service, notable_data, num_enrichment_events):
    """ Performs a drilldown enrichment.

    Args:
        service (splunklib.client.Service): Splunk service object.
        notable_data (dict): The notable data
        num_enrichment_events (int): The maximal number of events to return per enrichment type.

    Returns: The Splunk Job
    """
    job = None
    search = notable_data.get("drilldown_search", "")

    if search:
        raw_dict = rawToDict(notable_data.get("_raw", ""))
        searchable_query = build_drilldown_search(notable_data, search, raw_dict)
        if searchable_query:
            status, earliest_offset, latest_offset = get_drilldown_timeframe(notable_data, raw_dict)
            if status:
                kwargs = {"count": num_enrichment_events, "exec_mode": "normal"}
                if latest_offset:
                    kwargs['latest_time'] = latest_offset
                if earliest_offset:
                    kwargs['earliest_time'] = earliest_offset
                query = build_search_query({"query": searchable_query})
                demisto.debug(f"Drilldown query for notable {notable_data[EVENT_ID]}: {query}")
                try:
                    job = service.jobs.create(query, **kwargs)
                except Exception as e:
                    demisto.error(f"Caught an exception in drilldown_enrichment function: {str(e)}")
            else:
                demisto.debug(f'Failed getting the drilldown timeframe for notable {notable_data[EVENT_ID]}')
        else:
            demisto.debug("Couldn't build search query for notable {} with the following drilldown "
                          "search {}".format(notable_data[EVENT_ID], search))
    else:
        demisto.debug(f"drill-down was not configured for notable {notable_data[EVENT_ID]}")

    return job


def identity_enrichment(service: client.Service, notable_data, num_enrichment_events) -> client.Job:
    """ Performs an identity enrichment.

    Args:
        service (splunklib.client.Service): Splunk service object
        notable_data (dict): The notable data
        num_enrichment_events (int): The maximal number of events to return per enrichment type.

    Returns: The Splunk Job
    """
    job = None
    error_msg = f"Failed submitting identity enrichment request to Splunk for notable {notable_data[EVENT_ID]}"
    users = get_fields_query_part(
        notable_data=notable_data, prefix="identity", fields=["user", "src_user"], add_backslash=True
    )

    if users:
        kwargs = {"count": num_enrichment_events, "exec_mode": "normal"}
        query = f'| inputlookup identity_lookup_expanded where {users}'
        demisto.debug(f"Identity query for notable {notable_data[EVENT_ID]}: {query}")
        try:
            job = service.jobs.create(query, **kwargs)
        except Exception as e:
            demisto.error(f"Caught an exception in drilldown_enrichment function: {str(e)}")
    else:
        demisto.debug(f'No users were found in notable. {error_msg}')

    return job


def asset_enrichment(service: client.Service, notable_data, num_enrichment_events) -> client.Job:
    """ Performs an asset enrichment.

    Args:
        service (splunklib.client.Service): Splunk service object
        notable_data (dict): The notable data
        num_enrichment_events (int): The maximal number of events to return per enrichment type.

    Returns: The Splunk Job
    """
    job = None
    error_msg = f"Failed submitting asset enrichment request to Splunk for notable {notable_data[EVENT_ID]}"
    assets = get_fields_query_part(
        notable_data=notable_data, prefix="asset", fields=["src", "dest", "src_ip", "dst_ip"]
    )

    if assets:
        kwargs = {"count": num_enrichment_events, "exec_mode": "normal"}
        query = '| inputlookup append=T asset_lookup_by_str where {} | inputlookup append=t asset_lookup_by_cidr ' \
                'where {} | rename _key as asset_id | stats values(*) as * by asset_id'.format(assets, assets)
        demisto.debug(f"Asset query for notable {notable_data[EVENT_ID]}: {query}")
        try:
            job = service.jobs.create(query, **kwargs)
        except Exception as e:
            demisto.error(f"Caught an exception in asset_enrichment function: {str(e)}")
    else:
        demisto.debug(f'No assets were found in notable. {error_msg}')

    return job


def handle_submitted_notables(service: client.Service, incidents, cache_object: Cache, mapper: UserMappingObject):
    """ Handles submitted notables. For each submitted notable, tries to retrieve its results, if results aren't ready,
     it moves to the next submitted notable.

    Args:
        service (splunklib.client.Service): Splunk service object.
        incidents (list): The incident to be submitted at the end of the run.
        cache_object (Cache): The enrichment mechanism cache object
    """
    handled_notables = []
    enrichment_timeout = arg_to_number(str(demisto.params().get('enrichment_timeout', '5')))
    if not enrichment_timeout:
        enrichment_timeout = 5
    notables = cache_object.submitted_notables
    total = len(notables)
    demisto.debug(f"Trying to handle {len(notables[:MAX_HANDLE_NOTABLES])}/{total} open enrichments")

    for notable in notables[:MAX_HANDLE_NOTABLES]:
        task_status = handle_submitted_notable(service, notable, enrichment_timeout)
        if task_status:
            incidents.append(notable.to_incident(mapper))
            handled_notables.append(notable)

    cache_object.submitted_notables = [n for n in notables if n not in handled_notables]

    if handled_notables:
        demisto.debug(f"Handled {len(handled_notables)}/{total} notables.")


def handle_submitted_notable(service: client.Service, notable: Notable, enrichment_timeout: int):
    """ Handles submitted notable. If enrichment process timeout has reached, creates an incident.

    Args:
        service (splunklib.client.Service): Splunk service object
        notable (Notable): The notable
        enrichment_timeout (int): The timeout for the enrichment process

    Returns:
        notable_status (str): The status of the notable
    """
    task_status = False

    if not notable.is_enrichment_process_exceeding_timeout(enrichment_timeout):
        demisto.debug(f"Trying to handle open enrichment {notable.id}")
        for enrichment in notable.enrichments:
            if enrichment.status == Enrichment.IN_PROGRESS:
                try:
                    job = client.Job(service=service, sid=enrichment.id)
                    if job.is_done():
                        demisto.debug(f'Handling open {enrichment.type} enrichment for notable {notable.id}')
                        for item in results.ResultsReader(job.results()):
                            enrichment.data.append(item)
                        enrichment.status = Enrichment.SUCCESSFUL
                except Exception as e:
                    demisto.error("Caught an exception while retrieving {} enrichment results for notable {}: "
                                  "{}".format(enrichment.type, notable.id, str(e)))
                    enrichment.status = Enrichment.FAILED

        if notable.handled():
            task_status = True
            demisto.debug(f"Handled open enrichment for notable {notable.id}.")
        else:
            demisto.debug(f"Did not finish handling open enrichment for notable {notable.id}")

    else:
        task_status = True
        demisto.debug("Open enrichment {} has exceeded the enrichment timeout of {}. Submitting the notable without "
                      "the enrichment.".format(notable.id, enrichment_timeout))

    return task_status


def submit_notables(service: client.Service, incidents: list, cache_object: Cache, mapper: UserMappingObject):
    """ Submits fetched notables to Splunk for an enrichment.

    Args:
        service (splunklib.client.Service): Splunk service object
        incidents (list): The incident to be submitted at the end of the run.
        cache_object (Cache): The enrichment mechanism cache object
    """
    failed_notables, submitted_notables = [], []
    num_enrichment_events = arg_to_number(str(demisto.params().get('num_enrichment_events', '20')))
    notables = cache_object.not_yet_submitted_notables
    total = len(notables)
    if notables:
        demisto.debug(f'Enriching {len(notables[:MAX_SUBMIT_NOTABLES])}/{total} fetched notables')

    for notable in notables[:MAX_SUBMIT_NOTABLES]:
        task_status = submit_notable(service, notable, num_enrichment_events)
        if task_status:
            cache_object.submitted_notables.append(notable)
            submitted_notables.append(notable)
            demisto.debug(f'Submitted enrichment request to Splunk for notable {notable.id}')
        else:
            incidents.append(notable.to_incident(mapper))
            failed_notables.append(notable)
            demisto.debug(f'Created incident from notable {notable.id} as each enrichment submission failed')

    cache_object.not_yet_submitted_notables = [n for n in notables if n not in submitted_notables + failed_notables]

    if submitted_notables:
        demisto.debug(f'Submitted {len(submitted_notables)}/{total} notables successfully.')

    if failed_notables:
        demisto.debug('The following {} notables failed the enrichment process: {}, creating incidents without '
                      'enrichment.'.format(len(failed_notables), [notable.id for notable in failed_notables]))


def submit_notable(service: client.Service, notable: Notable, num_enrichment_events) -> bool:
    """ Submits fetched notable to Splunk for an Enrichment. Three enrichments possible: Drilldown, Asset & Identity.
     If all enrichment type executions were unsuccessful, creates a regular incident, Otherwise updates the
     integration context for the next fetch to handle the submitted notable.

    Args:
        service (splunklib.client.Service): Splunk service object
        notable (Notable): The notable.
        num_enrichment_events (int): The maximal number of events to return per enrichment type.

    Returns:
        task_status (bool): True if any of the enrichment's succeeded to be submitted to Splunk, False otherwise
    """
    submitted_drilldown, submitted_asset, submitted_identity = notable.get_submitted_enrichments()

    if DRILLDOWN_ENRICHMENT in ENABLED_ENRICHMENTS and not submitted_drilldown:
        job = drilldown_enrichment(service, notable.data, num_enrichment_events)
        notable.enrichments.append(Enrichment.from_job(DRILLDOWN_ENRICHMENT, job))
    if ASSET_ENRICHMENT in ENABLED_ENRICHMENTS and not submitted_asset:
        job = asset_enrichment(service, notable.data, num_enrichment_events)
        notable.enrichments.append(Enrichment.from_job(ASSET_ENRICHMENT, job))
    if IDENTITY_ENRICHMENT in ENABLED_ENRICHMENTS and not submitted_identity:
        job = identity_enrichment(service, notable.data, num_enrichment_events)
        notable.enrichments.append(Enrichment.from_job(IDENTITY_ENRICHMENT, job))

    return notable.submitted()


def run_enrichment_mechanism(service: client.Service, integration_context, mapper: UserMappingObject):
    """ Execute the enriching fetch mechanism
    1. We first handle submitted notables that have not been handled in the last fetch run
    2. If we finished handling and submitting all fetched notables, we fetch new notables
    3. After we finish to fetch new notables or if we have left notables that have not been submitted, we submit
       them for an enrichment to Splunk
    4. Finally and in case of an Exception, we store the current cache object state in the integration context

    Args:
        service (splunklib.client.Service): Splunk service object.
        integration_context (dict): The integration context
    """
    incidents = []  # type: list
    cache_object = Cache.load_from_integration_context(integration_context)

    try:
        handle_submitted_notables(service, incidents, cache_object, mapper)
        if cache_object.done_submitting() and cache_object.done_handling():
            fetch_notables(service=service, cache_object=cache_object, enrich_notables=True, mapper=mapper)
        submit_notables(service, incidents, cache_object, mapper)

    except Exception as e:
        err = f'Caught an exception while executing the enriching fetch mechanism. Additional Info: {str(e)}'
        demisto.error(err)
        # we throw excpetion only if there is no incident to create
        if not incidents:
            raise e

    finally:
        store_incidents_for_mapping(incidents, integration_context)
        handled_but_not_created_incidents = cache_object.organize()
        cache_object.dump_to_integration_context(integration_context)
        incidents += [notable.to_incident(mapper) for notable in handled_but_not_created_incidents]
        demisto.incidents(incidents)


def store_incidents_for_mapping(incidents, integration_context):
    """ Stores ready incidents in integration context to allow the mapping to pull the incidents from the instance.
    We store at most 20 incidents.

    Args:
        incidents (list): The incidents
        integration_context (dict): The integration context
    """
    if incidents:
        integration_context[INCIDENTS] = incidents[:20]


def fetch_incidents_for_mapping(integration_context):
    """ Gets the stored incidents to the "Pull from instance" in Classification & Mapping (In case of enriched fetch)

    Args:
        integration_context (dict): The integration context
    """
    incidents = integration_context.get(INCIDENTS, [])
    demisto.debug(
        f'Retrieving {len(incidents)} incidents for "Pull from instance" in Classification & Mapping.')
    demisto.incidents(incidents)


def reset_enriching_fetch_mechanism():
    """ Resets all the fields regarding the enriching fetch mechanism & the last run object """

    integration_context = get_integration_context()
    for field in (INCIDENTS, CACHE):
        if field in integration_context:
            del integration_context[field]
    set_integration_context(integration_context)
    demisto.setLastRun({})
    demisto.results("Enriching fetch mechanism was reset successfully.")


# =========== Enriching Fetch Mechanism ===========


# =========== Mirroring Mechanism ===========

def get_last_update_in_splunk_time(last_update):
    """ Transforms the time to the corresponding time on the Splunk server

    Args:
        last_update (str): The time to be transformed, E.g 2021-02-09T16:41:30.589575+02:00

    Returns (int): The corresponding timestamp on the Splunk server
    """
    last_update_utc_datetime = dateparser.parse(last_update, settings={'TIMEZONE': 'UTC'})
    if not last_update_utc_datetime:
        raise Exception(f'Could not parse the last update time: {last_update}')
    params = demisto.params()

    try:
        splunk_timezone = int(params['timezone'])
    except (KeyError, ValueError, TypeError):
        raise Exception('Cannot mirror incidents when timezone is not configured. Please enter the '
                        'timezone of the Splunk server being used in the integration configuration.')

    dt = last_update_utc_datetime + timedelta(minutes=splunk_timezone)
    return (dt - datetime(1970, 1, 1, tzinfo=pytz.utc)).total_seconds()


def get_remote_data_command(service: client.Service, args: dict,
                            close_incident: bool, close_end_statuses: bool, close_extra_labels: list[str], mapper):
    """ get-remote-data command: Returns an updated notable and error entry (if needed)

    Args:
        service (splunklib.client.Service): Splunk service object
        args (dict): The command arguments
        close_incident (bool): Indicates whether to close the corresponding XSOAR incident if the notable
            has been closed on Splunk's end.
        close_end_statuses (bool): Specifies whether "End Status" statuses on Splunk should be closed when mirroring.
        close_extra_labels (list[str]): A list of additional Splunk status labels to close during mirroring.

    Returns:
        GetRemoteDataResponse: The Response containing the update notable to mirror and the entries
    """
    entries = []
    updated_notable = {}
    remote_args = GetRemoteDataArgs(args)
    last_update_splunk_timestamp = get_last_update_in_splunk_time(remote_args.last_update)
    notable_id = remote_args.remote_incident_id
    search = '|`incident_review` ' \
             '| eval last_modified_timestamp=_time ' \
             '| where rule_id="{}" ' \
             '| where last_modified_timestamp>{} ' \
             '| fields - time ' \
             '| map search=" search `notable_by_id($rule_id$)`"'.format(notable_id, last_update_splunk_timestamp)
    demisto.debug(f'Performing get-remote-data command with query: {search}')

    for item in results.ResultsReader(service.jobs.oneshot(search)):
        demisto.debug(f" item : {item}")
        updated_notable = parse_notable(item, to_dict=True)

    if updated_notable.get('owner'):
        demisto.debug("owner field was found, changing according to mapping.")
        updated_notable["owner"] = mapper.get_xsoar_user_by_splunk(
            updated_notable.get("owner")) if mapper.should_map else updated_notable.get("owner")
    if updated_notable.get('comment'):
        comment_entries = []
        comments = updated_notable.get('comment')
        reviewers = updated_notable.get('reviewer')
        review_times = updated_notable.get('review_time')
        if not isinstance(comments, list):
            comments = [updated_notable.get('comment')]
        if not isinstance(reviewers, list):
            reviewers = [updated_notable.get('reviewer')]
        if not isinstance(review_times, list):
            review_times = [updated_notable.get('review_time')]
        demisto.debug(
            f"data to update comment= {comments}, review=  {reviewers}, time= {review_times},",
            f"last= {last_update_splunk_timestamp}")
        for comment, reviewer, review_time in zip(comments, reviewers, review_times):
            comment_entries.append({
                'Comment': comment.replace(COMMENT_MIRRORED_FROM_XSOAR, "") if COMMENT_MIRRORED_FROM_XSOAR in comment else comment,
                'Comment time': review_time,
                'Reviwer': reviewer
            })
            demisto.debug(
                f'if time={float(review_time)} > last_run={last_update_splunk_timestamp}',
                f'{last_update_splunk_timestamp < float(review_time)}')
            if (COMMENT_MIRRORED_FROM_XSOAR not in comment and last_update_splunk_timestamp
                    and last_update_splunk_timestamp < float(review_time)):
                # Creating a note
                demisto.debug(f'update comment: {updated_notable}')
                entries.append({
                    'Type': EntryType.NOTE,
                    'Contents': comment,
                    'ContentsFormat': EntryFormat.TEXT,
                    'Tags': [COMMENT_TAG_FROM_SPLUNK],  # The list of tags to add to the entry
                    'Note': True,
                })
                demisto.debug(f'update comment-{comment}')
        if comment_entries:
            updated_notable['SplunkComments'] = comment_entries
            # demisto.debug(f"before labels-{updated_notable['labels']}")
            # updated_notable['labels'].append(({'type': 'splunkComments', 'value': str(comment_entries)}))

    demisto.debug(f'notable {notable_id} data: {updated_notable}')
    if close_incident and updated_notable.get('status_label'):
        status_label = updated_notable['status_label']

        if status_label == "Closed" or (status_label in close_extra_labels) \
                or (close_end_statuses and argToBoolean(updated_notable.get('status_end', 'false'))):
            demisto.info(f'Closing incident related to notable {notable_id} with status_label: {status_label}')
            entries.append({
                'Type': EntryType.NOTE,
                'Contents': {
                    'dbotIncidentClose': True,
                    'closeReason': f'Notable event was closed on Splunk with status \"{status_label}\".'
                },
                'ContentsFormat': EntryFormat.JSON
            })

    else:
        demisto.debug('"status_label" key could not be found on the returned data, '
                      f'skipping closure mirror for notable {notable_id}.')

    demisto.debug(f'Updated notable {updated_notable}')
    return_results(GetRemoteDataResponse(mirrored_object=updated_notable, entries=entries))


def get_modified_remote_data_command(service: client.Service, args):
    """ Gets the list of all notables ids that have change since a given time

    Args:
        service (splunklib.client.Service): Splunk service object
        args (dict): The command argumens

    Returns:
        GetModifiedRemoteDataResponse: The response containing the list of ids of notables changed
    """
    modified_notable_ids = []
    remote_args = GetModifiedRemoteDataArgs(args)
    last_update_splunk_timestamp = get_last_update_in_splunk_time(remote_args.last_update)

    search = '|`incident_review` ' \
             '| eval last_modified_timestamp=_time ' \
             '| where last_modified_timestamp>{} ' \
             '| fields rule_id ' \
             '| dedup rule_id'.format(last_update_splunk_timestamp)
    demisto.debug(f'Performing get-modified-remote-data command with query: {search}')
    for item in results.ResultsReader(service.jobs.oneshot(search, count=MIRROR_LIMIT)):
        modified_notable_ids.append(item['rule_id'])
    if len(modified_notable_ids) >= MIRROR_LIMIT:
        demisto.info(f'Warning: More than {MIRROR_LIMIT} notables have been modified since the last update.')
    return_results(GetModifiedRemoteDataResponse(modified_incident_ids=modified_notable_ids))


def update_remote_system_command(args, params, service: client.Service, auth_token, mapper):
    """ Pushes changes in XSOAR incident into the corresponding notable event in Splunk Server.

    Args:
        args (dict): Demisto args
        params (dict): Demisto params
        service (splunklib.client.Service): Splunk service object
        auth_token (str) - The authentication token to use

    Returns:
        notable_id (str): The notable id
    """
    demisto.debug(f'start mirroring out :{args}')
    parsed_args = UpdateRemoteSystemArgs(args)
    demisto.debug(
        f"parsed_args, data= {parsed_args.data},\n delta={parsed_args.delta}\n entries={parsed_args.entries},\n ",
        f"incident_changed={parsed_args.incident_changed}")
    delta = parsed_args.delta
    notable_id = parsed_args.remote_incident_id

    if parsed_args.incident_changed and delta:
        demisto.debug('Got the following delta keys {} to update incident corresponding to notable '
                      '{}'.format(str(list(delta.keys())), notable_id))
        changed_data = {field: None for field in OUTGOING_MIRRORED_FIELDS}
        for field in delta:
            if field == 'owner':
                new_owner = mapper.get_splunk_user_by_xsoar(delta["owner"]) if mapper.should_map else None
                if new_owner:
                    changed_data['owner'] = new_owner
            elif field in OUTGOING_MIRRORED_FIELDS:
                changed_data[field] = delta[field]

        # Close notable if relevant
        if parsed_args.inc_status == IncidentStatus.DONE and params.get('close_notable'):
            demisto.debug(f'Closing notable {notable_id}')
            changed_data['status'] = '5'  # type: ignore
<<<<<<< HEAD
        new_comments: List[str] = []
        if changed_data['comment']:
            for comment in changed_data['comment']:
                comment_data = json.loads(comment)
                demisto.debug(f"new_comments: {comment_data}")
                if COMMENT_TAG_FROM_XSOAR in comment_data.get('Tag', []):
                    new_comments.append(f"{comment_data.get('Comment')}\n\n{COMMENT_MIRRORED_FROM_XSOAR}")
            changed_data['comment'] = new_comments
        if any(value is not None and value != 'None' for value in changed_data.values()):
            demisto.debug('Sending update request to Splunk for notable {}, data: {}'.format(notable_id, changed_data))
=======

        if any(changed_data.values()):
            demisto.debug(f'Sending update request to Splunk for notable {notable_id}, data: {changed_data}')
>>>>>>> a4cf0e3b
            base_url = 'https://' + params['host'] + ':' + params['port'] + '/'
            try:
                session_key = get_auth_session_key(service) if not auth_token else None
                response_info = update_notable_events(
                    baseurl=base_url, comment=changed_data['comment'], status=changed_data['status'],
                    urgency=changed_data['urgency'], owner=changed_data['owner'], eventIDs=[notable_id],
                    disposition=changed_data.get('disposition'), auth_token=auth_token, sessionKey=session_key)
                if 'success' not in response_info or not response_info['success']:
                    demisto.error(f'Failed updating notable {notable_id}: {str(response_info)}')
                else:
                    demisto.debug('update-remote-system for notable {}: {}'.format(notable_id,
                                                                                   response_info.get('message')))

            except Exception as e:
                demisto.error('Error in Splunk outgoing mirror for incident corresponding to notable {}. '
                              'Error message: {}'.format(notable_id, str(e)))
        else:
            demisto.debug(f"Didn't find changed data to update incident corresponding to notable {notable_id}")

    else:
        demisto.debug(f'Incident corresponding to notable {notable_id} was not changed.')

    return notable_id


# =========== Mirroring Mechanism ===========


# =========== Mapping Mechanism ===========

def create_mapping_dict(total_parsed_results, type_field):
    """
    Create a {'field_name': 'fields_properties'} dict to be used as mapping schemas.
    Args:
        total_parsed_results: list. the results from the splunk search query
        type_field: str. the field that represents the type of the event or alert.
    """
    types_map = {}
    for result in total_parsed_results:
        raw_json = json.loads(result.get('rawJSON', "{}"))
        event_type_name = raw_json.get(type_field, '')
        if event_type_name:
            types_map[event_type_name] = raw_json

    return types_map


def get_mapping_fields_command(service: client.Service, mapper):
    # Create the query to get unique objects
    # The logic is identical to the 'fetch_incidents' command
    type_field = demisto.params().get('type_field', 'source')
    total_parsed_results = []
    search_offset = demisto.getLastRun().get('offset', 0)

    current_time_for_fetch = datetime.utcnow()
    dem_params = demisto.params()
    if demisto.get(dem_params, 'timezone'):
        timezone = dem_params['timezone']
        current_time_for_fetch = current_time_for_fetch + timedelta(minutes=int(timezone))

    now = current_time_for_fetch.strftime(SPLUNK_TIME_FORMAT)
    if demisto.get(dem_params, 'useSplunkTime'):
        now = get_current_splunk_time(service)
        current_time_in_splunk = datetime.strptime(now, SPLUNK_TIME_FORMAT)
        current_time_for_fetch = current_time_in_splunk

    fetch_time_in_minutes = parse_time_to_minutes()
    start_time_for_fetch = current_time_for_fetch - timedelta(minutes=fetch_time_in_minutes)
    last_run = start_time_for_fetch.strftime(SPLUNK_TIME_FORMAT)

    kwargs_oneshot = {
        'earliest_time': last_run,
        'latest_time': now,
        'count': FETCH_LIMIT,
        'offset': search_offset,
    }

    searchquery_oneshot = dem_params['fetchQuery']

    if demisto.get(dem_params, 'extractFields'):
        extractFields = dem_params['extractFields']
        extra_raw_arr = extractFields.split(',')
        for field in extra_raw_arr:
            field_trimmed = field.strip()
            searchquery_oneshot = searchquery_oneshot + ' | eval ' + field_trimmed + '=' + field_trimmed

    searchquery_oneshot = searchquery_oneshot + ' | dedup ' + type_field
    oneshotsearch_results = service.jobs.oneshot(searchquery_oneshot, **kwargs_oneshot)  # type: ignore
    reader = results.ResultsReader(oneshotsearch_results)
    for item in reader:
        notable = Notable(data=item)
        total_parsed_results.append(notable.to_incident(mapper))
    demisto.debug(f"total_parsed_results:{total_parsed_results}")
    types_map = create_mapping_dict(total_parsed_results, type_field)
    demisto.results(types_map)


def get_cim_mapping_field_command():
    notable = {
        'rule_name': 'string', 'rule_title': 'string', 'security_domain': 'string', 'index': 'string',
        'rule_description': 'string', 'risk_score': 'string', 'host': 'string',
        'host_risk_object_type': 'string', 'dest_risk_object_type': 'string', 'dest_risk_score': 'string',
        'splunk_server': 'string', '_sourcetype': 'string', '_indextime': 'string', '_time': 'string',
        'src_risk_object_type': 'string', 'src_risk_score': 'string', '_raw': 'string', 'urgency': 'string',
        'owner': 'string', 'info_min_time': 'string', 'info_max_time': 'string', 'comment': 'string',
        'reviewer': 'string', 'rule_id': 'string', 'action': 'string', 'app': 'string',
        'authentication_method': 'string', 'authentication_service': 'string', 'bugtraq': 'string',
        'bytes': 'string', 'bytes_in': 'string', 'bytes_out': 'string', 'category': 'string', 'cert': 'string',
        'change': 'string', 'change_type': 'string', 'command': 'string', 'comments': 'string',
        'cookie': 'string', 'creation_time': 'string', 'cve': 'string', 'cvss': 'string', 'date': 'string',
        'description': 'string', 'dest': 'string', 'dest_bunit': 'string', 'dest_category': 'string',
        'dest_dns': 'string', 'dest_interface': 'string', 'dest_ip': 'string', 'dest_ip_range': 'string',
        'dest_mac': 'string', 'dest_nt_domain': 'string', 'dest_nt_host': 'string', 'dest_port': 'string',
        'dest_priority': 'string', 'dest_translated_ip': 'string', 'dest_translated_port': 'string',
        'dest_type': 'string', 'dest_zone': 'string', 'direction': 'string', 'dlp_type': 'string',
        'dns': 'string', 'duration': 'string', 'dvc': 'string', 'dvc_bunit': 'string', 'dvc_category': 'string',
        'dvc_ip': 'string', 'dvc_mac': 'string', 'dvc_priority': 'string', 'dvc_zone': 'string',
        'file_hash': 'string', 'file_name': 'string', 'file_path': 'string', 'file_size': 'string',
        'http_content_type': 'string', 'http_method': 'string', 'http_referrer': 'string',
        'http_referrer_domain': 'string', 'http_user_agent': 'string', 'icmp_code': 'string',
        'icmp_type': 'string', 'id': 'string', 'ids_type': 'string', 'incident': 'string', 'ip': 'string',
        'mac': 'string', 'message_id': 'string', 'message_info': 'string', 'message_priority': 'string',
        'message_type': 'string', 'mitre_technique_id': 'string', 'msft': 'string', 'mskb': 'string',
        'name': 'string', 'orig_dest': 'string', 'orig_recipient': 'string', 'orig_src': 'string',
        'os': 'string', 'packets': 'string', 'packets_in': 'string', 'packets_out': 'string',
        'parent_process': 'string', 'parent_process_id': 'string', 'parent_process_name': 'string',
        'parent_process_path': 'string', 'password': 'string', 'payload': 'string', 'payload_type': 'string',
        'priority': 'string', 'problem': 'string', 'process': 'string', 'process_hash': 'string',
        'process_id': 'string', 'process_name': 'string', 'process_path': 'string', 'product_version': 'string',
        'protocol': 'string', 'protocol_version': 'string', 'query': 'string', 'query_count': 'string',
        'query_type': 'string', 'reason': 'string', 'recipient': 'string', 'recipient_count': 'string',
        'recipient_domain': 'string', 'recipient_status': 'string', 'record_type': 'string',
        'registry_hive': 'string', 'registry_key_name': 'string', 'registry_path': 'string',
        'registry_value_data': 'string', 'registry_value_name': 'string', 'registry_value_text': 'string',
        'registry_value_type': 'string', 'request_sent_time': 'string', 'request_payload': 'string',
        'request_payload_type': 'string', 'response_code': 'string', 'response_payload_type': 'string',
        'response_received_time': 'string', 'response_time': 'string', 'result': 'string',
        'return_addr': 'string', 'rule': 'string', 'rule_action': 'string', 'sender': 'string',
        'service': 'string', 'service_hash': 'string', 'service_id': 'string', 'service_name': 'string',
        'service_path': 'string', 'session_id': 'string', 'sessions': 'string', 'severity': 'string',
        'severity_id': 'string', 'sid': 'string', 'signature': 'string', 'signature_id': 'string',
        'signature_version': 'string', 'site': 'string', 'size': 'string', 'source': 'string',
        'sourcetype': 'string', 'src': 'string', 'src_bunit': 'string', 'src_category': 'string',
        'src_dns': 'string', 'src_interface': 'string', 'src_ip': 'string', 'src_ip_range': 'string',
        'src_mac': 'string', 'src_nt_domain': 'string', 'src_nt_host': 'string', 'src_port': 'string',
        'src_priority': 'string', 'src_translated_ip': 'string', 'src_translated_port': 'string',
        'src_type': 'string', 'src_user': 'string', 'src_user_bunit': 'string', 'src_user_category': 'string',
        'src_user_domain': 'string', 'src_user_id': 'string', 'src_user_priority': 'string',
        'src_user_role': 'string', 'src_user_type': 'string', 'src_zone': 'string', 'state': 'string',
        'status': 'string', 'status_code': 'string', 'status_description': 'string', 'subject': 'string',
        'tag': 'string', 'ticket_id': 'string', 'time': 'string', 'time_submitted': 'string',
        'transport': 'string', 'transport_dest_port': 'string', 'type': 'string', 'uri': 'string',
        'uri_path': 'string', 'uri_query': 'string', 'url': 'string', 'url_domain': 'string',
        'url_length': 'string', 'user': 'string', 'user_agent': 'string', 'user_bunit': 'string',
        'user_category': 'string', 'user_id': 'string', 'user_priority': 'string', 'user_role': 'string',
        'user_type': 'string', 'vendor_account': 'string', 'vendor_product': 'string', 'vlan': 'string',
        'xdelay': 'string', 'xref': 'string'
    }

    drilldown = {
        'Drilldown': {
            'action': 'string', 'app': 'string', 'authentication_method': 'string',
            'authentication_service': 'string', 'bugtraq': 'string', 'bytes': 'string',
            'bytes_in': 'string', 'bytes_out': 'string', 'category': 'string', 'cert': 'string',
            'change': 'string', 'change_type': 'string', 'command': 'string', 'comments': 'string',
            'cookie': 'string', 'creation_time': 'string', 'cve': 'string', 'cvss': 'string',
            'date': 'string', 'description': 'string', 'dest': 'string', 'dest_bunit': 'string',
            'dest_category': 'string', 'dest_dns': 'string', 'dest_interface': 'string',
            'dest_ip': 'string', 'dest_ip_range': 'string', 'dest_mac': 'string',
            'dest_nt_domain': 'string', 'dest_nt_host': 'string', 'dest_port': 'string',
            'dest_priority': 'string', 'dest_translated_ip': 'string',
            'dest_translated_port': 'string', 'dest_type': 'string', 'dest_zone': 'string',
            'direction': 'string', 'dlp_type': 'string', 'dns': 'string', 'duration': 'string',
            'dvc': 'string', 'dvc_bunit': 'string', 'dvc_category': 'string', 'dvc_ip': 'string',
            'dvc_mac': 'string', 'dvc_priority': 'string', 'dvc_zone': 'string',
            'file_hash': 'string', 'file_name': 'string', 'file_path': 'string',
            'file_size': 'string', 'http_content_type': 'string', 'http_method': 'string',
            'http_referrer': 'string', 'http_referrer_domain': 'string', 'http_user_agent': 'string',
            'icmp_code': 'string', 'icmp_type': 'string', 'id': 'string', 'ids_type': 'string',
            'incident': 'string', 'ip': 'string', 'mac': 'string', 'message_id': 'string',
            'message_info': 'string', 'message_priority': 'string', 'message_type': 'string',
            'mitre_technique_id': 'string', 'msft': 'string', 'mskb': 'string', 'name': 'string',
            'orig_dest': 'string', 'orig_recipient': 'string', 'orig_src': 'string', 'os': 'string',
            'packets': 'string', 'packets_in': 'string', 'packets_out': 'string',
            'parent_process': 'string', 'parent_process_id': 'string',
            'parent_process_name': 'string', 'parent_process_path': 'string', 'password': 'string',
            'payload': 'string', 'payload_type': 'string', 'priority': 'string', 'problem': 'string',
            'process': 'string', 'process_hash': 'string', 'process_id': 'string',
            'process_name': 'string', 'process_path': 'string', 'product_version': 'string',
            'protocol': 'string', 'protocol_version': 'string', 'query': 'string',
            'query_count': 'string', 'query_type': 'string', 'reason': 'string',
            'recipient': 'string', 'recipient_count': 'string', 'recipient_domain': 'string',
            'recipient_status': 'string', 'record_type': 'string', 'registry_hive': 'string',
            'registry_key_name': 'string', 'registry_path': 'string',
            'registry_value_data': 'string', 'registry_value_name': 'string',
            'registry_value_text': 'string', 'registry_value_type': 'string',
            'request_payload': 'string', 'request_payload_type': 'string',
            'request_sent_time': 'string', 'response_code': 'string',
            'response_payload_type': 'string', 'response_received_time': 'string',
            'response_time': 'string', 'result': 'string', 'return_addr': 'string', 'rule': 'string',
            'rule_action': 'string', 'sender': 'string', 'service': 'string',
            'service_hash': 'string', 'service_id': 'string', 'service_name': 'string',
            'service_path': 'string', 'session_id': 'string', 'sessions': 'string',
            'severity': 'string', 'severity_id': 'string', 'sid': 'string', 'signature': 'string',
            'signature_id': 'string', 'signature_version': 'string', 'site': 'string',
            'size': 'string', 'source': 'string', 'sourcetype': 'string', 'src': 'string',
            'src_bunit': 'string', 'src_category': 'string', 'src_dns': 'string',
            'src_interface': 'string', 'src_ip': 'string', 'src_ip_range': 'string',
            'src_mac': 'string', 'src_nt_domain': 'string', 'src_nt_host': 'string',
            'src_port': 'string', 'src_priority': 'string', 'src_translated_ip': 'string',
            'src_translated_port': 'string', 'src_type': 'string', 'src_user': 'string',
            'src_user_bunit': 'string', 'src_user_category': 'string', 'src_user_domain': 'string',
            'src_user_id': 'string', 'src_user_priority': 'string', 'src_user_role': 'string',
            'src_user_type': 'string', 'src_zone': 'string', 'state': 'string', 'status': 'string',
            'status_code': 'string', 'subject': 'string', 'tag': 'string', 'ticket_id': 'string',
            'time': 'string', 'time_submitted': 'string', 'transport': 'string',
            'transport_dest_port': 'string', 'type': 'string', 'uri': 'string', 'uri_path': 'string',
            'uri_query': 'string', 'url': 'string', 'url_domain': 'string', 'url_length': 'string',
            'user': 'string', 'user_agent': 'string', 'user_bunit': 'string',
            'user_category': 'string', 'user_id': 'string', 'user_priority': 'string',
            'user_role': 'string', 'user_type': 'string', 'vendor_account': 'string',
            'vendor_product': 'string', 'vlan': 'string', 'xdelay': 'string', 'xref': 'string'
        }
    }

    asset = {
        'Asset': {
            'asset': 'string', 'asset_id': 'string', 'asset_tag': 'string', 'bunit': 'string',
            'category': 'string', 'city': 'string', 'country': 'string', 'dns': 'string',
            'ip': 'string', 'is_expected': 'string', 'lat': 'string', 'long': 'string', 'mac': 'string',
            'nt_host': 'string', 'owner': 'string', 'pci_domain': 'string', 'priority': 'string',
            'requires_av': 'string'
        }
    }

    identity = {
        'Identity': {
            'bunit': 'string', 'category': 'string', 'email': 'string', 'endDate': 'string', 'first': 'string',
            'identity': 'string', 'identity_tag': 'string', 'last': 'string', 'managedBy': 'string',
            'nick': 'string', 'phone': 'string', 'prefix': 'string', 'priority': 'string',
            'startDate': 'string', 'suffix': 'string', 'watchlist': 'string', 'work_city': 'string',
            'work_lat': 'string', 'work_long': 'string'
        }
    }

    fields = {
        'Notable Data': notable,
        'Drilldown Data': drilldown,
        'Asset Data': asset,
        'Identity Data': identity
    }

    demisto.results(fields)


# =========== Mapping Mechanism ===========


# =========== Integration Functions & Classes ===========

class ResponseReaderWrapper(io.RawIOBase):
    """ This class was supplied as a solution for a bug in Splunk causing the search to run slowly."""

    def __init__(self, responseReader):
        self.responseReader = responseReader

    def readable(self):
        return True

    def close(self):
        self.responseReader.close()

    def read(self, n):
        return self.responseReader.read(n)

    def readinto(self, b):
        sz = len(b)
        data = self.responseReader.read(sz)
        for idx, ch in enumerate(data):
            b[idx] = ch

        return len(data)


def get_current_splunk_time(splunk_service: client.Service):
    t = datetime.utcnow() - timedelta(days=3)
    time = t.strftime(SPLUNK_TIME_FORMAT)
    kwargs_oneshot = {'count': 1, 'earliest_time': time}
    searchquery_oneshot = '| gentimes start=-1 | eval clock = strftime(time(), "%Y-%m-%dT%H:%M:%S")' \
                          ' | sort 1 -_time | table clock'

    oneshotsearch_results = splunk_service.jobs.oneshot(searchquery_oneshot, **kwargs_oneshot)

    reader = results.ResultsReader(oneshotsearch_results)
    for item in reader:
        if isinstance(item, results.Message):
            return item.message["clock"]
        if isinstance(item, dict):
            return item["clock"]
    raise ValueError('Error: Could not fetch Splunk time')


def quote_group(text):
    """ A function that splits groups of key value pairs.
        Taking into consideration key values pairs with nested quotes.
    """

    def clean(t):
        return t.strip().rstrip(',')

    # Return strings that aren't key-valued, as is.
    if len(text.strip()) < 3 or "=" not in text:
        return [text]

    # Remove prefix & suffix wrapping quotes if present around all the text
    # For example a text could be:
    # "a="123"", we want it to be: a="123"
    text = re.sub(r'^\"([\s\S]+\")\"$', r'\1', text)

    # Some of the texts don't end with a comma so we add it to make sure
    # everything acts the same.
    if not text.rstrip().endswith(","):
        text = text.rstrip()
        text += ","

    # Fix elements that aren't key=value (`111, a="123"` => `a="123"`)
    # (^) - start of text
    # ([^=]+), - everything without equal sign and a comma at the end
    #   ('111,' above)
    text = re.sub(r"(^)([^=]+),", ",", text).lstrip(",")

    # Wrap all key values without a quote (`a=123` => `a="123"`)
    # Key part: ([^\"\,]+?=)
    #   asdf=123, here it will match 'asdf'.
    #
    # Value part: ([^\"]+?)
    #   every string without a quote or doesn't start the text.
    #   For example: asdf=123, here it will match '123'.
    #
    # End value part: (,|\")
    #   we need to decide when to end the value, in our case
    #   with a comma. We also check for quotes for this case:
    #   a="b=nested_value_without_a_wrapping_quote", as we want to
    #   wrap 'nested_value_without_a_wrapping_quote' with quotes.
    text = re.sub(r'([^\"\,]+?=)([^\"]+?)(,|\")', r'\1"\2"\3', text)

    # The basic idea here is to check that every key value ends with a `",`
    # Assuming that there are even number of quotes before
    # (some values can have deep nested quotes).
    quote_counter = 0
    rindex = 0
    lindex = 0
    groups = []
    while rindex < len(text):

        # For every quote we increment the quote counter
        # (to preserve context on the opening/closed quotes)
        if text[rindex] == '"':
            quote_counter += 1

        # A quote group ends when `",` is encountered.
        is_end_keypair = rindex > 1 and text[rindex - 1] + text[rindex] == '",'

        # If the quote_counter isn't even we shouldn't close the group,
        # for example: a="b="1",c="3""                * *
        # I'll space for readability:   a = " b = " 1 " , c ...
        #                               0 1 2 3 4 5 6 7 8 9
        # quote_counter is even:            F     T   F   T
        # On index 7 & 8 we find a potential quote closing, but as you can
        # see it isn't a valid group (because of nesting) we need to check
        # the quote counter for an even number => a closing match.
        is_even_number_of_quotes = quote_counter % 2 == 0

        # We check both conditions to find a group
        if is_end_keypair and is_even_number_of_quotes:
            # Clean the match group and append to groups
            groups.append(clean(text[lindex:rindex]))

            # Incrementing the indexes to start searching for the next group.
            lindex = rindex + 1
            rindex += 1
            quote_counter = 0

        # Continue to walk the string until we find a quote again.
        rindex += 1

    # Sometimes there aren't any quotes in the string so we can just append it
    if len(groups) == 0:
        groups.append(clean(text))

    return groups


def rawToDict(raw):
    result = {}  # type: Dict[str, str]
    try:
        result = json.loads(raw)
    except ValueError:
        if '"message"' in raw:
            raw = raw.replace('"', '').strip('{').strip('}')
            key_val_arr = raw.split(",")
            for key_val in key_val_arr:
                single_key_val = key_val.split(":", 1)
                if len(single_key_val) <= 1:
                    single_key_val = key_val.split("=", 1)
                if len(single_key_val) > 1:
                    val = single_key_val[1]
                    key = single_key_val[0].strip()

                    if key in list(result.keys()):
                        result[key] = result[key] + "," + val
                    else:
                        result[key] = val

        else:
            # search for the pattern: `key="value", `
            # (the double quotes are optional)
            # we append `, ` to the end of the string to catch the last value
            groups = quote_group(raw)
            for g in groups:
                key_value = g.replace('"', '').strip()
                if key_value == '':
                    continue

                if '=' in key_value:
                    key_and_val = key_value.split('=', 1)
                    result[key_and_val[0]] = key_and_val[1]

    if REPLACE_FLAG:
        result = replace_keys(result)
    return result


# Converts to an str
def convert_to_str(obj):
    if isinstance(obj, str):
        return obj.encode('utf-8')
    return str(obj)


def update_notable_events(baseurl, comment, status=None, urgency=None, owner=None, eventIDs=None,
                          disposition=None, searchID=None, auth_token=None, sessionKey=None):
    """
    Update some notable events.

    Arguments:
    comment -- A description of the change or some information about the notable events
    status -- A status (only required if you are changing the status of the event)
    urgency -- An urgency (only required if you are changing the urgency of the event)
    owner -- A nowner (only required if reassigning the event)
    eventIDs -- A list of notable event IDs (must be provided if a search ID is not provided)
    searchID -- An ID of a search. All of the events associated with this search will be modified
     unless a list of eventIDs are provided that limit the scope to a sub-set of the results.
    auth_token - The authentication token to use
    sessionKey -- The session key to use
    """

    # Make sure that the session ID was provided
    if not sessionKey and not auth_token:
        raise Exception("A session_key/auth_token was not provided")

    # Make sure that rule IDs and/or a search ID is provided
    if eventIDs is None and searchID is None:
        raise Exception("Either eventIDs of a searchID must be provided (or both)")

    # These the arguments to the REST handler
    args = {}
    args['comment'] = comment
    demisto.debug(f" comment to update: {args['comment']}")
    if status is not None:
        args['status'] = status

    if urgency is not None:
        args['urgency'] = urgency

    if owner is not None:
        args['newOwner'] = owner

    # Provide the list of event IDs that you want to change:
    if eventIDs is not None:
        args['ruleUIDs'] = eventIDs

    if disposition:
        args['disposition'] = disposition

    # If you want to manipulate the notable events returned by a search then include the search ID
    if searchID is not None:
        args['searchID'] = searchID

    auth_header = {"Authorization": sessionKey} if not auth_token else {"Authorization": "Bearer %s" % auth_token}

    args['output_mode'] = 'json'

    mod_notables = requests.post(baseurl + 'services/notable_update', data=args, headers=auth_header,
                                 verify=VERIFY_CERTIFICATE)

    return mod_notables.json()


def severity_to_level(severity):
    if severity == 'informational':
        return 0.5
    elif severity == 'critical':
        return 4
    elif severity == 'high':
        return 3
    elif severity == 'medium':
        return 2
    else:
        return 1


def parse_notable(notable, to_dict=False):
    """ Parses the notable

    Args:
        notable (OrderedDict): The notable
        to_dict (bool): Whether to cast the notable to dict or not.

    Returns (OrderedDict or dict): The parsed notable
    """
    notable = replace_keys(notable) if REPLACE_FLAG else notable
    for key, val in list(notable.items()):
        # if notable event raw fields were sent in double quotes (e.g. "DNS Destination") and the field does not exist
        # in the event, then splunk returns the field with the key as value (e.g. ("DNS Destination", "DNS Destination")
        # so we go over the fields, and check if the key equals the value and set the value to be empty string
        if key == val:
            demisto.debug('Found notable event raw field [{}] with key that equals the value - replacing the value '
                          'with empty string'.format(key))
            notable[key] = ''
    return dict(notable) if to_dict else notable


def requests_handler(url, message, **kwargs):
    method = message['method'].lower()
    data = message.get('body', '') if method == 'post' else None
    headers = dict(message.get('headers', []))
    try:
        response = requests.request(
            method,
            url,
            data=data,
            headers=headers,
            verify=VERIFY_CERTIFICATE,
            **kwargs
        )
    except requests.exceptions.HTTPError as e:
        # Propagate HTTP errors via the returned response message
        response = e.response
        demisto.debug(f'Got exception while using requests handler - {str(e)}')
    return {
        'status': response.status_code,
        'reason': response.reason,
        'headers': list(response.headers.items()),
        'body': io.BytesIO(response.content)
    }


def build_search_kwargs(args, polling=False):
    t = datetime.utcnow() - timedelta(days=7)
    time_str = t.strftime(SPLUNK_TIME_FORMAT)

    kwargs_normalsearch = {
        "earliest_time": time_str,
    }  # type: Dict[str,Any]
    if demisto.get(args, 'earliest_time'):
        kwargs_normalsearch['earliest_time'] = args['earliest_time']
    if demisto.get(args, 'latest_time'):
        kwargs_normalsearch['latest_time'] = args['latest_time']
    if demisto.get(args, 'app'):
        kwargs_normalsearch['app'] = args['app']
    if argToBoolean(demisto.get(args, 'fast_mode')):
        kwargs_normalsearch['adhoc_search_level'] = "fast"
    if polling:
        kwargs_normalsearch['exec_mode'] = "normal"
    else:
        # A blocking search runs synchronously, and returns a job when it's finished.
        # It will be added just if it's not a polling command.
        kwargs_normalsearch['exec_mode'] = "blocking"
    return kwargs_normalsearch


def build_search_query(args):
    query = args['query']
    if not query.startswith('search') and not query.startswith('Search') and not query.startswith('|'):
        query = 'search ' + query
    return query


def create_entry_context(args: dict, parsed_search_results, dbot_scores, status_res, job_id):
    ec = {}
    number_of_results = len(parsed_search_results)

    if args.get('update_context', "true") == "true":
        ec['Splunk.Result'] = parsed_search_results
        if len(dbot_scores) > 0:
            ec['DBotScore'] = dbot_scores
        if status_res:
            ec['Splunk.JobStatus(val.SID && val.SID === obj.SID)'] = {
                **status_res.outputs, 'TotalResults': number_of_results}
    if job_id and not status_res:
        status = 'DONE' if (number_of_results > 0) else 'NO RESULTS'
        ec['Splunk.JobStatus(val.SID && val.SID === obj.SID)'] = [{'SID': job_id,
                                                                   'TotalResults': number_of_results,
                                                                   'Status': status}]
    return ec


def schedule_polling_command(command: str, args: dict, interval_in_secs: int):
    """
    Returns a ScheduledCommand object which contain the needed arguments for schedule the polling command.
    """
    return ScheduledCommand(
        command=command,
        next_run_in_seconds=interval_in_secs,
        args=args,
        timeout_in_seconds=600
    )


def build_search_human_readable(args: dict, parsed_search_results, sid) -> str:
    headers = ""
    if parsed_search_results and len(parsed_search_results) > 0:
        if not isinstance(parsed_search_results[0], dict):
            headers = "results"
        else:
            query = args.get('query', '')
            table_args = re.findall(r' {} (?P<{}>[^|]*)'.format('table', 'table'), query)
            rename_args = re.findall(r' {} (?P<{}>[^|]*)'.format('rename', 'rename'), query)

            chosen_fields = []
            for arg_string in table_args:
                for field in re.findall(r'((?:".*?")|(?:[^\s,]+))', arg_string):
                    if field:
                        chosen_fields.append(field.strip('"'))

            rename_dict = {}
            for arg_string in rename_args:
                for field in re.findall(r'((?:".*?")|(?:[^\s,]+))( AS )((?:".*?")|(?:[^\s,]+))', arg_string):
                    if field:
                        rename_dict[field[0].strip('"')] = field[-1].strip('"')

            # replace renamed fields
            chosen_fields = [rename_dict.get(field, field) for field in chosen_fields]

            headers = update_headers_from_field_names(parsed_search_results, chosen_fields)

    query = args['query'].replace('`', r'\`')
    hr_headline = 'Splunk Search results for query:\n'
    if sid:
        hr_headline += f'sid: {str(sid)}'
    human_readable = tableToMarkdown(hr_headline,
                                     parsed_search_results, headers)
    return human_readable


def update_headers_from_field_names(search_result, chosen_fields):
    headers = []
    search_result_keys = set().union(*(list(d.keys()) for d in search_result))  # type: Set
    for field in chosen_fields:
        if field[-1] == '*':
            temp_field = field.replace('*', '.*')
            for key in search_result_keys:
                if re.search(temp_field, key):
                    headers.append(key)

        elif field in search_result_keys:
            headers.append(field)

    return headers


def get_current_results_batch(search_job: client.Job, batch_size: int, results_offset: int):
    current_batch_kwargs = {
        "count": batch_size,
        "offset": results_offset
    }

    results_batch = search_job.results(**current_batch_kwargs)
    return results_batch


def parse_batch_of_results(current_batch_of_results, max_results_to_add, app):
    parsed_batch_results = []
    batch_dbot_scores = []
    results_reader = results.ResultsReader(io.BufferedReader(ResponseReaderWrapper(current_batch_of_results)))
    for item in results_reader:
        if isinstance(item, results.Message):
            if "Error in" in item.message:
                raise ValueError(item.message)
            parsed_batch_results.append(convert_to_str(item.message))

        elif isinstance(item, dict):
            if demisto.get(item, 'host'):
                batch_dbot_scores.append({'Indicator': item['host'], 'Type': 'hostname',
                                          'Vendor': 'Splunk', 'Score': 0, 'isTypedIndicator': True})
            if app:
                item['app'] = app
            # Normal events are returned as dicts
            parsed_batch_results.append(item)

        if len(parsed_batch_results) >= max_results_to_add:
            break
    return parsed_batch_results, batch_dbot_scores


def splunk_search_command(service: client.Service) -> CommandResults:
    args = demisto.args()
    query = build_search_query(args)
    polling = argToBoolean(args.get("polling", False))
    search_kwargs = build_search_kwargs(args, polling)
    job_sid = args.get("sid")
    search_job = None
    interval_in_secs = int(args.get('interval_in_seconds', 30))
    if not job_sid or not polling:
        # create a new job to search the query.
        search_job = service.jobs.create(query, **search_kwargs)
        job_sid = search_job["sid"]
        args['sid'] = job_sid
    status_cmd_result: CommandResults | None = None
    if polling:
        status_cmd_result = splunk_job_status(service, args)
        assert status_cmd_result  # if polling is true, status_cmd_result should not be None
        status = status_cmd_result.outputs['Status']  # type: ignore[index]
        if status.lower() != 'done':
            # Job is still running, schedule the next run of the command.
            scheduled_command = schedule_polling_command("splunk-search", args, interval_in_secs)
            status_cmd_result.scheduled_command = scheduled_command
            status_cmd_result.readable_output = 'Job is still running, it may take a little while...'
            return status_cmd_result
        else:
            # Get the job by its SID.
            search_job = service.job(job_sid)
    num_of_results_from_query = search_job["resultCount"] if search_job else None

    results_limit = float(args.get("event_limit", 100))
    if results_limit == 0.0:
        # In Splunk, a result limit of 0 means no limit.
        results_limit = float("inf")
    batch_size = int(args.get("batch_limit", 25000))

    results_offset = 0
    total_parsed_results = []  # type: List[Dict[str,Any]]
    dbot_scores = []  # type: List[Dict[str,Any]]

    while len(total_parsed_results) < int(num_of_results_from_query) and len(total_parsed_results) < results_limit:
        current_batch_of_results = get_current_results_batch(search_job, batch_size, results_offset)
        max_results_to_add = results_limit - len(total_parsed_results)
        parsed_batch_results, batch_dbot_scores = parse_batch_of_results(current_batch_of_results, max_results_to_add,
                                                                         search_kwargs.get('app', ''))
        total_parsed_results.extend(parsed_batch_results)
        dbot_scores.extend(batch_dbot_scores)

        results_offset += batch_size
    entry_context = create_entry_context(args, total_parsed_results, dbot_scores, status_cmd_result, str(job_sid))
    human_readable = build_search_human_readable(args, total_parsed_results, str(job_sid))

    return CommandResults(
        outputs=entry_context,
        raw_response=total_parsed_results,
        readable_output=human_readable
    )


def splunk_job_create_command(service: client.Service):
    query = demisto.args()['query']
    app = demisto.args().get('app', '')
    if not query.startswith('search'):
        query = 'search ' + query
    search_kwargs = {
        "exec_mode": "normal",
        "app": app
    }
    search_job = service.jobs.create(query, **search_kwargs)  # type: ignore

    entry_context = {
        'Splunk.Job': search_job.sid
    }
    demisto.results({
        "Type": 1,
        "ContentsFormat": formats['text'],
        "Contents": "Splunk Job created with SID: " + search_job.sid,
        "EntryContext": entry_context
    })


def splunk_results_command(service: client.Service):
    res = []
    sid = demisto.args().get('sid', '')
    limit = int(demisto.args().get('limit', '100'))
    try:
        job = service.job(sid)
    except HTTPError as error:
        msg = error.message if hasattr(error, 'message') else str(error)
        if error.status == 404:
            demisto.results(f"Found no job for sid: {sid}")
        else:
            return_error(msg, error)
    else:
        for result in results.ResultsReader(job.results(count=limit)):
            if isinstance(result, results.Message):
                demisto.results({"Type": 1, "ContentsFormat": "json", "Contents": json.dumps(result.message)})
            elif isinstance(result, dict):
                # Normal events are returned as dicts
                res.append(result)

        demisto.results({"Type": 1, "ContentsFormat": "json", "Contents": json.dumps(res)})


def parse_time_to_minutes():
    """
    Calculate how much time to fetch back in minutes
    Returns (int): Time to fetch back in minutes
    """
    number_of_times, time_unit = FETCH_TIME.split(' ')
    if str(number_of_times).isdigit():
        number_of_times = int(number_of_times)
    else:
        return_error("Error: Invalid fetch time, need to be a positive integer with the time unit afterwards"
                     " e.g '2 months, 4 days'.")
    # If the user input contains a plural of a time unit, for example 'hours', we remove the 's' as it doesn't
    # impact the minutes in that time unit
    if time_unit[-1] == 's':
        time_unit = time_unit[:-1]
    time_unit_value_in_minutes = TIME_UNIT_TO_MINUTES.get(time_unit.lower())
    if time_unit_value_in_minutes:
        return number_of_times * time_unit_value_in_minutes

    return_error('Error: Invalid time unit.')
    return None


def splunk_get_indexes_command(service: client.Service):
    indexes = service.indexes  # type: ignore
    indexesNames = []
    for index in indexes:
        index_json = {'name': index.name, 'count': index["totalEventCount"]}
        indexesNames.append(index_json)
    demisto.results({"Type": 1, "ContentsFormat": "json", "Contents": json.dumps(indexesNames),
                     'HumanReadable': tableToMarkdown("Splunk Indexes names", indexesNames, '')})


def splunk_submit_event_command(service: client.Service):
    try:
        index = service.indexes[demisto.args()['index']]  # type: ignore
    except KeyError:
        demisto.results({'ContentsFormat': formats['text'], 'Type': entryTypes['error'],
                         'Contents': "Found no Splunk index: " + demisto.args()['index']})

    else:
        data = demisto.args()['data']
        data_formatted = data.encode('utf8')
        r = index.submit(data_formatted, sourcetype=demisto.args()['sourcetype'], host=demisto.args()['host'])
        demisto.results('Event was created in Splunk index: ' + r.name)


def splunk_submit_event_hec(
    hec_token: str,
    baseurl: str,
    event: str,
    fields: str,
    host: str,
    index: str,
    source_type: str,
    source: str,
    time_: str
):
    if hec_token is None:
        raise Exception('The HEC Token was not provided')

    parsed_fields = None
    if fields:
        try:
            parsed_fields = json.loads(fields)
        except Exception:
            parsed_fields = {'fields': fields}

    args = assign_params(
        event=event,
        host=host,
        fields=parsed_fields,
        index=index,
        sourcetype=source_type,
        source=source,
        time=time_
    )

    headers = {
        'Authorization': f'Splunk {hec_token}',
        'Content-Type': 'application/json'
    }

    response = requests.post(baseurl + '/services/collector/event', data=json.dumps(args), headers=headers,
                             verify=VERIFY_CERTIFICATE)
    return response


def splunk_submit_event_hec_command():
    hec_token = demisto.params().get('cred_hec_token', {}).get('password') or demisto.params().get('hec_token')
    baseurl = demisto.params().get('hec_url')
    if baseurl is None:
        raise Exception('The HEC URL was not provided.')

    event = demisto.args().get('event')
    host = demisto.args().get('host')
    fields = demisto.args().get('fields')
    index = demisto.args().get('index')
    source_type = demisto.args().get('source_type')
    source = demisto.args().get('source')
    time_ = demisto.args().get('time')

    response_info = splunk_submit_event_hec(hec_token, baseurl, event, fields, host, index, source_type, source, time_)

    if 'Success' not in response_info.text:
        return_error('Could not send event to Splunk ' + response_info.text.encode('utf8'))
    else:
        demisto.results('The event was sent successfully to Splunk.')


def splunk_edit_notable_event_command(base_url: str, token: str, auth_token: str | None, args: dict) -> None:
    session_key = token if not auth_token else None

    event_ids = None
    if args.get('eventIDs'):
        event_ids_str = args['eventIDs']
        event_ids = event_ids_str.split(",")

    status = None
    if args.get('status'):
        status = int(args['status'])

    # Map the label to the disposition id
    disposition = args.get('disposition', '')
    if disposition and disposition in DEFAULT_DISPOSITIONS:
        disposition = DEFAULT_DISPOSITIONS[disposition]

    response_info = update_notable_events(baseurl=base_url,
                                          comment=args.get('comment'), status=status,
                                          urgency=args.get('urgency'),
                                          owner=args.get('owner'), eventIDs=event_ids,
                                          disposition=disposition,
                                          auth_token=auth_token, sessionKey=session_key)

    if 'success' not in response_info or not response_info['success']:
        demisto.results({
            'ContentsFormat': formats['text'],
            'Type': entryTypes['error'],
            'Contents': "Could not update notable events: " + args.get('eventIDs', '') + ' : ' + str(response_info)})
    else:
        demisto.results('Splunk ES Notable events: ' + response_info.get('message'))


def splunk_job_status(service: client.Service, args: dict) -> CommandResults | None:
    sid = args.get('sid')
    try:
        job = service.job(sid)
    except HTTPError as error:
        if error.message == 'HTTP 404 Not Found -- Unknown sid.':  # pylint: disable=no-member
            demisto.results(f"Not found job for SID: {sid}")
        else:
            return_error(error.message, error)  # pylint: disable=no-member
        return None
    else:
        status = job.state.content.get('dispatchState')
        entry_context = {
            'SID': sid,
            'Status': status
        }
        human_readable = tableToMarkdown('Splunk Job Status', entry_context)
        return CommandResults(
            outputs=entry_context,
            readable_output=human_readable,
            outputs_prefix="Splunk.JobStatus",
            outputs_key_field="SID"
        )


def splunk_parse_raw_command():
    raw = demisto.args().get('raw', '')
    rawDict = rawToDict(raw)
    ec = {}
    ec['Splunk.Raw.Parsed'] = rawDict
    demisto.results({"Type": 1, "ContentsFormat": "json", "Contents": json.dumps(rawDict), "EntryContext": ec})


def test_module(service: client.Service) -> None:
    try:
        # validate connection
        service.info()
    except AuthenticationError:
        return_error('Authentication error, please validate your credentials.')

    # validate fetch
    params = demisto.params()
    if params.get('isFetch'):
        t = datetime.utcnow() - timedelta(hours=1)
        time = t.strftime(SPLUNK_TIME_FORMAT)
        kwargs = {'count': 1, 'earliest_time': time}
        query = params['fetchQuery']
        try:
            if MIRROR_DIRECTION.get(params.get('mirror_direction')) and not params.get('timezone'):
                return_error('Cannot mirror incidents when timezone is not configured. Please enter the '
                             'timezone of the Splunk server being used in the integration configuration.')
            for item in results.ResultsReader(service.jobs.oneshot(query, **kwargs)):  # type: ignore

                if isinstance(item, results.Message):
                    continue

                if EVENT_ID not in item:
                    if MIRROR_DIRECTION.get(params.get('mirror_direction')):
                        return_error('Cannot mirror incidents if fetch query does not use the `notable` macro.')
                    if ENABLED_ENRICHMENTS:
                        return_error('When using the enrichment mechanism, an event_id field is needed, and thus, '
                                     'one must use a fetch query of the following format: search `notable` .......\n'
                                     'Please re-edit the fetchQuery parameter in the integration configuration, reset '
                                     'the fetch mechanism using the splunk-reset-enriching-fetch-mechanism command and '
                                     'run the fetch again.')

        except HTTPError as error:
            return_error(str(error))
    if params.get('hec_url'):
        headers = {
            'Content-Type': 'application/json'
        }
        try:
            requests.get(params.get('hec_url') + '/services/collector/health', headers=headers,
                         verify=VERIFY_CERTIFICATE)
        except Exception as e:
            return_error("Could not connect to HEC server. Make sure URL and token are correct.", e)


def replace_keys(data):
    if not isinstance(data, dict):
        return data
    for key in list(data.keys()):
        value = data.pop(key)
        for character in PROBLEMATIC_CHARACTERS:
            key = key.replace(character, REPLACE_WITH)

        data[key] = value
    return data


def kv_store_collection_create(service: client.Service) -> None:
    service.kvstore.create(demisto.args()['kv_store_name'])
    return_outputs("KV store collection {} created successfully".format(service.namespace['app']), {}, {})


def kv_store_collection_config(service: client.Service) -> None:
    args = demisto.args()
    app = service.namespace['app']
    kv_store_collection_name = args['kv_store_collection_name']
    kv_store_fields = args['kv_store_fields'].split(',')
    for key_val in kv_store_fields:
        try:
            _key, val = key_val.split('=', 1)
        except ValueError:
            return_error(f'error when trying to parse {key_val} you possibly forgot to add the field type.')
        else:
            if _key.startswith('index.'):
                service.kvstore[kv_store_collection_name].update_index(_key.replace('index.', ''), val)
            else:
                service.kvstore[kv_store_collection_name].update_field(_key.replace('field.', ''), val)
    return_outputs(f"KV store collection {app} configured successfully", {}, {})


def batch_kv_upload(kv_data_service_client: client.KVStoreCollectionData, json_data: str) -> dict:
    if json_data.startswith('[') and json_data.endswith(']'):
        record: Record = kv_data_service_client._post(
            'batch_save', headers=client.KVStoreCollectionData.JSON_HEADER, body=json_data.encode('utf-8'))
        return dict(record.items())
    elif json_data.startswith('{') and json_data.endswith('}'):
        return kv_data_service_client.insert(json_data.encode('utf-8'))
    else:
        raise DemistoException('kv_store_data argument should be in json format. '
                               '(e.g. {"key": "value"} or [{"key": "value"}, {"key": "value"}]')


def kv_store_collection_add_entries(service: client.Service) -> None:
    args = demisto.args()
    kv_store_data = args.get('kv_store_data', '')
    kv_store_collection_name = args['kv_store_collection_name']
    indicator_path = args.get('indicator_path')
    batch_kv_upload(service.kvstore[kv_store_collection_name].data, kv_store_data)
    timeline = None
    if indicator_path:
        kv_store_data = json.loads(kv_store_data)
        indicator = extract_indicator(indicator_path,
                                      [kv_store_data] if not isinstance(kv_store_data, list) else kv_store_data)
        timeline = {
            'Value': indicator,
            'Message': f'Indicator added to {kv_store_collection_name} store in Splunk',
            'Category': 'Integration Update'
        }
    return_outputs(f"Data added to {kv_store_collection_name}", timeline=timeline)


def kv_store_collections_list(service: client.Service) -> None:
    app_name = service.namespace['app']
    names = [x.name for x in service.kvstore.iter()]
    human_readable = "list of collection names {}\n| name |\n| --- |\n|{}|".format(app_name, '|\n|'.join(names))
    entry_context = {"Splunk.CollectionList": names}
    return_outputs(human_readable, entry_context, entry_context)


def kv_store_collection_data_delete(service: client.Service) -> None:
    args = demisto.args()
    kv_store_collection_name = args['kv_store_collection_name'].split(',')
    for store in kv_store_collection_name:
        service.kvstore[store].data.delete()
    return_outputs('The values of the {} were deleted successfully'.format(args['kv_store_collection_name']), {}, {})


def kv_store_collection_delete(service: client.Service):
    kv_store_names = demisto.args()['kv_store_name']
    for store in kv_store_names.split(','):
        service.kvstore[store].delete()
    return_outputs(f'The following KV store {kv_store_names} were deleted successfully', {}, {})


def build_kv_store_query(kv_store: client.KVStoreCollection, args: dict):
    if 'key' in args and 'value' in args:
        _type = get_key_type(kv_store, args['key'])
        args['value'] = _type(args['value']) if _type else args['value']
        return json.dumps({args['key']: args['value']})
    elif 'limit' in args:
        return {'limit': args['limit']}
    else:
        return args.get('query', '{}')


def kv_store_collection_data(service: client.Service) -> None:
    args = demisto.args()
    stores = args['kv_store_collection_name'].split(',')

    for i, store_res in enumerate(get_store_data(service)):
        store = service.kvstore[stores[i]]

        if store_res:
            human_readable = tableToMarkdown(name=f"list of collection values {store.name}",
                                             t=store_res)
            return_outputs(human_readable, {'Splunk.KVstoreData': {store.name: store_res}}, store_res)
        else:

            return_outputs(get_kv_store_config(store), {}, {})


def kv_store_collection_delete_entry(service: client.Service) -> None:
    args = demisto.args()
    store_name = args['kv_store_collection_name']
    indicator_path = args.get('indicator_path')
    store: client.KVStoreCollection = service.kvstore[store_name]
    query = build_kv_store_query(store, args)
    store_res = next(get_store_data(service))
    indicators = extract_indicator(indicator_path, store_res) if indicator_path else []
    store.data.delete(query=query)
    timeline = {
        'Value': ','.join(indicators),
        'Message': f'Indicator deleted from {store_name} store in Splunk',
        'Category': 'Integration Update'
    }
    return_outputs(f'The values of the {store_name} were deleted successfully', timeline=timeline)


def check_error(service: client.Service, args: dict) -> None:
    app = args.get('app_name')
    store_name = args.get('kv_store_collection_name')
    if app not in service.apps:
        raise DemistoException('app not found')
    elif store_name and store_name not in service.kvstore:
        raise DemistoException('KV Store not found')


def get_key_type(kv_store: client.KVStoreCollection, _key: str):
    keys_and_types = get_keys_and_types(kv_store)
    types = {
        'number': float,
        'string': str,
        'cidr': str,
        'boolean': bool,
        'time': str
    }
    index = f'index.{_key}'
    field = f'field.{_key}'
    val_type = keys_and_types.get(field) or keys_and_types.get(index) or ''
    return types.get(val_type)


def get_keys_and_types(kv_store: client.KVStoreCollection) -> dict[str, str]:
    keys = kv_store.content()
    for key_name in list(keys.keys()):
        if not (key_name.startswith(("field.", "index."))):
            del keys[key_name]
    return keys


def get_kv_store_config(kv_store: client.KVStoreCollection) -> str:
    keys = get_keys_and_types(kv_store)
    readable = [f'#### configuration for {kv_store.name} store',
                '| field name | type |',
                '| --- | --- |']
    for _key, val in list(keys.items()):
        readable.append(f'| {_key} | {val} |')
    return '\n'.join(readable)


def get_auth_session_key(service: client.Service) -> str:
    """
    Get the session key or token for POST request based on whether the Splunk basic auth are true or not
    """
    return service and service.basic and service._auth_headers[0][1] or service.token


def extract_indicator(indicator_path: str, _dict_objects: list[dict]) -> list[str]:
    indicators = []
    indicator_paths = indicator_path.split('.')
    for indicator_obj in _dict_objects:
        indicator = ''
        for path in indicator_paths:
            indicator = indicator_obj.get(path, {})
        indicators.append(str(indicator))
    return indicators


def get_store_data(service: client.Service):
    args = demisto.args()
    stores = args['kv_store_collection_name'].split(',')

    for store in stores:
        kvstore: client.KVStoreCollection = service.kvstore[store]
        query = build_kv_store_query(kvstore, args)
        if isinstance(query, str):
            query = {'query': query}
        yield kvstore.data.query(**query)


def get_connection_args() -> dict:
    """
    This function gets the connection arguments: host, port, app, and verify.

    Returns: connection args
    """
    params = demisto.params()
    app = params.get('app', '-')
    connection_args = {
        'host': params['host'],
        'port': params['port'],
        'app': app if app else "-",
        'verify': VERIFY_CERTIFICATE
    }

    return connection_args


def main():  # pragma: no cover
    command = demisto.command()
    params = demisto.params()
    if command == 'splunk-parse-raw':
        splunk_parse_raw_command()
        sys.exit(0)
    service = None
    proxy = argToBoolean(params.get('proxy', False))

    connection_args = get_connection_args()

    base_url = 'https://' + params['host'] + ':' + params['port'] + '/'
    auth_token = None
    username = demisto.params()['authentication']['identifier']
    password = demisto.params()['authentication']['password']
    if username == '_token':
        connection_args['splunkToken'] = password
        auth_token = password
    else:
        if '@_basic' in username:
            username = username.split('@_basic')[0]
            connection_args['basic'] = True
        connection_args['username'] = username
        connection_args['password'] = password
        connection_args['autologin'] = True

    if proxy:
        handle_proxy()

    connection_args['handler'] = requests_handler

    service = client.connect(**connection_args)

    if service is None:
        demisto.error("Could not connect to SplunkPy")

    mapper = UserMappingObject(service, params.get('userMapping'), params.get('user_map_lookup_name'),
                               params.get('xsoar_user_field'), params.get('splunk_user_field'))

    # The command command holds the command sent from the user.
    if command == 'test-module':
        test_module(service)
        demisto.results('ok')
    elif command == 'splunk-reset-enriching-fetch-mechanism':
        reset_enriching_fetch_mechanism()
    elif command == 'splunk-search':
        return_results(splunk_search_command(service))
    elif command == 'splunk-job-create':
        splunk_job_create_command(service)
    elif command == 'splunk-results':
        splunk_results_command(service)
    elif command == 'splunk-get-indexes':
        splunk_get_indexes_command(service)
    elif command == 'fetch-incidents':
        demisto.info('########### FETCH #############')
        fetch_incidents(service, mapper)
    elif command == 'splunk-submit-event':
        splunk_submit_event_command(service)
    elif command == 'splunk-notable-event-edit':
        token = get_auth_session_key(service)
        splunk_edit_notable_event_command(base_url, token, auth_token, demisto.args())
    elif command == 'splunk-submit-event-hec':
        splunk_submit_event_hec_command()
    elif command == 'splunk-job-status':
        return_results(splunk_job_status(service, demisto.args()))
    elif command.startswith('splunk-kv-') and service is not None:
        args = demisto.args()
        app = args.get('app_name', 'search')
        service.namespace = namespace(app=app, owner='nobody', sharing='app')
        check_error(service, args)

        if command == 'splunk-kv-store-collection-create':
            kv_store_collection_create(service)
        elif command == 'splunk-kv-store-collection-config':
            kv_store_collection_config(service)
        elif command == 'splunk-kv-store-collection-delete':
            kv_store_collection_delete(service)
        elif command == 'splunk-kv-store-collections-list':
            kv_store_collections_list(service)
        elif command == 'splunk-kv-store-collection-add-entries':
            kv_store_collection_add_entries(service)
        elif command in ['splunk-kv-store-collection-data-list',
                         'splunk-kv-store-collection-search-entry']:
            kv_store_collection_data(service)
        elif command == 'splunk-kv-store-collection-data-delete':
            kv_store_collection_data_delete(service)
        elif command == 'splunk-kv-store-collection-delete-entry':
            kv_store_collection_delete_entry(service)
    elif command == 'get-mapping-fields':
        if argToBoolean(demisto.params().get('use_cim', False)):
            get_cim_mapping_field_command()
        else:
            get_mapping_fields_command(service, mapper)
    elif command == 'get-remote-data':
        demisto.info('########### MIRROR IN #############')
        get_remote_data_command(service=service, args=demisto.args(),
                                close_incident=demisto.params().get('close_incident'),
                                close_end_statuses=demisto.params().get('close_end_status_statuses'),
                                close_extra_labels=argToList(demisto.params().get('close_extra_labels', '')),
                                mapper=mapper)
    elif command == 'get-modified-remote-data':
        demisto.info('########### MIRROR IN #############')
        get_modified_remote_data_command(service, demisto.args())
    elif command == 'update-remote-system':
        demisto.info('########### MIRROR OUT #############')
        update_remote_system_command(demisto.args(), demisto.params(), service, auth_token, mapper)
    elif command == 'splunk-get-username-by-xsoar-user':
        return_results(mapper.get_splunk_user_by_xsoar_command(demisto.args()))
    else:
        raise NotImplementedError(f'Command not implemented: {command}')


if __name__ in ['__main__', '__builtin__', 'builtins']:
    main()<|MERGE_RESOLUTION|>--- conflicted
+++ resolved
@@ -1418,7 +1418,6 @@
         if parsed_args.inc_status == IncidentStatus.DONE and params.get('close_notable'):
             demisto.debug(f'Closing notable {notable_id}')
             changed_data['status'] = '5'  # type: ignore
-<<<<<<< HEAD
         new_comments: List[str] = []
         if changed_data['comment']:
             for comment in changed_data['comment']:
@@ -1429,11 +1428,6 @@
             changed_data['comment'] = new_comments
         if any(value is not None and value != 'None' for value in changed_data.values()):
             demisto.debug('Sending update request to Splunk for notable {}, data: {}'.format(notable_id, changed_data))
-=======
-
-        if any(changed_data.values()):
-            demisto.debug(f'Sending update request to Splunk for notable {notable_id}, data: {changed_data}')
->>>>>>> a4cf0e3b
             base_url = 'https://' + params['host'] + ':' + params['port'] + '/'
             try:
                 session_key = get_auth_session_key(service) if not auth_token else None
