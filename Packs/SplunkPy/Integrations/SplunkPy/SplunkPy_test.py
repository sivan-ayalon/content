import demistomock as demisto
from CommonServerPython import *

import pytest
from copy import deepcopy
from collections import namedtuple
from datetime import timedelta, datetime

from splunklib.binding import AuthenticationError
from splunklib import client
from splunklib import results
import SplunkPy as splunk
<<<<<<< HEAD

=======
from pytest_mock import MockerFixture
>>>>>>> 6f77591c

RETURN_ERROR_TARGET = 'SplunkPy.return_error'

DICT_RAW_RESPONSE = '"1528755951, url="https://test.url.com", search_name="NG_SIEM_UC25- High number of hits against ' \
                    'unknown website from same subnet", action="allowed", dest="bb.bbb.bb.bbb , cc.ccc.ccc.cc , ' \
                    'xx.xx.xxx.xx , yyy.yy.yyy.yy , zz.zzz.zz.zzz , aa.aa.aaa.aaa", distinct_hosts="5", ' \
                    'first_3_octets="1.1.1", first_time="06/11/18 17:34:07 , 06/11/18 17:37:55 , 06/11/18 17:41:28 , ' \
                    '06/11/18 17:42:05 , 06/11/18 17:42:38", info_max_time="+Infinity", info_min_time="0.000", ' \
                    'src="xx.xx.xxx.xx , yyy.yy.yyy.yy , zz.zzz.zz.zzz , aa.aa.aaa.aaa", u_category="unknown", ' \
                    'user="xyz\\a1234 , xyz\\b5678 , xyz\\c91011 , xyz\\d121314 , unknown", website="2.2.2.2""'

DICT_RAW_RESPONSE_WITH_MESSAGE_ID = '"1528755951, message-id="1", url="https://test.url.com", ' \
                                    'search_name="NG_SIEM_UC25- High number of hits against ' \
                                    'unknown website from same subnet", action="allowed", dest="bb.bbb.bb.bbb , ' \
                                    'cc.ccc.ccc.cc , xx.xx.xxx.xx , yyy.yy.yyy.yy , zz.zzz.zz.zzz , aa.aa.aaa.aaa", ' \
                                    'distinct_hosts="5", ' \
                                    'first_3_octets="1.1.1", first_time="06/11/18 17:34:07 , ' \
                                    '06/11/18 17:37:55 , 06/11/18 17:41:28 , ' \
                                    '06/11/18 17:42:05 , 06/11/18 17:42:38", info_max_time="+Infinity", info_min_time="0.000", ' \
                                    'src="xx.xx.xxx.xx , yyy.yy.yyy.yy , zz.zzz.zz.zzz , aa.aa.aaa.aaa", u_category="unknown", ' \
                                    'user="xyz\\a1234 , xyz\\b5678 , xyz\\c91011 , xyz\\d121314 , unknown", website="2.2.2.2""'

LIST_RAW = 'Feb 13 09:02:55 1,2020/02/13 09:02:55,001606001116,THREAT,url,' \
           '1,2020/02/13 09:02:55,10.1.1.1,1.2.3.4,0.0.0.0,0.0.0.0,rule1,jordy,,web-browsing,vsys1,trust,untrust,' \
           'ethernet1/2,ethernet1/1,forwardAll,2020/02/13 09:02:55,59460,1,62889,80,0,0,0x208000,tcp,alert,' \
           '"ushship.com/xed/config.bin",(9999),not-resolved,informational,client-to-server,' \
           '0,0x0,1.1.22.22-5.6.7.8,United States,0,text/html'

RAW_WITH_MESSAGE = '{"@timestamp":"2019-10-15T13:30:08.578-04:00","message":"{"TimeStamp":"2019-10-15 13:30:08",' \
                   '"CATEGORY_1":"CONTACT","ASSOCIATEOID":"G2N2TJETBRAAX68V","HOST":' \
                   '"step-up-authentication-api.gslb.es.oneadp.com","SCOPE[4]":"PiSvcsProvider\/payroll","SCOPE[19]":' \
                   '"\/api\/events\/core\/v1\/user-status","CONTEXT":"\/smsstepup","FLOW":"API","X-REAL-IP":' \
                   '"2.2.2.2","PRODUCT_CODE":"WFNPortal","X-FORWARDED-PROTO":"http","ERROR_ID":"4008",' \
                   '"SCOPE[23]":"\/security\/notification-communication-response-value.accept","REQ_URL":' \
                   '"http:\/\/step-up-authentication-api.gslb.es.blabla.com\/smsstepup\/events\/core\/v1\/step-up-' \
                   'user-authorization-request.evaluate","SCOPE[35]":"autopay\/payroll\/v1\/cafeteria-plan-' \
                   'configurations\/{configurationItemID}","SCOPE_MATCHED":"Y","SCOPE[43]":"communication\/n' \
                   'otification-message-template.add","SCOPE[11]":"\/ISIJWSUserSecurity","SCOPE[27]":"autopay\/events' \
                   '\/payroll\/v1\/earning-configuration.add","ORGOID":"G2SY6MR3ATKA232T","SCOPE[8]":"\/' \
                   'ISIJWSAssociatesService","SCOPE[39]":"autopay\/payroll\/v1\/earning-configurations",' \
                   '"SETUP_SELF":"N","SCOPE[47]":"communication\/notification.publish","SCOPE[15]":"' \
                   '\/OrganizationSoftPurge","X-FORWARDED-HOST":"step-up-authentication-api.gslb.es.blabla.com",' \
                   '"ADP-MESSAGEID":"a1d57ed2-1fe6-4800-be7a-26cd89bhello","CNAME":"JRJG INC","CONTENT-LENGTH":' \
                   '"584","SCOPE[31]":"autopay\/events\/payroll\/v1\/earning-configuration.remove","CID":"BSTAR00044"' \
                   ',"ACTOR_UID":"ABinters@BSTAR00044","SECURE_API_MODE":"HTTPS_SECURE","X-REQUEST-ID":' \
                   '"2473a981bef27bc8444e510adc12234a","SCOPE[1]":"AVSSCP\/Docstash\/Download","SCOPE[18]":' \
                   '"\/api\/events\/core\/v1\/product-role.assign","BLOCK_SESSION":"Y","CONSUMER_ID":' \
                   '"ab2e715e-41c4-43d6-bff7-fc2d713hello","SCOPE[34]":"autopay\/payroll\/v1\/cafeteria-plan-' \
                   'configurations","SCOPE[46]":"communication\/notification-message-template.remove","MODULE":' \
                   '"STEPUP_API","SCOPE[9]":"\/ISIJWSClientService","SCOPE[10]":"\/ISIJWSJobsService","SCOPE[22]":' \
                   '"\/api\/person-account-registration","SCOPE[38]":"autopay\/payroll\/v1\/deposit-configurations",' \
                   '"SUBJECT_ORGOID":"G2SY6MR3ATKA232T","SCOPE[5]":"\/Associate","SCOPE[14]":"\/Organization",' \
                   '"SCOPE[26]":"WFNSvcsProvider\/payrollPi","EVENT_ID":"9ea87118-5679-5b0e-a67f-1abd8ccabcde",' \
                   '"SCOPE[30]":"autopay\/events\/payroll\/v1\/earning-configuration.payroll-accumulators.modify",' \
                   '"X-FORWARDED-PORT":"80","SCOPE[42]":"autopay\/payroll\/v1\/worker-employment-records","JTI":' \
                   '"867b6d06-47cf-40ab-8dd7-bd0d57babcde","X-DOMAIN":"secure.api.es.abc.com","SOR_CODE":' \
                   '"WFNPortal","SCOPE[29]":"autopay\/events\/payroll\/v1\/earning-configuration.configuration' \
                   '-tags.modify","SCOPE[2]":"AVSSCP\/Docstash\/Get","OUTPUT_TYPE":"FAIL","ERR_MSG":"BLOCK_SESSION",' \
                   '"TRANS_ID":"3AF-D30-7CTTCQ","SCOPE[45]":"communication\/notification-message-template.read",' \
                   '"USE_HISTORY":"Y","SCHEME":"http","SCOPE[13]":"\/ISIJWSUsersService","SCOPE[21]":"\/api\/person",' \
                   '"SCOPE[33]":"autopay\/events\/payroll\/v1\/worker-insurable-payments.modify","X-FORWARDED-FOR":' \
                   '"8.8.8.8, 10.10.10.10, 1.2.3.4, 5.6.7.8","SCOPE[17]":"\/api\/core\/v1\/organization",' \
                   '"SCOPE[25]":"\/step-up-user-authorization.initiate","SCOPE[6]":"\/Associate\/PIC","SCOPE[37]":' \
                   '"autopay\/payroll\/v1\/cafeteria-plan-configurations\/{configurationItemID}\/' \
                   'payroll-item-configurations\/{payrollItemID}","FLOW_TYPE":"REST","SCOPE[41]":' \
                   '"autopay\/payroll\/v1\/payroll-output","CONSUMERAPPOID":"WFNPortal","RESOURCE":' \
                   '"\/events\/core\/v1\/step-up-user-authorization-request.evaluate","USER-AGENT":' \
                   '"Apache-HttpClient\/4.5.5 (Java\/10.0.1)","SCOPE[3]":"AVSSCP\/Docstash\/List",' \
                   '"SUB_CATEGORY_1":"worker.businessCommunication.email.change","TIME":"9","X-SCHEME":' \
                   '"http","ADP-CONVERSATIONID":"stY46PpweABoT5JX04CZGCeBbX8=","SCOPE[12]":' \
                   '"\/ISIJWSUserSecurityService","SCOPE[24]":"\/step-up-user-authorization-request.evaluate",' \
                   '"SCOPE[32]":"autopay\/events\/payroll\/v1\/retro-pay-request.add","SCOPE[44]":' \
                   '"communication\/notification-message-template.change","ACTION":"POST","SCOPE[7]":' \
                   '"\/AssociateSoftPurge","SCOPE[16]":"\/api\/authentication","X-ORIGINAL-URI":' \
                   '"\/smsstepup\/events\/core\/v1\/step-up-user-authorization-request.evaluate","SCOPE[28]":' \
                   '"autopay\/events\/payroll\/v1\/earning-configuration.change","SCOPE[36]":' \
                   '"autopay\/payroll\/v1\/cafeteria-plan-configurations\/{configurationItemID}\/payroll-item' \
                   '-configurations","SESSION_ID":"f50be909-9e4f-408d-bf77-68499012bc35","SCOPE[20]":' \
                   '"\/api\/events\/core\/v1\/user.provision","SUBJECT_AOID":"G370XX6XYCABCDE",' \
                   '"X-ORIGINAL-FORWARDED-FOR":"1.1.1.1, 3.3.3.3, 4.4.4.4","SCOPE[40]":' \
                   '"autopay\/payroll\/v1\/employer-details"}","TXID":"3AF-D30-ABCDEF","ADP-MessageID":' \
                   '"a1d57ed2-1fe6-4800-be7a-26cd89bf686d","SESSIONID":"stY46PpweFToT5JX04CZGMeCvP8=","ORGOID":' \
                   '"G2SY6MR3ATKA232T","AOID":"G2N2TJETBRAAXAAA","MSGID":"a1d57ed2-1fe6-0000-be7a-26cd89bf686d"}'

SAMPLE_RESPONSE = [
    results.Message("INFO-TEST", "test message"),
    {
        '_bkt': 'notable~668~66D21DF4-F4FD-4886-A986-82E72ADCBFE9',
        '_cd': '668:17198',
        '_indextime': '1596545116',
        '_raw': '1596545116, search_name="Endpoint - Recurring Malware Infection - Rule", count="17", '
        'day_count="8", dest="ACME-workstation-012", info_max_time="1596545100.000000000", '
        'info_min_time="1595939700.000000000", info_search_time="1596545113.965466000", '
        'signature="Trojan.Gen.2"',
        '_serial': '50',
        '_si': ['ip-172-31-44-193', 'notable'],
        '_sourcetype': 'stash',
        '_time': '2020-08-04T05:45:16.000-07:00',
        'dest': 'ACME-workstation-012',
        'dest_asset_id': '028877d3c80cb9d87900eb4f9c9601ea993d9b63',
        'dest_asset_tag': ['cardholder', 'pci', 'americas'],
        'dest_bunit': 'americas',
        'dest_category': ['cardholder', 'pci'],
        'dest_city': 'Pleasanton',
        'dest_country': 'USA',
        'dest_ip': '192.168.3.12',
        'dest_is_expected': 'TRUE',
        'dest_lat': '37.694452',
        'dest_long': '-121.894461',
        'dest_nt_host': 'ACME-workstation-012',
        'dest_pci_domain': ['trust', 'cardholder'],
        'dest_priority': 'medium',
        'dest_requires_av': 'TRUE',
        'dest_risk_object_type': 'system',
        'dest_risk_score': '15680',
        'dest_should_timesync': 'TRUE',
        'dest_should_update': 'TRUE',
        'host': 'ip-172-31-44-193',
        'host_risk_object_type': 'system',
        'host_risk_score': '0',
        'index': 'notable',
        'linecount': '1',
        'priorities': 'medium',
        'priority': 'medium',
        'risk_score': '15680',
        'rule_description': 'Endpoint - Recurring Malware Infection - Rule',
        'rule_name': 'Endpoint - Recurring Malware Infection - Rule',
        'rule_title': 'Endpoint - Recurring Malware Infection - Rule',
        'security_domain': 'Endpoint - Recurring Malware Infection - Rule',
        'severity': 'unknown',
        'signature': 'Trojan.Gen.2',
        'source': 'Endpoint - Recurring Malware Infection - Rule',
        'sourcetype': 'stash',
        'splunk_server': 'ip-172-31-44-193',
        'urgency': 'low',
        'owner': 'unassigned',
        'event_id': '66D21DF4-F4FD-4886-A986-82E72ADCBFE9@@notable@@5aa44496ec8e5cf45c78ab230189a4ca',
    }]

EXPECTED = {
    "action": "allowed",
    "dest": "bb.bbb.bb.bbb , cc.ccc.ccc.cc , xx.xx.xxx.xx , yyy.yy.yyy.yy , zz.zzz.zz.zzz , aa.aa.aaa.aaa",
    "distinct_hosts": '5',
    "first_3_octets": "1.1.1",
    "first_time": "06/11/18 17:34:07 , 06/11/18 17:37:55 , 06/11/18 17:41:28 , 06/11/18 17:42:05 , 06/11/18 17:42:38",
    "info_max_time": "+Infinity",
    "info_min_time": '0.000',
    "search_name": "NG_SIEM_UC25- High number of hits against unknown website from same subnet",
    "src": "xx.xx.xxx.xx , yyy.yy.yyy.yy , zz.zzz.zz.zzz , aa.aa.aaa.aaa",
    "u_category": "unknown",
    "user": "xyz\\a1234 , xyz\\b5678 , xyz\\c91011 , xyz\\d121314 , unknown",
    "website": "2.2.2.2",
    "url": "https://test.url.com"
}

EXPECTED_WITH_MESSAGE_ID = {
    "message-id": "1",
    "action": "allowed",
    "dest": "bb.bbb.bb.bbb , cc.ccc.ccc.cc , xx.xx.xxx.xx , yyy.yy.yyy.yy , zz.zzz.zz.zzz , aa.aa.aaa.aaa",
    "distinct_hosts": '5',
    "first_3_octets": "1.1.1",
    "first_time": "06/11/18 17:34:07 , 06/11/18 17:37:55 , 06/11/18 17:41:28 , 06/11/18 17:42:05 , 06/11/18 17:42:38",
    "info_max_time": "+Infinity",
    "info_min_time": '0.000',
    "search_name": "NG_SIEM_UC25- High number of hits against unknown website from same subnet",
    "src": "xx.xx.xxx.xx , yyy.yy.yyy.yy , zz.zzz.zz.zzz , aa.aa.aaa.aaa",
    "u_category": "unknown",
    "user": "xyz\\a1234 , xyz\\b5678 , xyz\\c91011 , xyz\\d121314 , unknown",
    "website": "2.2.2.2",
    "url": "https://test.url.com"
}

URL_TESTING_IN = '"url="https://test.com?key=val"'
URL_TESTING_OUT = {'url': 'https://test.com?key=val'}

# checking a case where the last character for each value was cut
RESPONSE = 'NAS-IP-Address=2.2.2.2, NAS-Port=50222, NAS-Identifier=de-wilm-251littl-idf3b-s2, NAS-Port-Type=' \
           'Ethernet, NAS-Port-Id=GigabitEthernet2/0/05'

POSITIVE = {
    "NAS-IP-Address": "2.2.2.2",
    "NAS-Identifier": "de-wilm-251littl-idf3b-s2",
    "NAS-Port": "50222",
    "NAS-Port-Id": "GigabitEthernet2/0/05",
    "NAS-Port-Type": "Ethernet"
}

# testing the ValueError and json sections
RAW_JSON = '{"Test": "success"}'
RAW_STANDARD = '"Test="success"'
RAW_JSON_AND_STANDARD_OUTPUT = {"Test": "success"}


class Jobs:
    def __init__(self, status, service):
        self.oneshot = lambda x, **kwargs: x
        state = namedtuple('state', 'content')
        self.state = state(content={'dispatchState': str(status)})
        self.service = service

    def __getitem__(self, arg):
        return 0

    def create(self, query, **kwargs):
        job = client.Job(sid='123456', service=self.service, **kwargs)
        job.resultCount = 0
        return job


class Service:
    def __init__(self, status):
        self.jobs = Jobs(status, self)
        self.status = status
        self.disable_v2_api = False
        self.namespace = {'app': 'test', 'owner': 'test', 'sharing': 'global'}
        self._abspath = lambda x, **kwargs: x

    def get(self, path_segment, owner=None, app=None, headers=None, sharing=None, **query):
        return {'status': '200', 'body': 'test', 'headers': {'content-type': 'application/json'}, 'reason': 'OK'}

    def job(self, sid):
        return self.jobs


def test_raw_to_dict():
    actual_raw = DICT_RAW_RESPONSE
    response = splunk.rawToDict(actual_raw)
    response_with_message = splunk.rawToDict(DICT_RAW_RESPONSE_WITH_MESSAGE_ID)
    list_response = splunk.rawToDict(LIST_RAW)
    raw_message = splunk.rawToDict(RAW_WITH_MESSAGE)
    empty = splunk.rawToDict('')
    url_test = splunk.rawToDict(URL_TESTING_IN)
    character_check = splunk.rawToDict(RESPONSE)

    assert response == EXPECTED
    assert response_with_message == EXPECTED_WITH_MESSAGE_ID
    assert {} == list_response
    assert raw_message.get('SCOPE[29]') == 'autopay\/events\/payroll\/v1\/earning-configuration.configuration-tags' \
                                           '.modify'
    assert isinstance(raw_message, dict)
    assert empty == {}
    assert url_test == URL_TESTING_OUT
    assert character_check == POSITIVE
    assert splunk.rawToDict(RAW_JSON) == RAW_JSON_AND_STANDARD_OUTPUT
    assert splunk.rawToDict(RAW_STANDARD) == RAW_JSON_AND_STANDARD_OUTPUT

    assert splunk.rawToDict('drilldown_search="key IN ("test1","test2")') == {
        'drilldown_search': 'key IN (test1,test2)'}


@pytest.mark.parametrize('text, output', [
    ('', ['']),
    ('"",', ['"",']),
    #   a value shouldn't do anything special
    ('woopwoop', ['woopwoop']),
    #  a normal key value without quotes
    ('abc=123', ['abc="123"']),
    #  add a comma at the end
    ('abc=123,', ['abc="123"']),
    #  a normal key value with quotes
    ('cbd="123"', ['cbd="123"']),
    #  check all wrapped with quotes removed
    ('"abc="123""', ['abc="123"']),
    #   we need to remove 111 at the start.
    ('111, cbd="123"', ['cbd="123"']),
    # Testing with/without quotes and/or spaces:
    ('abc=123,cbd=123', ['abc="123"', 'cbd="123"']),
    ('abc=123,cbd="123"', ['abc="123"', 'cbd="123"']),
    ('abc="123",cbd=123', ['abc="123"', 'cbd="123"']),
    ('abc="123",cbd="123"', ['abc="123"', 'cbd="123"']),
    ('abc=123, cbd=123', ['abc="123"', 'cbd="123"']),
    ('abc=123, cbd="123"', ['abc="123"', 'cbd="123"']),
    ('cbd="123", abc=123', ['abc="123"', 'cbd="123"']),
    ('cbd="123",abc=123', ['abc="123"', 'cbd="123"']),
    # Continue testing quotes with more values:
    ('xyz=321,cbd=123,abc=123', ['xyz="321"', 'abc="123"', 'cbd="123"']),
    ('xyz=321,cbd="123",abc=123', ['xyz="321"', 'abc="123"', 'cbd="123"']),
    ('xyz="321",cbd="123",abc=123', ['xyz="321"', 'abc="123"', 'cbd="123"']),
    ('xyz="321",cbd="123",abc="123"', ['xyz="321"', 'abc="123"', 'cbd="123"']),
    # Testing nested quotes (the main reason for quote_group):
    #   Try to remove the start 111.
    ('111, cbd="a="123""', ['cbd="a="123""']),
    ('cbd="a="123""', ['cbd="a="123""']),
    ('cbd="a="123", b=321"', ['cbd="a="123", b="321""']),
    ('cbd="a=123, b=321"', ['cbd="a="123", b="321""']),
    ('cbd="a=123, b="321""', ['cbd="a="123", b="321""']),
    ('cbd="a="123", b="321""', ['cbd="a="123", b="321""']),
    ('cbd="a=123, b=321"', ['cbd="a="123", b="321""']),
    ('xyz=123, cbd="a="123", b=321"', ['xyz="123"', 'cbd="a="123", b="321""']),
    ('xyz="123", cbd="a="123", b="321""', ['xyz="123"', 'cbd="a="123", b="321""']),
    ('xyz="123", cbd="a="123", b="321"", qqq=2', ['xyz="123"', 'cbd="a="123", b="321""', 'qqq="2"']),
    ('xyz="123", cbd="a="123", b="321"", qqq="2"', ['xyz="123"', 'cbd="a="123", b="321""', 'qqq="2"']),
])
def test_quote_group(text, output):
    assert sorted(splunk.quote_group(text)) == sorted(output)


data_test_replace_keys = [
    ({}, {}),
    ({'test': 'test'}, {'test': 'test'}),
    ({'test.': 'test.'}, {'test_': 'test.'}),
    ({'te.st': 'te.st'}, {'te_st': 'te.st'}),
    ({'te[st': 'te[st'}, {'te_st': 'te[st'}),
    ({'te]st': 'te]st'}, {'te_st': 'te]st'}),
    ({'te)st': 'te)st'}, {'te_st': 'te)st'}),
    ({'te(st': 'te(st'}, {'te_st': 'te(st'}),
    ('', ''),
    (None, None)
]


@pytest.mark.parametrize('dict_in, dict_out', data_test_replace_keys)
def test_replace_keys(dict_in, dict_out):
    out = splunk.replace_keys(deepcopy(dict_in))
    assert out == dict_out, f'replace_keys({dict_in}) got: {out} instead: {dict_out}'


def test_parse_time_to_minutes_no_error():
    splunk.FETCH_TIME = '3 hours'
    res = splunk.parse_time_to_minutes()
    assert res == 180


def test_parse_time_to_minutes_invalid_time_integer(mocker):
    return_error_mock = mocker.patch(RETURN_ERROR_TARGET)

    splunk.FETCH_TIME = 'abc hours'
    splunk.parse_time_to_minutes()
    err_msg = return_error_mock.call_args[0][0]
    assert err_msg == "Error: Invalid fetch time, need to be a positive integer with the time unit afterwards " \
                      "e.g '2 months, 4 days'."


def test_splunk_submit_event_hec_command(mocker):
    text = "a msg with a failure."

    class MockRes:
        def __init__(self, text):
            self.text = text
    mocker.patch.object(splunk, "splunk_submit_event_hec", return_value=MockRes(text))
    return_error_mock = mocker.patch(RETURN_ERROR_TARGET)
    splunk.splunk_submit_event_hec_command(params={"hec_url": "mock_url"}, args={})
    err_msg = return_error_mock.call_args[0][0]
    assert err_msg == f"Could not send event to Splunk {text}"


def test_parse_time_to_minutes_invalid_time_unit(mocker):
    return_error_mock = mocker.patch(RETURN_ERROR_TARGET)

    splunk.FETCH_TIME = '3 hoursss'
    splunk.parse_time_to_minutes()
    err_msg = return_error_mock.call_args[0][0]
    assert err_msg == 'Error: Invalid time unit.'


SEARCH_RESULT = [
    {
        "But": {
            "This": "is"
        },
        "Very": "Unique"
    },
    {
        "Something": "regular",
        "But": {
            "This": "is"
        },
        "Very": "Unique"
    },
    {
        "Something": "natural",
        "But": {
            "This": "is a very very"
        },
        "Very": "Unique and awesome"
    }
]
REGULAR_ALL_CHOSEN_FIELDS = [
    "Something",
    "But",
    "Very"
]
REGULAR_CHOSEN_FIELDS_SUBSET = [
    "Something",
    "Very"
]
REGEX_CHOSEN_FIELDS_SUBSET = [
    "Some*",
    "Very"
]

NON_EXISTING_FIELDS = [
    "SDFAFSD",
    "ASBLFKDJK"
]


@pytest.mark.parametrize('search_result, chosen_fields, expected_result', [
    (SEARCH_RESULT, REGULAR_ALL_CHOSEN_FIELDS, REGULAR_ALL_CHOSEN_FIELDS),
    (SEARCH_RESULT, REGULAR_CHOSEN_FIELDS_SUBSET, REGULAR_CHOSEN_FIELDS_SUBSET),
    (SEARCH_RESULT, REGEX_CHOSEN_FIELDS_SUBSET, REGULAR_CHOSEN_FIELDS_SUBSET),
    (SEARCH_RESULT, NON_EXISTING_FIELDS, []),
])
def test_commands(search_result, chosen_fields, expected_result):
    from SplunkPy import update_headers_from_field_names
    headers = update_headers_from_field_names(search_result, chosen_fields)

    assert expected_result == headers


APPS = ['app']
STORES = ['store']
EMPTY_CASE = {}
STORE_WITHOUT_APP = {"kv_store_collection_name": "test"}
JUST_APP_NAME = {'app_name': 'app'}  # happens in splunk-kv-store-collections-list command
CREATE_COMMAND = {'app_name': 'app', 'kv_store_name': 'not_store'}
CORRECT = {'app_name': 'app', 'kv_store_collection_name': 'store'}
INCORRECT_STORE_NAME = {'app_name': 'app', 'kv_store_collection_name': 'not_store'}
data_test_check_error = [
    (EMPTY_CASE, 'app not found'),
    (STORE_WITHOUT_APP, 'app not found'),
    (JUST_APP_NAME, 'empty'),
    (CREATE_COMMAND, 'empty'),
    (CORRECT, 'empty'),
    (INCORRECT_STORE_NAME, 'KV Store not found'),
]


@pytest.mark.parametrize('args, out_error', data_test_check_error)
def test_check_error(args, out_error):

    class Service:
        def __init__(self):
            self.apps = APPS
            self.kvstore = STORES

    try:
        splunk.check_error(Service(), args)
        raise splunk.DemistoException('empty')
    except splunk.DemistoException as error:
        output = str(error)
    assert (
        output == out_error
    ), f'check_error(service, {args})\n\treturns: {output}\n\tinstead: {out_error}'


EMPTY_CASE = {}
JUST_KEY = {"key": "key"}
WITH_ALL_PARAMS = {"key": "demisto", "value": "is awesome", "limit": 1, "query": "test"}
STANDARD_KEY_VAL = {"key": "demisto", "value": "is awesome"}
KEY_AND_LIMIT = {"key": "key", "limit": 1}
KEY_AND_QUERY = {"key": "key", "query": 'test_query'}
QUERY = {"query": 'test_query'}
QUERY_AND_VALUE = {"query": 'test_query', "value": "awesome"}
data_test_build_kv_store_query = [
    (EMPTY_CASE, str(EMPTY_CASE)),
    (JUST_KEY, str(EMPTY_CASE)),
    (STANDARD_KEY_VAL, '{"demisto": "is awesome"}'),
    (WITH_ALL_PARAMS, '{"demisto": "is awesome"}'),
    (KEY_AND_LIMIT, {"limit": 1}),
    (KEY_AND_QUERY, 'test_query'),
    (QUERY, 'test_query'),
    (QUERY_AND_VALUE, 'test_query'),
]


@pytest.mark.parametrize('args, expected_query', data_test_build_kv_store_query)
def test_build_kv_store_query(args, expected_query, mocker):
    mocker.patch('SplunkPy.get_key_type', return_value=None)
    output = splunk.build_kv_store_query(None, args)
    assert (
        output == expected_query
    ), f'build_kv_store_query({args})\n\treturns: {output}\n\tinstead: {expected_query}'


data_test_build_kv_store_query_with_key_val = [
    ({"key": "demisto", "value": "is awesome"}, str, '{"demisto": "is awesome"}'),
    ({"key": "demisto", "value": "1"}, int, '{"demisto": 1}'),
    ({"key": "demisto", "value": "True"}, bool, '{"demisto": true}'),
]


@pytest.mark.parametrize('args, _type, expected_query', data_test_build_kv_store_query_with_key_val)
def test_build_kv_store_query_with_key_val(args, _type, expected_query, mocker):
    mocker.patch('SplunkPy.get_key_type', return_value=_type)
    output = splunk.build_kv_store_query(None, args)
    assert output == expected_query, 'build_kv_store_query({})\n\treturns: {}\n\tinstead: {}'.format(args, output,
                                                                                                     expected_query)

    test_test_get_key_type = [
        ({'field.key': 'number'}, float),
        ({'field.key': 'string'}, str),
        ({'field.key': 'cidr'}, str),
        ({'field.key': 'boolean'}, bool),
        ({'field.key': 'empty'}, None),
        ({'field.key': 'time'}, str),
    ]

    @pytest.mark.parametrize('keys_and_types, expected_type', test_test_get_key_type)
    def test_get_key_type(keys_and_types, expected_type, mocker):
        mocker.patch('SplunkPy.get_keys_and_types', return_value=keys_and_types)

        output = splunk.get_key_type(None, 'key')
        assert output == expected_type, 'get_key_type(kv_store, key)\n\treturns: {}\n\tinstead: {}'.format(output,
                                                                                                           expected_type)


EMPTY_CASE = {}
WITHOUT_FIELD = {'empty': 'number'}
STRING_FIELD = {'field.test': 'string'}
NUMBER_FIELD = {'field.test': 'number'}
INDEX = {'index.test': 'string'}
MIXED = {'field.test': 'string', 'empty': 'field'}
data_test_get_keys_and_types = [
    (EMPTY_CASE, EMPTY_CASE),
    (WITHOUT_FIELD, EMPTY_CASE),
    (STRING_FIELD, {'field.test': 'string'}),
    (NUMBER_FIELD, {'field.test': 'number'}),
    (INDEX, {'index.test': 'string'}),
    (MIXED, {'field.test': 'string'}),
]


@pytest.mark.parametrize('raw_keys, expected_keys', data_test_get_keys_and_types)
def test_get_keys_and_types(raw_keys, expected_keys):

    class KVMock:
        def __init__(self):
            pass

        def content(self):
            return raw_keys

    output = splunk.get_keys_and_types(KVMock())
    assert (
        output == expected_keys
    ), f'get_keys_and_types(kv_store)\n\treturns: {output}\n\tinstead: {expected_keys}'


START_OUTPUT = (
    '#### configuration for name store\n| field name | type |\n| --- | --- |'
)
EMPTY_OUTPUT = ''
STANDARD_CASE = {'field.test': 'number'}
STANDARD_OUTPUT = '\n| field.test | number |'
data_test_get_kv_store_config = [
    ({}, EMPTY_OUTPUT),
    (STANDARD_CASE, STANDARD_OUTPUT)
]


@pytest.mark.parametrize('fields, expected_output', data_test_get_kv_store_config)
def test_get_kv_store_config(fields, expected_output, mocker):
    class Name:
        def __init__(self):
            self.name = 'name'

    mocker.patch('SplunkPy.get_keys_and_types', return_value=fields)
    output = splunk.get_kv_store_config(Name())
    expected_output = f'{START_OUTPUT}{expected_output}'
    assert output == expected_output


class TestFetchForLateIndexedEvents:
    notable1 = {'status': '5', 'event_id': 'id_1'}
    notable2 = {'status': '6', 'event_id': 'id_2'}

    # In order to mock the service.jobs.oneshot() call in the fetch_notables function, we need to create
    # the following two classes
    class Jobs:
        def __init__(self):
            self.oneshot = lambda x, **kwargs: TestFetchForLateIndexedEvents.notable1

    class Service:
        def __init__(self):
            self.jobs = TestFetchForLateIndexedEvents.Jobs()

    # If late_indexed_pagination is True, then we exclude the last fetched ids (check by using fetch query),
    # and kwargs_oneshot['offset'] == 0
    def test_fetch_query_and_oneshot_args(self, mocker: MockerFixture):
        """
        Given
        - Mocked incidents api response
        - The key "late_indexed_pagination" in the last run object is set to True
        - Some incident IDs that were fetched in the last fetch round

        When
        - Fetching notables

        Then
        - Make sure that last fetched incident IDs are specified to be excluded from the fetch query
        - Make sure that the offset of the fetch query is set to 0
        """
        from SplunkPy import UserMappingObject
        mocker.patch.object(demisto, 'setLastRun')
        mock_last_run = {'time': '2018-10-24T14:13:20', 'late_indexed_pagination': True,
                         'found_incidents_ids': {'1234': 1700497516, '5678': 1700497516}}
        mock_params = {'fetchQuery': 'something'}
        mocker.patch('demistomock.getLastRun', return_value=mock_last_run)
        mocker.patch('demistomock.params', return_value=mock_params)
        mocker.patch('splunklib.results.JSONResultsReader', return_value=[self.notable1])
        service = self.Service()
        oneshot_mocker = mocker.patch.object(service.jobs, 'oneshot', side_effect=service.jobs.oneshot)
        mapper = UserMappingObject(service, False)
        splunk.fetch_incidents(service, mapper, 'from_xsoar', 'from_splunk')
        assert oneshot_mocker.call_args_list[0][0][0] == 'something | where not event_id in ("1234","5678")'
        assert oneshot_mocker.call_args_list[0][1]['offset'] == 0

    # If (num_of_dropped == FETCH_LIMIT and '`notable`' in fetch_query), then late_indexed_pagination should be set to True
    def test_first_condition_for_late_indexed_pagination(self, mocker: MockerFixture, monkeypatch: pytest.MonkeyPatch):
        """
        Given
        - Incident IDs that were fetched in the last fetch round
        - Mocked incidents api response, that have IDs as the last fetched IDs (which means that num_of_dropped == FETCH_LIMIT)
        - `notable` is in the fetch query

        When
        - Fetching notables

        Then
        - Make sure that the key "late_indexed_pagination" in last run object is set to True
        """
        from SplunkPy import UserMappingObject
        # MonkeyPatch can be used to patch global variables
        monkeypatch.setattr(splunk, 'FETCH_LIMIT', 2)
        mocker.patch.object(demisto, 'setLastRun')
        mock_last_run = {'time': '2018-10-24T14:13:20',
                         'found_incidents_ids': {'id_1': 1700497516, 'id_2': 1700497516}}
        mock_params = {'fetchQuery': '`notable` is cool', 'fetch_limit': 2}
        mocker.patch('demistomock.getLastRun', return_value=mock_last_run)
        mocker.patch('demistomock.params', return_value=mock_params)
        mocker.patch('splunklib.results.JSONResultsReader', return_value=[self.notable1,
                                                                          self.notable2])
        set_last_run_mocker = mocker.patch('demistomock.setLastRun')
        service = self.Service()
        mapper = UserMappingObject(service, False)
        splunk.fetch_incidents(service, mapper, 'from_xsoar', 'from_splunk')
        assert set_last_run_mocker.call_args_list[0][0][0]['late_indexed_pagination'] is True

    # If (len(incidents) == FETCH_LIMIT and late_indexed_pagination), then late_indexed_pagination should be set to True
    def test_second_condition_for_late_indexed_pagination(self, mocker: MockerFixture, monkeypatch: pytest.MonkeyPatch):
        """
        Given
        - Incident IDs that were fetched in the last fetch round
        - Mocked incidents api response, where only new incidents are fetched (which means that len(incidents) == FETCH_LIMIT)
        - The key "late_indexed_pagination" in the last run object is set to True

        When
        - Fetching notables

        Then
        - Make sure that the key "late_indexed_pagination" in last run object is set to True
        """
        from SplunkPy import UserMappingObject
        # MonkeyPatch can be used to patch global variables
        monkeypatch.setattr(splunk, 'FETCH_LIMIT', 2)
        mocker.patch.object(demisto, 'setLastRun')
        mock_last_run = {'time': '2018-10-24T14:13:20', 'late_indexed_pagination': True,
                         'found_incidents_ids': {'1234': 1700497516, '5678': 1700497516}}
        mock_params = {'fetchQuery': '`notable` is cool', 'fetch_limit': 2}
        mocker.patch('demistomock.getLastRun', return_value=mock_last_run)
        mocker.patch('demistomock.params', return_value=mock_params)
        mocker.patch('splunklib.results.JSONResultsReader', return_value=[self.notable1,
                                                                          self.notable2])
        set_last_run_mocker = mocker.patch('demistomock.setLastRun')
        service = self.Service()
        mapper = UserMappingObject(service, False)
        splunk.fetch_incidents(service, mapper, 'from_xsoar', 'from_splunk')
        assert set_last_run_mocker.call_args_list[0][0][0]['late_indexed_pagination'] is True


def test_fetch_incidents(mocker):
    """
    Given
    - mocked incidents api response
    - a mapper which should not map the user owner into the incident response

    When
    - executing the fetch incidents flow

    Then
    - make sure the incident response is valid.
    - make sure that the owner is not part of the incident response
    """
    from SplunkPy import UserMappingObject
    mocker.patch.object(demisto, 'incidents')
    mocker.patch.object(demisto, 'setLastRun')
    mock_last_run = {'time': '2018-10-24T14:13:20'}
    mock_params = {'fetchQuery': "something"}
    mocker.patch('demistomock.getLastRun', return_value=mock_last_run)
    mocker.patch('demistomock.params', return_value=mock_params)
    service = mocker.patch('splunklib.client.connect', return_value=None)
    mocker.patch('splunklib.results.JSONResultsReader', return_value=SAMPLE_RESPONSE)
    mapper = UserMappingObject(service, False)
    splunk.fetch_incidents(service, mapper, 'from_xsoar', 'from_splunk')
    incidents = demisto.incidents.call_args[0][0]
    assert demisto.incidents.call_count == 1
    assert len(incidents) == 1
    assert incidents[0]["name"] == "Endpoint - Recurring Malware Infection - Rule : Endpoint - " \
                                   "Recurring Malware Infection - Rule"
    assert not incidents[0].get('owner')


SPLUNK_RESULTS = [
    {
        "rawJSON":
            '{"source": "This is the alert type", "field_name1": "field_val1", "field_name2": "field_val2"}',
        "details": "Endpoint - High Or Critical Priority Host With Malware - Rule",
        "labels": [
            {
                "type": "security_domain",
                "value": "Endpoint - High Or Critical Priority Host With Malware - Rule"
            }
        ],
    }
]

EXPECTED_OUTPUT = {
    'This is the alert type': {
        "source": "This is the alert type",
        "field_name1": "field_val1",
        "field_name2": "field_val2"
    }

}


def test_create_mapping_dict():
    mapping_dict = splunk.create_mapping_dict(SPLUNK_RESULTS, type_field='source')
    assert mapping_dict == EXPECTED_OUTPUT


def test_fetch_notables(mocker):
    """
    Given
    - mocked incidents api response
    - a mapper which should not map the user owner into the incident response

    When
    - executing the fetch notables flow

    Then
    - make sure the incident response is valid.
    - make sure that the owner is not part of the incident response
    """
    mocker.patch.object(splunk.client.Job, 'is_done', return_value=True)
    mocker.patch.object(splunk.client.Job, 'results', return_value=None)
    mocker.patch.object(splunk, 'ENABLED_ENRICHMENTS', [splunk.ASSET_ENRICHMENT,
                        splunk.DRILLDOWN_ENRICHMENT, splunk.IDENTITY_ENRICHMENT])
    mocker.patch.object(demisto, 'incidents')
    mocker.patch.object(demisto, 'setLastRun')
    mock_last_run = {'time': '2018-10-24T14:13:20'}
    mock_params = {'fetchQuery': "something"}
    mocker.patch('demistomock.getLastRun', return_value=mock_last_run)
    mocker.patch('demistomock.params', return_value=mock_params)
    service = Service('DONE')
    mocker.patch('splunklib.results.JSONResultsReader', return_value=SAMPLE_RESPONSE)
    mapper = splunk.UserMappingObject(service, False)
    splunk.fetch_incidents(service, mapper=mapper, comment_tag_to_splunk='comment_tag_to_splunk',
                           comment_tag_from_splunk='comment_tag_from_splunk')
    cache_object = splunk.Cache.load_from_integration_context(get_integration_context())
    assert cache_object.submitted_notables
    notable = cache_object.submitted_notables[0]
    incident_from_cache = notable.to_incident(mapper, 'comment_tag_to_splunk', 'comment_tag_from_splunk')
    incidents = demisto.incidents.call_args[0][0]
    assert demisto.incidents.call_count == 1
    assert len(incidents) == 0
    assert incident_from_cache["name"] == "Endpoint - Recurring Malware Infection - Rule : Endpoint - " \
                                          "Recurring Malware Infection - Rule"
    assert not incident_from_cache.get('owner')

    # now call second time to make sure that the incident fetched
    splunk.fetch_incidents(service, mapper=mapper, comment_tag_to_splunk='comment_tag_to_splunk',
                           comment_tag_from_splunk='comment_tag_from_splunk')
    incidents = demisto.incidents.call_args[0][0]
    assert len(incidents) == 1
    assert incidents[0]["name"] == "Endpoint - Recurring Malware Infection - Rule : Endpoint - " \
                                   "Recurring Malware Infection - Rule"
    assert not incidents[0].get('owner')


""" ========== Enriching Fetch Mechanism Tests ========== """


@pytest.mark.parametrize('integration_context, output', [
    ({splunk.INCIDENTS: ['incident']}, ['incident']),
    ({splunk.INCIDENTS: []}, []),
    ({}, [])
])
def test_fetch_incidents_for_mapping(integration_context, output, mocker):
    """
    Scenario: When a user configures a mapper using Fetch from Instance when the enrichment mechanism is working,
     we save the ready incidents in the integration context.

    Given:
    - List of ready incidents
    - An empty list of incidents
    - An empty integration context object

    When:
    - fetch_incidents_for_mapping is called

    Then:
    - Return the expected result
    """
    mocker.patch.object(demisto, 'info')
    mocker.patch.object(demisto, 'incidents')
    splunk.fetch_incidents_for_mapping(integration_context)
    assert demisto.incidents.call_count == 1
    assert demisto.incidents.call_args[0][0] == output


def test_reset_enriching_fetch_mechanism(mocker):
    """
    Scenario: When a user is willing to reset the enriching fetch mechanism and start over.

    Given:
    - An integration context object with not empty Cache and incidents

    When:
    - reset_enriching_fetch_mechanism is called

    Then:
    - Check that the integration context does not contain this fields
    """
    integration_context = {
        splunk.CACHE: "cache_string",
        splunk.INCIDENTS: ['i1', 'i2'],
        'wow': 'wow'
    }
    mocker.patch('SplunkPy.get_integration_context', return_value=integration_context)
    mocker.patch('SplunkPy.set_integration_context')
    splunk.reset_enriching_fetch_mechanism()
    assert integration_context == {'wow': 'wow'}


@pytest.mark.parametrize(
    "drilldown_creation_time, asset_creation_time, enrichment_timeout, output",
    [
        (datetime.utcnow().isoformat(), datetime.utcnow().isoformat(), 5, False),
        (
            (datetime.utcnow() - timedelta(minutes=6)).isoformat(),
            datetime.utcnow().isoformat(),
            5,
            True,
        ),
    ],
)
def test_is_enrichment_exceeding_timeout(mocker, drilldown_creation_time, asset_creation_time, enrichment_timeout,
                                         output):
    """
    Scenario: When one of the notable's enrichments is exceeding the timeout, we want to create an incident we all
     the data gathered so far.

    Given:
    - Two enrichments that none of them exceeds the timeout.
    - An enrichment exceeding the timeout and one that does not exceeds the timeout.

    When:
    - is_enrichment_process_exceeding_timeout is called

    Then:
    - Return the expected result
    """
    mocker.patch.object(splunk, 'ENABLED_ENRICHMENTS',
                        return_value=[splunk.DRILLDOWN_ENRICHMENT, splunk.ASSET_ENRICHMENT])
    notable = splunk.Notable({splunk.EVENT_ID: 'id'})
    notable.enrichments.append(splunk.Enrichment(splunk.DRILLDOWN_ENRICHMENT, creation_time=drilldown_creation_time))
    notable.enrichments.append(splunk.Enrichment(splunk.ASSET_ENRICHMENT, creation_time=asset_creation_time))
    assert notable.is_enrichment_process_exceeding_timeout(enrichment_timeout) is output


INCIDENT_1 = {'name': 'incident1', 'rawJSON': json.dumps({})}
INCIDENT_2 = {'name': 'incident2', 'rawJSON': json.dumps({})}


@pytest.mark.parametrize('integration_context, incidents, output', [
    ({}, [], []),
    ({}, [INCIDENT_1, INCIDENT_2], [INCIDENT_1, INCIDENT_2])
])
def test_store_incidents_for_mapping(integration_context, incidents, output):
    """
    Scenario: Store ready incidents in integration context, to be retrieved by a user configuring a mapper
     and selecting "Fetch from instance" when the enrichment mechanism is working.

    Given:
    - An empty list of incidents
    - A list of two incidents

    When:
    - store_incidents_for_mapping is called

    Then:
    - Return the expected result
    """
    splunk.store_incidents_for_mapping(incidents, integration_context)
    assert integration_context.get(splunk.INCIDENTS, []) == output


@pytest.mark.parametrize('notable_data, raw, status, earliest, latest', [
    ({}, {}, False, "", ""),
    ({"drilldown_earliest": f"${splunk.INFO_MIN_TIME}$",
      "drilldown_latest": f"${splunk.INFO_MAX_TIME}$"},
     {splunk.INFO_MIN_TIME: '1', splunk.INFO_MAX_TIME: '2'}, True, '1', '2'),
    ({"drilldown_earliest": '1', "drilldown_latest": '2', }, {}, True, '1', '2')
])
def test_get_drilldown_timeframe(notable_data, raw, status, earliest, latest, mocker):
    """
    Scenario: Trying to get the drilldown's timeframe from the notable's data

    Given:
    - An empty notable's data
    - An notable's data that the info of the timeframe is in the raw field
    - An notable's data that the info is in the data dict

    When:
    - get_drilldown_timeframe is called

    Then:
    - Return the expected result
    """
    mocker.patch.object(demisto, 'info')
    task_status, earliest_offset, latest_offset = splunk.get_drilldown_timeframe(notable_data, raw)
    assert task_status == status
    assert earliest_offset == earliest
    assert latest_offset == latest


@pytest.mark.parametrize('raw_field, notable_data, expected_field, expected_value', [
    ('field|s', {'field': '1'}, 'field', '1'),
    ('field', {'field': '1'}, 'field', '1'),
    ('field|s', {'_raw': 'field=1, value=2'}, 'field', '1'),
    ('x', {'y': '2'}, '', '')
])
def test_get_notable_field_and_value(raw_field, notable_data, expected_field, expected_value, mocker):
    """
    Scenario: When building the drilldown search query, we search for the field in the raw search query
     and search for its real name in the notable's data or in the notable's raw data.
     We also ignore Splunk advanced syntax such as "|s, |h, ..."

    Given:
    - A raw field that has the same name in the notable's data
    - A raw field that has "|s" as a suffix in the raw search query and its value is in the notable's data
    - A raw field that has "|s" as a suffix in the raw search query and its value is in the notable's raw data
    - A raw field that is not is the notable's data or in the notable's raw data

    When:
    - get_notable_field_and_value is called

    Then:
    - Return the expected result
    """
    mocker.patch.object(demisto, 'error')
    field, value = splunk.get_notable_field_and_value(raw_field, notable_data)
    assert field == expected_field
    assert value == expected_value


@pytest.mark.parametrize('notable_data, search, raw, expected_search', [
    ({'a': '1', '_raw': 'c=3'}, 'search a=$a|s$ c=$c$ suffix', {'c': '3'}, 'search a="1" c="3" suffix'),
    ({'a': ['1', '2'], 'b': '3'}, 'search a=$a|s$ b=$b|s$ suffix', {}, 'search (a="1" OR a="2") b="3" suffix'),
    ({'a': '1', '_raw': 'b=3', 'event_id': '123'}, 'search a=$a|s$ c=$c$ suffix', {'b': '3'}, ''),
])
def test_build_drilldown_search(notable_data, search, raw, expected_search, mocker):
    """
    Scenario: When building the drilldown search query, we replace every field in between "$" sign with its
     corresponding query part (key & value).

    Given:
    - A raw search query with fields both in the notable's data and in the notable's raw data
    - A raw search query with fields in the notable's data that has more than one value
    - A raw search query with fields that does not exist in the notable's data or in the notable's raw data

    When:
    - build_drilldown_search is called

    Then:
    - Return the expected result
    """
    mocker.patch.object(demisto, 'error')
    assert splunk.build_drilldown_search(notable_data, search, raw) == expected_search


@pytest.mark.parametrize('notable_data, prefix, fields, query_part', [
    ({'user': ['u1', 'u2']}, 'identity', ['user'], '(identity="u1" OR identity="u2")'),
    ({'_raw': '1233, user=u1'}, 'user', ['user'], 'user="u1"'),
    ({'user': ['u1', 'u2'], '_raw': '1321, src_user=u3'}, 'user', ['user', 'src_user'],
     '(user="u1" OR user="u2" OR user="u3")'),
    ({}, 'prefix', ['field'], '')
])
def test_get_fields_query_part(notable_data, prefix, fields, query_part):
    """
    Scenario: When building an enrichment search query, we search for values in the notable's data / notable's raw data
     and fill them in the raw search query to create a searchable query.

    Given:
    - One field with multiple values, values in the data
    - One field, value is in the raw data
    - Two fields with multiple values, values in both the data and the raw data
    - An empty notable data, field does not exists

    When:
    - get_fields_query_part is called

    Then:
    - Return the expected result
    """
    assert splunk.get_fields_query_part(notable_data, prefix, fields) == query_part


""" ========== Mirroring Mechanism Tests ========== """


@pytest.mark.parametrize('last_update, demisto_params, splunk_time_timestamp', [
    ('2021-02-22T18:39:47.753+00:00', {'timezone': '0'}, 1614019187.753),
    ('2021-02-22T18:39:47.753+02:00', {'timezone': '+120'}, 1614019187.753),
    ('2021-02-22T20:39:47.753+02:00', {'timezone': '0'}, 1614019187.753),
    ('2021-02-09T16:41:30.589575+02:00', {}, '')
])
def test_get_last_update_in_splunk_time(last_update, demisto_params, splunk_time_timestamp, mocker):
    """ Tests the conversion of the Demisto server time into timestamp in Splunk Server time

    Given:
        - The last update time in the Demisto server
        - The timezone in the Splunk Server
    When:
        Converting the time in the Demisto server into timestamp in Splunk Server time
    Then:
        - Conversion is correct
        - An Exception is raised in case that Splunk Server timezone is not specified in Demisto params
    """
    mocker.patch.object(demisto, 'params', return_value=demisto_params)
    if demisto_params:
        assert splunk.get_last_update_in_splunk_time(last_update) == splunk_time_timestamp
    else:
        error_msg = 'Cannot mirror incidents when timezone is not configured. Please enter the '
        'timezone of the Splunk server being used in the integration configuration.'
        with pytest.raises(Exception, match=error_msg):
            splunk.get_last_update_in_splunk_time(last_update)


@pytest.mark.parametrize(
    "notable_data, func_call_kwargs, expected_closure_data",
    [
        # A Notable with a "Closed" status label
        (
            [
                results.Message("INFO-TEST", "test message"),
                {"status_label": "Closed", "event_id": "id", "status_end": "true"},
            ],
            {
                "close_incident": True,
                "close_end_statuses": False,
                "close_extra_labels": [],
            },
            {
                "Type": EntryType.NOTE,
                "Contents": {
                    "dbotIncidentClose": True,
                    "closeReason": 'Notable event was closed on Splunk with status "Closed".',
                },
                "ContentsFormat": EntryFormat.JSON,
            },
        ),
        # A Notable with a "New" status label (shouldn't close)
        (
            [
                results.Message("INFO-TEST", "test message"),
                {"status_label": "New", "event_id": "id", "status_end": "false"},
            ],
            {
                "close_incident": True,
                "close_end_statuses": False,
                "close_extra_labels": [],
            },
            None,
        ),
        # A Notable with a custom status label that is on close_extra_labels (should close)
        (
            [
                results.Message("INFO-TEST", "test message"),
                {"status_label": "Custom", "event_id": "id", "status_end": "false"},
            ],
            {
                "close_incident": True,
                "close_end_statuses": False,
                "close_extra_labels": ["Custom"],
            },
            {
                "Type": EntryType.NOTE,
                "Contents": {
                    "dbotIncidentClose": True,
                    "closeReason": 'Notable event was closed on Splunk with status "Custom".',
                },
                "ContentsFormat": EntryFormat.JSON,
            },
        ),
        # A Notable with close_extra_labels that don't include status_label (shouldn't close)
        (
            [
                results.Message("INFO-TEST", "test message"),
                {"status_label": "Custom", "event_id": "id", "status_end": "false"},
            ],
            {
                "close_incident": True,
                "close_end_statuses": False,
                "close_extra_labels": ["A", "B"],
            },
            None,
        ),
        # A Notable that has status_end as true with close_end_statuses as true (should close)
        (
            [
                results.Message("INFO-TEST", "test message"),
                {"status_label": "Custom", "event_id": "id", "status_end": "true"},
            ],
            {
                "close_incident": True,
                "close_end_statuses": True,
                "close_extra_labels": [],
            },
            {
                "Type": EntryType.NOTE,
                "Contents": {
                    "dbotIncidentClose": True,
                    "closeReason": 'Notable event was closed on Splunk with status "Custom".',
                },
                "ContentsFormat": EntryFormat.JSON,
            },
        ),
        # A Notable that has status_end as true with close_end_statuses as false (shouldn't close)
        (
            [
                results.Message("INFO-TEST", "test message"),
                {"status_label": "Custom", "event_id": "id", "status_end": "true"},
            ],
            {
                "close_incident": True,
                "close_end_statuses": False,
                "close_extra_labels": [],
            },
            None,
        ),
        # A Notable that is both on close_extra_labels,
        # and has status_end as true with close_end_statuses as true (should close)
        (
            [
                results.Message("INFO-TEST", "test message"),
                {"status_label": "Custom", "event_id": "id", "status_end": "true"},
            ],
            {
                "close_incident": True,
                "close_end_statuses": True,
                "close_extra_labels": ["Custom"],
            },
            {
                "Type": EntryType.NOTE,
                "Contents": {
                    "dbotIncidentClose": True,
                    "closeReason": 'Notable event was closed on Splunk with status "Custom".',
                },
                "ContentsFormat": EntryFormat.JSON,
            },
        ),
    ],
)
def test_get_remote_data_command_close_incident(mocker, notable_data: list[results.Message | dict],
                                                func_call_kwargs: dict, expected_closure_data: dict):
    class Jobs:
        def oneshot(self, _, output_mode: str):
            assert output_mode == splunk.OUTPUT_MODE_JSON
            return notable_data

    class Service:
        def __init__(self):
            self.jobs = Jobs()

    args = {'lastUpdate': '2021-02-09T16:41:30.589575+02:00', 'id': 'id'}
    mocker.patch.object(demisto, 'params', return_value={'timezone': '0'})
    mocker.patch.object(demisto, 'debug')
    mocker.patch.object(demisto, 'info')
    mocker.patch('SplunkPy.results.JSONResultsReader', return_value=notable_data)
    mocker.patch.object(demisto, 'results')
    service = Service()
    splunk.get_remote_data_command(service, args, mapper=splunk.UserMappingObject(service, False),
                                   comment_tag_from_splunk='comment_tag_from_splunk', **func_call_kwargs)
    results = demisto.results.call_args[0][0]

    expected_results = [notable_data[1]]

    if expected_closure_data:
        expected_results.append(expected_closure_data)

    assert demisto.results.call_count == 1
    assert results == expected_results
<<<<<<< HEAD
=======


def test_get_remote_data_command_with_message(mocker):
    """
    Test for the get_remote_data_command function with a message.
>>>>>>> 6f77591c

    This test verifies that when the splunk-sdk returns a message, the function correctly logs the message
    using demisto.info().

<<<<<<< HEAD
def test_get_remote_data_command_with_message(mocker):
    """
    Test for the get_remote_data_command function with a message.

    This test verifies that when the splunk-sdk returns a message, the function correctly logs the message
    using demisto.info().

    Args:
        mocker: The mocker object for patching and mocking.

=======
    Args:
        mocker: The mocker object for patching and mocking.

>>>>>>> 6f77591c
    Returns:
        None
    """
    class Jobs:
        def oneshot(self, _, output_mode: str):
            assert output_mode == splunk.OUTPUT_MODE_JSON
            return results.Message("INFO-test", "test message")

    class Service:
        def __init__(self):
            self.jobs = Jobs()

    func_call_kwargs = {
        "args": {"lastUpdate": "2021-02-09T16:41:30.589575+02:00", "id": "id"},
        "close_incident": True,
        "close_end_statuses": True,
        "close_extra_labels": ["Custom"],
        "mapper": splunk.UserMappingObject(Service(), False),
    }
    info_mock = mocker.patch.object(demisto, "info")
    mocker.patch.object(demisto, "params", return_value={"timezone": "0"})
    mocker.patch(
        "SplunkPy.results.JSONResultsReader", return_value=[results.Message("INFO-test", "test message")]
    )
    mocker.patch("SplunkPy.isinstance", return_value=True)

    splunk.get_remote_data_command(Service(), comment_tag_from_splunk='from_splunk', **func_call_kwargs)
    (info_message,) = info_mock.call_args_list[0][0]
    assert info_message == "Splunk-SDK message: test message"


@pytest.mark.parametrize("notable_data, func_call_kwargs, expected_closure_data",
                         [({'status_label': 'New', 'event_id': 'id', 'status_end': 'false',
                            'comment': 'new comment from splunk', 'reviewer': 'admin',
                            'review_time': '1612881691.589575'},
                           {'close_incident': True, 'close_end_statuses': False, 'close_extra_labels': []},
                           None,
                           )])
def test_get_remote_data_command_add_comment(mocker, notable_data: dict,
                                             func_call_kwargs: dict, expected_closure_data: dict):
    """
    Test case for get_remote_data_command with comment addition.
    Given:
        - notable data with new comment
    When:
        new comment added in splunk
    Then:
        - ensure the comment added as a new note
        - ensure the event was updated

    """
    class Jobs:
        def oneshot(self, _, output_mode: str):
            assert output_mode == splunk.OUTPUT_MODE_JSON
            return notable_data

    class Service:
        def __init__(self):
            self.jobs = Jobs()

    args = {'lastUpdate': '2021-02-09T16:41:30.589575+02:00', 'id': 'id'}
    mocker.patch.object(demisto, 'params', return_value={'timezone': '0'})
    mocker.patch.object(demisto, 'debug')
    mocker.patch.object(demisto, 'info')
    mocker.patch('SplunkPy.results.JSONResultsReader', return_value=[notable_data])
    mocker.patch.object(demisto, 'results')
    service = Service()

    expected_comment_note = {'Type': 1, 'Contents': 'new comment from splunk',
                             'ContentsFormat': 'text', 'Tags': ['from_splunk'], 'Note': True}
    splunk.get_remote_data_command(service, args, mapper=splunk.UserMappingObject(service, False),
                                   comment_tag_from_splunk='from_splunk', **func_call_kwargs)
    results = demisto.results.call_args[0][0][0]
    notable_data.update({'SplunkComments': [{'Comment': 'new comment from splunk'}]})
    note_results = demisto.results.call_args[0][0][1]

    expected_results = [notable_data][0]

    assert demisto.results.call_count == 1
    assert results == expected_results
    assert note_results == expected_comment_note


def test_get_modified_remote_data_command(mocker):
    updated_incidet_review = {'rule_id': 'id'}

    class Jobs:
        def __init__(self):
            self.oneshot = lambda x, count, output_mode: [updated_incidet_review]

    class Service:
        def __init__(self):
            self.jobs = Jobs()

    args = {'lastUpdate': '2021-02-09T16:41:30.589575+02:00'}
    mocker.patch.object(demisto, 'params', return_value={'timezone': '0'})
    mocker.patch.object(demisto, 'debug')
    mocker.patch('SplunkPy.results.JSONResultsReader', return_value=[updated_incidet_review])
    mocker.patch.object(demisto, 'results')
    splunk.get_modified_remote_data_command(Service(), args)
    results = demisto.results.call_args[0][0]['Contents']
    assert demisto.results.call_count == 1
    assert results == [updated_incidet_review['rule_id']]


def test_edit_notable_event__failed_to_update(mocker, requests_mock):
    """
    Given
    - notable event with id ID100

    When
    - updating the event with invalid owner 'dbot'
    - the service should return error string message 'ValueError: Invalid owner value.'

    Then
    - ensure the error message parsed correctly and returned to the user
    """
    test_base_url = 'https://test.url.com:8089/'
    test_token = 'token12345'
    test_args = {
        'eventIDs': 'ID100',
        'owner': 'dbot'
    }
    mocker.patch.object(splunk, 'return_error')

    requests_mock.post(f'{test_base_url}services/notable_update', json='ValueError: Invalid owner value.')

    splunk.splunk_edit_notable_event_command(
        base_url=test_base_url,
        token=test_token,
        auth_token=None,
        args=test_args
    )

    assert splunk.return_error.call_count == 1
    error_message = splunk.return_error.call_args[0][0]
    assert error_message == 'Could not update notable events: ID100: ValueError: Invalid owner value.'


@pytest.mark.parametrize('args, params, call_count, success', [
    ({'delta': {'status': '2'}, 'remoteId': '12345', 'status': 2, 'incidentChanged': True},
     {'host': 'ec.com', 'port': '8089', 'authentication': {'identifier': 'i', 'password': 'p'}}, 4, True),
    ({'delta': {'status': '2'}, 'remoteId': '12345', 'status': 2, 'incidentChanged': True},
     {'host': 'ec.com', 'port': '8089', 'authentication': {'identifier': 'i', 'password': 'p'}}, 3, False),
    ({'delta': {'status': '2'}, 'remoteId': '12345', 'status': 2, 'incidentChanged': True},
     {'host': 'ec.com', 'port': '8089', 'authentication': {'identifier': 'i', 'password': 'p'}, 'close_notable': True},
     5, True)
])
def test_update_remote_system(args, params, call_count, success, mocker, requests_mock):

    class Service:
        def __init__(self):
            self.token = 'fake_token'
            self.basic = True
            self._auth_headers = [('Authentication', self.token)]

    mocker.patch.object(demisto, 'info')
    mocker.patch.object(demisto, 'debug')
    base_url = 'https://' + params['host'] + ':' + params['port'] + '/'
    requests_mock.post(
        f'{base_url}services/auth/login', json={'sessionKey': 'session_key'}
    )
    requests_mock.post(
        f'{base_url}services/notable_update',
        json={'success': success, 'message': 'wow'},
    )
    if not success:
        mocker.patch.object(demisto, 'error')
    service = Service()
    mapper = splunk.UserMappingObject(service, False)
    assert splunk.update_remote_system_command(args, params, service, None, mapper=mapper,
                                               comment_tag_to_splunk='comment_tag_to_splunk') == args['remoteId']
    assert demisto.debug.call_count == call_count
    if not success:
        assert demisto.error.call_count == 1


NOTABLE = {
    'rule_name': 'string', 'rule_title': 'string', 'security_domain': 'string', 'index': 'string',
    'rule_description': 'string', 'risk_score': 'string', 'host': 'string',
    'host_risk_object_type': 'string', 'dest_risk_object_type': 'string', 'dest_risk_score': 'string',
    'splunk_server': 'string', '_sourcetype': 'string', '_indextime': 'string', '_time': 'string',
    'src_risk_object_type': 'string', 'src_risk_score': 'string', '_raw': 'string', 'urgency': 'string',
    'owner': 'string', 'info_min_time': 'string', 'info_max_time': 'string', 'comment': 'string',
    'reviewer': 'string', 'rule_id': 'string', 'action': 'string', 'app': 'string',
    'authentication_method': 'string', 'authentication_service': 'string', 'bugtraq': 'string',
    'bytes': 'string', 'bytes_in': 'string', 'bytes_out': 'string', 'category': 'string', 'cert': 'string',
    'change': 'string', 'change_type': 'string', 'command': 'string', 'comments': 'string',
    'cookie': 'string', 'creation_time': 'string', 'cve': 'string', 'cvss': 'string', 'date': 'string',
    'description': 'string', 'dest': 'string', 'dest_bunit': 'string', 'dest_category': 'string',
    'dest_dns': 'string', 'dest_interface': 'string', 'dest_ip': 'string', 'dest_ip_range': 'string',
    'dest_mac': 'string', 'dest_nt_domain': 'string', 'dest_nt_host': 'string', 'dest_port': 'string',
    'dest_priority': 'string', 'dest_translated_ip': 'string', 'dest_translated_port': 'string',
    'dest_type': 'string', 'dest_zone': 'string', 'direction': 'string', 'dlp_type': 'string',
    'dns': 'string', 'duration': 'string', 'dvc': 'string', 'dvc_bunit': 'string', 'dvc_category': 'string',
    'dvc_ip': 'string', 'dvc_mac': 'string', 'dvc_priority': 'string', 'dvc_zone': 'string',
    'file_hash': 'string', 'file_name': 'string', 'file_path': 'string', 'file_size': 'string',
    'http_content_type': 'string', 'http_method': 'string', 'http_referrer': 'string',
    'http_referrer_domain': 'string', 'http_user_agent': 'string', 'icmp_code': 'string',
    'icmp_type': 'string', 'id': 'string', 'ids_type': 'string', 'incident': 'string', 'ip': 'string',
    'mac': 'string', 'message_id': 'string', 'message_info': 'string', 'message_priority': 'string',
    'message_type': 'string', 'mitre_technique_id': 'string', 'msft': 'string', 'mskb': 'string',
    'name': 'string', 'orig_dest': 'string', 'orig_recipient': 'string', 'orig_src': 'string',
    'os': 'string', 'packets': 'string', 'packets_in': 'string', 'packets_out': 'string',
    'parent_process': 'string', 'parent_process_id': 'string', 'parent_process_name': 'string',
    'parent_process_path': 'string', 'password': 'string', 'payload': 'string', 'payload_type': 'string',
    'priority': 'string', 'problem': 'string', 'process': 'string', 'process_hash': 'string',
    'process_id': 'string', 'process_name': 'string', 'process_path': 'string', 'product_version': 'string',
    'protocol': 'string', 'protocol_version': 'string', 'query': 'string', 'query_count': 'string',
    'query_type': 'string', 'reason': 'string', 'recipient': 'string', 'recipient_count': 'string',
    'recipient_domain': 'string', 'recipient_status': 'string', 'record_type': 'string',
    'registry_hive': 'string', 'registry_key_name': 'string', 'registry_path': 'string',
    'registry_value_data': 'string', 'registry_value_name': 'string', 'registry_value_text': 'string',
    'registry_value_type': 'string', 'request_sent_time': 'string', 'request_payload': 'string',
    'request_payload_type': 'string', 'response_code': 'string', 'response_payload_type': 'string',
    'response_received_time': 'string', 'response_time': 'string', 'result': 'string',
    'return_addr': 'string', 'rule': 'string', 'rule_action': 'string', 'sender': 'string',
    'service': 'string', 'service_hash': 'string', 'service_id': 'string', 'service_name': 'string',
    'service_path': 'string', 'session_id': 'string', 'sessions': 'string', 'severity': 'string',
    'severity_id': 'string', 'sid': 'string', 'signature': 'string', 'signature_id': 'string',
    'signature_version': 'string', 'site': 'string', 'size': 'string', 'source': 'string',
    'sourcetype': 'string', 'src': 'string', 'src_bunit': 'string', 'src_category': 'string',
    'src_dns': 'string', 'src_interface': 'string', 'src_ip': 'string', 'src_ip_range': 'string',
    'src_mac': 'string', 'src_nt_domain': 'string', 'src_nt_host': 'string', 'src_port': 'string',
    'src_priority': 'string', 'src_translated_ip': 'string', 'src_translated_port': 'string',
    'src_type': 'string', 'src_user': 'string', 'src_user_bunit': 'string', 'src_user_category': 'string',
    'src_user_domain': 'string', 'src_user_id': 'string', 'src_user_priority': 'string',
    'src_user_role': 'string', 'src_user_type': 'string', 'src_zone': 'string', 'state': 'string',
    'status': 'string', 'status_code': 'string', 'status_description': 'string', 'subject': 'string',
    'tag': 'string', 'ticket_id': 'string', 'time': 'string', 'time_submitted': 'string',
    'transport': 'string', 'transport_dest_port': 'string', 'type': 'string', 'uri': 'string',
    'uri_path': 'string', 'uri_query': 'string', 'url': 'string', 'url_domain': 'string',
    'url_length': 'string', 'user': 'string', 'user_agent': 'string', 'user_bunit': 'string',
    'user_category': 'string', 'user_id': 'string', 'user_priority': 'string', 'user_role': 'string',
    'user_type': 'string', 'vendor_account': 'string', 'vendor_product': 'string', 'vlan': 'string',
    'xdelay': 'string', 'xref': 'string'
}

DRILLDOWN = {
    'Drilldown': {
        'action': 'string', 'app': 'string', 'authentication_method': 'string',
        'authentication_service': 'string', 'bugtraq': 'string', 'bytes': 'string',
        'bytes_in': 'string', 'bytes_out': 'string', 'category': 'string', 'cert': 'string',
        'change': 'string', 'change_type': 'string', 'command': 'string', 'comments': 'string',
        'cookie': 'string', 'creation_time': 'string', 'cve': 'string', 'cvss': 'string',
        'date': 'string', 'description': 'string', 'dest': 'string', 'dest_bunit': 'string',
        'dest_category': 'string', 'dest_dns': 'string', 'dest_interface': 'string',
        'dest_ip': 'string', 'dest_ip_range': 'string', 'dest_mac': 'string',
        'dest_nt_domain': 'string', 'dest_nt_host': 'string', 'dest_port': 'string',
        'dest_priority': 'string', 'dest_translated_ip': 'string',
        'dest_translated_port': 'string', 'dest_type': 'string', 'dest_zone': 'string',
        'direction': 'string', 'dlp_type': 'string', 'dns': 'string', 'duration': 'string',
        'dvc': 'string', 'dvc_bunit': 'string', 'dvc_category': 'string', 'dvc_ip': 'string',
        'dvc_mac': 'string', 'dvc_priority': 'string', 'dvc_zone': 'string',
        'file_hash': 'string', 'file_name': 'string', 'file_path': 'string',
        'file_size': 'string', 'http_content_type': 'string', 'http_method': 'string',
        'http_referrer': 'string', 'http_referrer_domain': 'string', 'http_user_agent': 'string',
        'icmp_code': 'string', 'icmp_type': 'string', 'id': 'string', 'ids_type': 'string',
        'incident': 'string', 'ip': 'string', 'mac': 'string', 'message_id': 'string',
        'message_info': 'string', 'message_priority': 'string', 'message_type': 'string',
        'mitre_technique_id': 'string', 'msft': 'string', 'mskb': 'string', 'name': 'string',
        'orig_dest': 'string', 'orig_recipient': 'string', 'orig_src': 'string', 'os': 'string',
        'packets': 'string', 'packets_in': 'string', 'packets_out': 'string',
        'parent_process': 'string', 'parent_process_id': 'string',
        'parent_process_name': 'string', 'parent_process_path': 'string', 'password': 'string',
        'payload': 'string', 'payload_type': 'string', 'priority': 'string', 'problem': 'string',
        'process': 'string', 'process_hash': 'string', 'process_id': 'string',
        'process_name': 'string', 'process_path': 'string', 'product_version': 'string',
        'protocol': 'string', 'protocol_version': 'string', 'query': 'string',
        'query_count': 'string', 'query_type': 'string', 'reason': 'string',
        'recipient': 'string', 'recipient_count': 'string', 'recipient_domain': 'string',
        'recipient_status': 'string', 'record_type': 'string', 'registry_hive': 'string',
        'registry_key_name': 'string', 'registry_path': 'string',
        'registry_value_data': 'string', 'registry_value_name': 'string',
        'registry_value_text': 'string', 'registry_value_type': 'string',
        'request_payload': 'string', 'request_payload_type': 'string',
        'request_sent_time': 'string', 'response_code': 'string',
        'response_payload_type': 'string', 'response_received_time': 'string',
        'response_time': 'string', 'result': 'string', 'return_addr': 'string', 'rule': 'string',
        'rule_action': 'string', 'sender': 'string', 'service': 'string',
        'service_hash': 'string', 'service_id': 'string', 'service_name': 'string',
        'service_path': 'string', 'session_id': 'string', 'sessions': 'string',
        'severity': 'string', 'severity_id': 'string', 'sid': 'string', 'signature': 'string',
        'signature_id': 'string', 'signature_version': 'string', 'site': 'string',
        'size': 'string', 'source': 'string', 'sourcetype': 'string', 'src': 'string',
        'src_bunit': 'string', 'src_category': 'string', 'src_dns': 'string',
        'src_interface': 'string', 'src_ip': 'string', 'src_ip_range': 'string',
        'src_mac': 'string', 'src_nt_domain': 'string', 'src_nt_host': 'string',
        'src_port': 'string', 'src_priority': 'string', 'src_translated_ip': 'string',
        'src_translated_port': 'string', 'src_type': 'string', 'src_user': 'string',
        'src_user_bunit': 'string', 'src_user_category': 'string', 'src_user_domain': 'string',
        'src_user_id': 'string', 'src_user_priority': 'string', 'src_user_role': 'string',
        'src_user_type': 'string', 'src_zone': 'string', 'state': 'string', 'status': 'string',
        'status_code': 'string', 'subject': 'string', 'tag': 'string', 'ticket_id': 'string',
        'time': 'string', 'time_submitted': 'string', 'transport': 'string',
        'transport_dest_port': 'string', 'type': 'string', 'uri': 'string', 'uri_path': 'string',
        'uri_query': 'string', 'url': 'string', 'url_domain': 'string', 'url_length': 'string',
        'user': 'string', 'user_agent': 'string', 'user_bunit': 'string',
        'user_category': 'string', 'user_id': 'string', 'user_priority': 'string',
        'user_role': 'string', 'user_type': 'string', 'vendor_account': 'string',
        'vendor_product': 'string', 'vlan': 'string', 'xdelay': 'string', 'xref': 'string'
    }
}

ASSET = {
    'Asset': {
        'asset': 'string', 'asset_id': 'string', 'asset_tag': 'string', 'bunit': 'string',
        'category': 'string', 'city': 'string', 'country': 'string', 'dns': 'string',
        'ip': 'string', 'is_expected': 'string', 'lat': 'string', 'long': 'string', 'mac': 'string',
        'nt_host': 'string', 'owner': 'string', 'pci_domain': 'string', 'priority': 'string',
        'requires_av': 'string'
    }
}

IDENTITY = {
    'Identity': {
        'bunit': 'string', 'category': 'string', 'email': 'string', 'endDate': 'string', 'first': 'string',
        'identity': 'string', 'identity_tag': 'string', 'last': 'string', 'managedBy': 'string',
        'nick': 'string', 'phone': 'string', 'prefix': 'string', 'priority': 'string',
        'startDate': 'string', 'suffix': 'string', 'watchlist': 'string', 'work_city': 'string',
        'work_lat': 'string', 'work_long': 'string'
    }
}


def test_get_cim_mapping_field_command(mocker):
    """ Scenario: When the mapping is based on Splunk CIM. """
    fields = splunk.get_cim_mapping_field_command()
    assert fields == {
        'Notable Data': NOTABLE,
        'Drilldown Data': DRILLDOWN,
        'Asset Data': ASSET,
        'Identity Data': IDENTITY
    }


def test_build_search_human_readable(mocker):
    """
    Given:
        table headers in query

    When:
        building a human readable table as part of splunk-search

    Then:
        Test headers are calculated correctly:
            * comma-separated, space-separated
            * support commas and spaces inside header values (if surrounded with parenthesis)
            * rename headers
    """
    func_patch = mocker.patch('SplunkPy.update_headers_from_field_names')
    results = [
        {'ID': 1, 'Header with space': 'h1', 'header3': 1, 'header_without_space': '1234',
         'old_header_1': '1', 'old_header_2': '2'},
        {'ID': 2, 'Header with space': 'h2', 'header3': 2, 'header_without_space': '1234',
         'old_header_1': '1', 'old_header_2': '2'},
    ]
    args = {
        'query': 'something | table ID "Header with space" header3 header_without_space '
                 'comma,separated "Single,Header,with,Commas" old_header_1 old_header_2 | something else'
                 ' | rename old_header_1 AS new_header_1 old_header_2 AS new_header_2'
    }
    expected_headers = ['ID', 'Header with space', 'header3', 'header_without_space',
                        'comma', 'separated', 'Single,Header,with,Commas', 'new_header_1', 'new_header_2']

    splunk.build_search_human_readable(args, results, sid='123456')
    headers = func_patch.call_args[0][1]
    assert headers == expected_headers


def test_build_search_human_readable_multi_table_in_query(mocker):
    """
    Given:
        multiple table headers in query

    When:
        building a human readable table as part of splunk-search

    Then:
        Test headers are calculated correctly:
            * all expected header exist without duplications
    """
    args = {
        "query": " table header_1, header_2 | stats state_1, state_2 | table header_1, header_2, header_3, header_4"}
    results = [
        {'header_1': 'val_1', 'header_2': 'val_2', 'header_3': 'val_3', 'header_4': 'val_4'},
    ]
    expected_headers_hr = "|header_1|header_2|header_3|header_4|\n|---|---|---|---|"
    hr = splunk.build_search_human_readable(args, results, sid='123456')
    assert expected_headers_hr in hr


@pytest.mark.parametrize('polling, fast_mode', [(False, True), (True, True)])
def test_build_search_kwargs(polling, fast_mode):
    """
    Given:
        The splunk-search command args.

    When:
        Running the build_search_kwargs to build the search query kwargs.

    Then:
        Ensure the query kwargs as expected.
    """
    args = {'earliest_time': '2021-11-23T10:10:10', 'latest_time': '2021-11-23T10:10:20', 'app': 'test_app',
            'fast_mode': fast_mode, 'polling': polling}
    kwargs_normalsearch = splunk.build_search_kwargs(args, polling)
    for field in args:
        if field == 'polling':
            assert 'exec_mode' in kwargs_normalsearch
            if polling:
                assert kwargs_normalsearch['exec_mode'] == 'normal'
            else:
                assert kwargs_normalsearch['exec_mode'] == 'blocking'
        elif field == 'fast_mode' and fast_mode:
            assert kwargs_normalsearch['adhoc_search_level'] == 'fast'
        else:
            assert field in kwargs_normalsearch


@pytest.mark.parametrize('polling,status', [
    (False, 'DONE'), (True, 'DONE'), (True, 'RUNNING')
])
def test_splunk_search_command(mocker, polling, status):
    """
    Given:
        A search query with args.

    When:
        Running the splunk_search_command with and without polling.

    Then:
        Ensure the result as expected in polling and in regular search.
    """
    mock_args = {
        "query": "query",
        "earliest_time": "2021-11-23T10:10:10",
        "latest_time": "2020-10-20T10:10:20",
        "app": "test_app",
        "fast_mode": "false",
        "polling": polling,
    }

    mocker.patch.object(ScheduledCommand, 'raise_error_if_not_supported')
    search_result = splunk.splunk_search_command(Service(status), mock_args)
    search_result = search_result if isinstance(search_result, CommandResults) else search_result[0]

    if search_result.scheduled_command:
        assert search_result.outputs['Status'] == status
        assert search_result.scheduled_command._args['sid'] == '123456'
    else:
        assert search_result.outputs['Splunk.Result'] == []
        assert search_result.readable_output == '### Splunk Search results for query:\n' \
                                                'sid: 123456\n**No entries.**\n'


@pytest.mark.parametrize(
    argnames='credentials',
    argvalues=[{'username': 'test', 'password': 'test'}, {'splunkToken': 'token', 'password': 'test'}]
)
def test_module_test(mocker, credentials):
    """
    Given:
        - Credentials for connecting Splunk

    When:
        - Run test-module command

    Then:
        - Validate the info method was called
    """
    # prepare
    mocker.patch.object(client.Service, 'info')
    mocker.patch.object(client.Service, 'login')
    service = client.Service(**credentials)
    # run

    splunk.test_module(service, {})

    # validate
    assert service.info.call_count == 1


@pytest.mark.parametrize(
    argnames='credentials',
    argvalues=[{'username': 'test', 'password': 'test'}, {'splunkToken': 'token', 'password': 'test'}]
)
def test_module__exception_raised(mocker, credentials):
    """
    Given:
        - AuthenticationError was occurred

    When:
        - Run test-module command

    Then:
        - Validate the expected message was returned
    """
    # prepare
    def exception_raiser():
        raise AuthenticationError

    mocker.patch.object(AuthenticationError, '__init__', return_value=None)
    mocker.patch.object(client.Service, 'info', side_effect=exception_raiser)
    mocker.patch.object(client.Service, 'login')

    return_error_mock = mocker.patch(RETURN_ERROR_TARGET)
    service = client.Service(**credentials)

    # run
    splunk.test_module(service, {})

    # validate
    assert return_error_mock.call_args[0][0] == 'Authentication error, please validate your credentials.'


def test_module_hec_url(mocker):
    """
    Given:
        - hec_url was is in params

    When:
        - Run test-module command

    Then:
        - Validate that the request.get was called with the expected args
    """
    # prepare
    mocker.patch.object(client.Service, 'info')
    mocker.patch.object(client.Service, 'login')
    mocker.patch.object(requests, 'get')

    service = client.Service(username='test', password='test')

    # run
    splunk.test_module(service, {'hec_url': 'test_hec_url'})

    # validate
    assert requests.get.call_args[0][0] == 'test_hec_url/services/collector/health'


def test_module_message_object(mocker):
    """
    Given:
        - query results with one message item.

    When:
        - Run test-module command.

    Then:
        - Validate the test_module run successfully and the info method was called once.
    """
    # prepare
    message = results.Message("DEBUG", "There's something in that variable...")
    mocker.patch('splunklib.results.JSONResultsReader', return_value=[message])
    service = mocker.patch('splunklib.client.connect', return_value=None)
    # run
    splunk.test_module(service, {'isFetch': True, 'fetchQuery': 'something'})

    # validate
    assert service.info.call_count == 1


def test_labels_with_non_str_values(mocker):
    """
    Given:
        - Raw response with values in _raw that stored as dict or list

    When:
        - Fetch incidents

    Then:
        - Validate the Labels created in the incident are well formatted to avoid server errors on json.Unmarshal
    """
    from SplunkPy import UserMappingObject
    # prepare
    raw = {
        "message": "Authentication of user via Radius",
        "actor_obj": {
            "id": "test",
            "type": "User",
            "alternateId": "test",
            "displayName": "test"
        },
        "actor_list": [{
            "id": "test",
            "type": "User",
            "alternateId": "test",
            "displayName": "test"
        }],
        "actor_tuple": ("id", "test"),
        "num_val": 100,
        "bool_val": False,
        "float_val": 100.0
    }
    mocked_response: list[results.Message | dict] = SAMPLE_RESPONSE.copy()
    mocked_response[1]['_raw'] = json.dumps(raw)
    mock_last_run = {'time': '2018-10-24T14:13:20'}
    mock_params = {'fetchQuery': "something", "parseNotableEventsRaw": True}
    mocker.patch.object(demisto, 'incidents')
    mocker.patch.object(demisto, 'setLastRun')
    mocker.patch('demistomock.getLastRun', return_value=mock_last_run)
    mocker.patch('demistomock.params', return_value=mock_params)
    mocker.patch('splunklib.results.JSONResultsReader', return_value=mocked_response)

    # run
    service = mocker.patch('splunklib.client.connect', return_value=None)
    mapper = UserMappingObject(service, False)
    splunk.fetch_incidents(service, mapper, comment_tag_to_splunk='comment_tag_to_splunk',
                           comment_tag_from_splunk='comment_tag_from_splunk')
    incidents = demisto.incidents.call_args[0][0]

    # validate
    assert demisto.incidents.call_count == 1
    assert len(incidents) == 1
    labels = incidents[0]["labels"]
    assert len(labels) >= 7
    assert all(isinstance(label['value'], str) for label in labels)


def test_empty_string_as_app_param_value(mocker):
    """
    Given:
        - A mock to demisto.params that contains an 'app' key with an empty string as its value

    When:
        - Run splunk.get_connection_args() function

    Then:
        - Validate that the value of the 'app' key in connection_args is '-'
    """
    # prepare
    mock_params = {'app': '', 'host': '111', 'port': '111'}

    # run
    connection_args = splunk.get_connection_args(mock_params)

    # validate
    assert connection_args.get('app') == '-'


OWNER_MAPPING = [{'xsoar_user': 'test_xsoar', 'splunk_user': 'test_splunk', 'wait': True},
                 {'xsoar_user': 'test_not_full', 'splunk_user': '', 'wait': True},
                 {'xsoar_user': '', 'splunk_user': 'test_not_full', 'wait': True}, ]

MAPPER_CASES_XSOAR_TO_SPLUNK = [
    ('', 'unassigned',
     'Could not find splunk user matching xsoar\'s . Consider adding it to the splunk_xsoar_users lookup.'),
    ('not_in_table', 'unassigned',
     'Could not find splunk user matching xsoar\'s not_in_table. Consider adding it to the splunk_xsoar_users lookup.')

]


@pytest.mark.parametrize('xsoar_name, expected_splunk, expected_msg', MAPPER_CASES_XSOAR_TO_SPLUNK)
def test_owner_mapping_mechanism_xsoar_to_splunk(mocker, xsoar_name, expected_splunk, expected_msg):
    """
    Given:
        - different xsoar values

    When:
        - fetching, or mirroring

    Then:
        - validates the splunk user is correct
    """
    def mocked_get_record(col, value_to_search):
        return filter(lambda x: x[col] == value_to_search, OWNER_MAPPING[:-1])

    service = mocker.patch('splunklib.client.connect', return_value=None)
    mapper = splunk.UserMappingObject(service, True, table_name='splunk_xsoar_users',
                                      xsoar_user_column_name='xsoar_user',
                                      splunk_user_column_name='splunk_user')
    mocker.patch.object(mapper, '_get_record', side_effect=mocked_get_record)
    error_mock = mocker.patch.object(demisto, 'error')
    s_user = mapper.get_splunk_user_by_xsoar(xsoar_name)
    assert s_user == expected_splunk
    if error_mock.called:
        assert error_mock.call_args[0][0] == expected_msg


MAPPER_CASES_SPLUNK_TO_XSOAR = [
    ('test_splunk', 'test_xsoar', None),
    ('test_not_full', '',
     "Xsoar user matching splunk's test_not_full is empty. Fix the record in splunk_xsoar_users lookup."),
    ('unassigned', '',
     "Could not find xsoar user matching splunk's unassigned. Consider adding it to the splunk_xsoar_users lookup."),
    ('not_in_table', '',
     "Could not find xsoar user matching splunk's not_in_table. Consider adding it to the splunk_xsoar_users lookup.")

]


@pytest.mark.parametrize('splunk_name, expected_xsoar, expected_msg', MAPPER_CASES_SPLUNK_TO_XSOAR)
def test_owner_mapping_mechanism_splunk_to_xsoar(mocker, splunk_name, expected_xsoar, expected_msg):
    """
    Given:
        - different xsoar values

    When:
        - fetching, or mirroring

    Then:
        - validates the splunk user is correct
    """
    def mocked_get_record(col, value_to_search):
        return filter(lambda x: x[col] == value_to_search, OWNER_MAPPING)

    service = mocker.patch('splunklib.client.connect', return_value=None)
    mapper = splunk.UserMappingObject(service, True, table_name='splunk_xsoar_users',
                                      xsoar_user_column_name='xsoar_user',
                                      splunk_user_column_name='splunk_user')
    mocker.patch.object(mapper, '_get_record', side_effect=mocked_get_record)
    error_mock = mocker.patch.object(demisto, 'error')
    s_user = mapper.get_xsoar_user_by_splunk(splunk_name)
    assert s_user == expected_xsoar
    if error_mock.called:
        assert error_mock.call_args[0][0] == expected_msg


COMMAND_CASES = [
    ({'xsoar_username': 'test_xsoar'},  # case normal single username was provided
     [{'SplunkUser': 'test_splunk', 'XsoarUser': 'test_xsoar'}]),
    ({'xsoar_username': 'test_xsoar, Non existing'},  # case normal multiple usernames were provided
     [{'SplunkUser': 'test_splunk', 'XsoarUser': 'test_xsoar'},
      {'SplunkUser': 'unassigned', 'XsoarUser': 'Non existing'}]),
    ({'xsoar_username': 'Non Existing,'},  # case normal&empty multiple usernames were provided
     [{'SplunkUser': 'unassigned', 'XsoarUser': 'Non Existing'},
      {'SplunkUser': 'Could not map splunk user, Check logs for more info.', 'XsoarUser': ''}]),
    ({'xsoar_username': ['test_xsoar', 'Non existing']},  # case normal&missing multiple usernames were provided
     [{'SplunkUser': 'test_splunk', 'XsoarUser': 'test_xsoar'},
      {'SplunkUser': 'unassigned', 'XsoarUser': 'Non existing'}]),
    ({'xsoar_username': ['test_xsoar', 'Non existing'], 'map_missing': False},
     # case normal & missing multiple usernames were provided without missing's mapping activated
     [{'SplunkUser': 'test_splunk', 'XsoarUser': 'test_xsoar'},
      {'SplunkUser': 'Could not map splunk user, Check logs for more info.', 'XsoarUser': 'Non existing'}]),
    ({'xsoar_username': 'Non Existing,', 'map_missing': False},  # case missing&empty multiple usernames were provided
     [{'SplunkUser': 'Could not map splunk user, Check logs for more info.', 'XsoarUser': 'Non Existing'},
      {'SplunkUser': 'Could not map splunk user, Check logs for more info.', 'XsoarUser': ''}]
     ),
]


@pytest.mark.parametrize('xsoar_names, expected_outputs', COMMAND_CASES)
def test_get_splunk_user_by_xsoar_command(mocker, xsoar_names, expected_outputs):
    """
    Given: a list of xsoar users
    When: trying to get splunk matching users
    Then: validates correctness of list
    """
    def mocked_get_record(col, value_to_search):
        return filter(lambda x: x[col] == value_to_search, OWNER_MAPPING[:-1])

    service = mocker.patch('splunklib.client.connect', return_value=None)

    mapper = splunk.UserMappingObject(service, True, table_name='splunk_xsoar_users',
                                      xsoar_user_column_name='xsoar_user',
                                      splunk_user_column_name='splunk_user')
    # Ignoring logging pytest error
    mocker.patch.object(demisto, 'error')
    mocker.patch.object(mapper, '_get_record', side_effect=mocked_get_record)
    res = mapper.get_splunk_user_by_xsoar_command(xsoar_names)
    assert res.outputs == expected_outputs


@pytest.mark.parametrize(argnames='username, expected_username, basic_auth', argvalues=[
    ('test_user', 'test_user', False),
    ('test@_basic', 'test', True)])
def test_basic_authentication_param(mocker, username, expected_username, basic_auth):
    """
    Given: - the username contain '@_basic' suffix
    When:  - connecting to Splunk server
    Then:  - validate the connection args was sent as expected

    """
    mocked_params = {
        'host': 'test_host',
        'port': '8089',
        'proxy': 'false',
        'authentication': {
            'identifier': username,
            'password': 'test_password'
        }
    }
    mocker.patch.object(client, 'connect')
    mocker.patch.object(demisto, 'params', return_value=mocked_params)
    mocker.patch.object(demisto, 'command', return_value='not_impl_command')

    with pytest.raises(NotImplementedError):
        splunk.main()

    assert client.connect.call_args[1]['username'] == expected_username
    assert ('basic' in client.connect.call_args[1]) == basic_auth


@pytest.mark.parametrize(
    'item, expected',
    [
        ({'message': 'Test message'}, False),
        (results.Message('INFO', 'Test message'), True)
    ]
)
def test_handle_message(item: dict | results.Message, expected: bool):
    """
    Tests that passing a results.Message object returns True
    """
    assert splunk.handle_message(item) is expected<|MERGE_RESOLUTION|>--- conflicted
+++ resolved
@@ -10,11 +10,7 @@
 from splunklib import client
 from splunklib import results
 import SplunkPy as splunk
-<<<<<<< HEAD
-
-=======
 from pytest_mock import MockerFixture
->>>>>>> 6f77591c
 
 RETURN_ERROR_TARGET = 'SplunkPy.return_error'
 
@@ -1210,34 +1206,18 @@
 
     assert demisto.results.call_count == 1
     assert results == expected_results
-<<<<<<< HEAD
-=======
 
 
 def test_get_remote_data_command_with_message(mocker):
     """
     Test for the get_remote_data_command function with a message.
->>>>>>> 6f77591c
 
     This test verifies that when the splunk-sdk returns a message, the function correctly logs the message
     using demisto.info().
 
-<<<<<<< HEAD
-def test_get_remote_data_command_with_message(mocker):
-    """
-    Test for the get_remote_data_command function with a message.
-
-    This test verifies that when the splunk-sdk returns a message, the function correctly logs the message
-    using demisto.info().
-
     Args:
         mocker: The mocker object for patching and mocking.
 
-=======
-    Args:
-        mocker: The mocker object for patching and mocking.
-
->>>>>>> 6f77591c
     Returns:
         None
     """
