{
    "name": "Splunk",
    "description": "Run queries on Splunk servers.",
    "support": "xsoar",
<<<<<<< HEAD
    "currentVersion": "3.1.12",
=======
    "currentVersion": "3.1.13",
>>>>>>> c21fd9fa
    "author": "Cortex XSOAR",
    "url": "https://www.paloaltonetworks.com/cortex",
    "email": "",
    "created": "2020-04-14T00:00:00Z",
    "categories": [
        "Analytics & SIEM"
    ],
    "tags": [],
    "useCases": [],
    "keywords": [],
    "dependencies": {
        "CommonScripts": {
            "mandatory": true,
            "display_name": "Common Scripts"
        },
        "Malware": {
            "mandatory": true,
            "display_name": "Malware"
        },
        "CommonTypes": {
            "mandatory": true,
            "display_name": "Common Types"
        },
        "AccessInvestigation": {
            "mandatory": true,
            "display_name": "Access Investigation"
        },
        "Asset": {
            "mandatory": true,
            "display_name": "Asset"
        },
        "Identity": {
            "mandatory": true,
            "display_name": "Identity"
        }
    },
    "displayedImages": [
        "CommonScripts",
        "Malware",
        "CommonTypes",
        "AccessInvestigation"
    ],
    "marketplaces": [
        "xsoar",
        "marketplacev2",
        "xpanse"
    ]
}<|MERGE_RESOLUTION|>--- conflicted
+++ resolved
@@ -2,11 +2,7 @@
     "name": "Splunk",
     "description": "Run queries on Splunk servers.",
     "support": "xsoar",
-<<<<<<< HEAD
-    "currentVersion": "3.1.12",
-=======
     "currentVersion": "3.1.13",
->>>>>>> c21fd9fa
     "author": "Cortex XSOAR",
     "url": "https://www.paloaltonetworks.com/cortex",
     "email": "",
