{
    "name": "Accenture CTI v2",
    "description": "Accenture CTI provides intelligence regarding security threats and vulnerabilities.",
    "support": "partner",
<<<<<<< HEAD
    "currentVersion": "2.2.26",
=======
    "currentVersion": "2.2.30",
>>>>>>> 6f77591c
    "author": "Accenture",
    "url": "https://www.accenture.com/us-en/services/security/cyber-defense",
    "email": "CTI.AcctManagement@accenture.com",
    "categories": [
        "Data Enrichment & Threat Intelligence"
    ],
    "tags": [],
    "useCases": [],
    "keywords": [],
    "devEmail": [
        "CTI.Engineering.Integration@accenture.com"
    ],
    "githubUser": [],
    "marketplaces": [
        "xsoar",
        "marketplacev2"
    ]
}<|MERGE_RESOLUTION|>--- conflicted
+++ resolved
@@ -2,11 +2,7 @@
     "name": "Accenture CTI v2",
     "description": "Accenture CTI provides intelligence regarding security threats and vulnerabilities.",
     "support": "partner",
-<<<<<<< HEAD
-    "currentVersion": "2.2.26",
-=======
     "currentVersion": "2.2.30",
->>>>>>> 6f77591c
     "author": "Accenture",
     "url": "https://www.accenture.com/us-en/services/security/cyber-defense",
     "email": "CTI.AcctManagement@accenture.com",
