category: IT Services
commonfields:
  id: AWS - Route53
  version: -1
configuration:
- display: Role Arn
  name: roleArn
  section: Connect
  type: 0
  required: false
- display: Role Session Name
  name: roleSessionName
  section: Connect
  type: 0
  required: false
- advanced: true
  display: Role Session Duration
  name: sessionDuration
  section: Connect
  type: 0
  required: false
- display: Access Key
  displaypassword: Secret Key
  name: credentials
  section: Connect
  type: 9
  required: false
- display: Access Key
  hidden: true
  name: access_key
  section: Connect
  type: 0
  required: false
- display: Secret Key
  hidden: true
  name: secret_key
  section: Connect
  type: 4
  required: false
- additionalinfo: The time in seconds till a timeout exception is reached. You can specify just the read timeout (for example 60) or also the connect timeout followed after a comma (for example 60,10). If a connect timeout is not specified, a default of 10 second will be used.
  advanced: true
  defaultvalue: 60,10
  display: Timeout
  name: timeout
  section: Connect
  type: 0
  required: false
- additionalinfo: 'The maximum number of retry attempts when connection or throttling errors are encountered. Set to 0 to disable retries. The default value is 5 and the limit is 10. Note: Increasing the number of retries will increase the execution time.'
  advanced: true
  defaultvalue: 5
  display: Retries
  name: retries
  section: Connect
  type: 0
  required: false
- advanced: true
  display: Trust any certificate (not secure)
  name: insecure
  section: Connect
  type: 8
  required: false
- advanced: true
  display: Use system proxy settings
  name: proxy
  section: Connect
  type: 8
  required: false
description: Amazon Web Services Managed Cloud DNS Service.
detaileddescription: Amazon Web Services Managed Cloud DNS Service.
display: AWS - Route53
fromversion: 5.0.0
name: AWS - Route53
script:
  commands:
  - arguments:
    - description: The name of the domain you want to Create. i.e. www.example.com
      name: source
      required: true
    - description: The DNS record value.
      name: target
      required: true
    - description: The resource record cache time to live (TTL), in seconds.
      name: ttl
      required: true
    - description: Specify the hosted zone ID.
      name: hostedZoneId
      required: true
    - auto: PREDEFINED
      description: The type of the record to create.
      name: type
      predefined:
      - A
      - AAAA
      - CAA
      - CNAME
      - MX
      - NAPTR
      - NS
      - PTR
      - SOA
      - SPF
      - SRV
      - TX
      required: true
    - description: Any comments you want to include.
      name: comment
    - description: The Amazon Resource Name (ARN) of the role to assume.
      name: roleArn
    - description: An identifier for the assumed role session.
      name: roleSessionName
    - description: The duration, in seconds, of the role session. The value can range from 900 seconds (15 minutes) up to the maximum session duration setting for the role.
      name: roleSessionDuration
    description: Creates a resource record set. Creates a resource record set that has the specified values.
    name: aws-route53-create-record
    outputs:
    - contextPath: AWS.Route53.RecordSetsChange.Id
      description: The ID of the request.
      type: string
    - contextPath: AWS.Route53.RecordSetsChange.Status
      description: The current state of the request. PENDING indicates that this request has not yet been applied to all Amazon Route 53 DNS servers.
      type: string
    - contextPath: AWS.Route53.RecordSetsChange.Comment
      description: A complex type that describes change information about changes made to your hosted zone.
      type: string
  - arguments:
    - description: The name of the domain you want to Create. i.e. www.example.com
      name: source
      required: true
    - description: The DNS record value.
      name: target
      required: true
    - description: The resource record cache time to live (TTL), in seconds.
      name: ttl
      required: true
    - description: Specify the hosted zone ID.
      name: hostedZoneId
      required: true
    - auto: PREDEFINED
      description: The type of the record to create.
      name: type
      predefined:
      - A
      - AAAA
      - CAA
      - CNAME
      - MX
      - NAPTR
      - NS
      - PTR
      - SOA
      - SPF
      - SRV
      - TX
      required: true
    - description: The Amazon Resource Name (ARN) of the role to assume.
      name: roleArn
    - description: An identifier for the assumed role session.
      name: roleSessionName
    - description: The duration, in seconds, of the role session. The value can range from 900 seconds (15 minutes) up to the maximum session duration setting for the role.
      name: roleSessionDuration
    description: Deletes a resource record set. Deletes an existing resource record set that has the specified values.
    name: aws-route53-delete-record
    outputs:
    - contextPath: AWS.Route53.RecordSetsChange.Id
      description: The ID of the request.
      type: string
    - contextPath: AWS.Route53.RecordSetsChange.Status
      description: The current state of the request. PENDING indicates that this request has not yet been applied to all Amazon Route 53 DNS servers.
      type: string
    - contextPath: AWS.Route53.RecordSetsChange.Comment
      description: A complex type that describes change information about changes made to your hosted zone.
      type: string
  - arguments:
    - description: The Amazon Resource Name (ARN) of the role to assume.
      name: roleArn
    - description: An identifier for the assumed role session.
      name: roleSessionName
    - description: The duration, in seconds, of the role session. The value can range from 900 seconds (15 minutes) up to the maximum session duration setting for the role.
      name: roleSessionDuration
    description: 'Retrieves a list of the public and private hosted zones that are associated with the current AWS account. '
    name: aws-route53-list-hosted-zones
    outputs:
    - contextPath: AWS.Route53.HostedZones.Id
      description: The ID that Amazon Route 53 assigned to the hosted zone when you created it.
      type: string
    - contextPath: AWS.Route53.HostedZones.Name
      description: The name of the domain.
      type: string
    - contextPath: AWS.Route53.HostedZones.CallerReference
      description: The value that you specified for CallerReference when you created the hosted zone.
      type: string
    - contextPath: AWS.Route53.HostedZones.Config.Comment
      description: Any comments that you want to include about the hosted zone.
      type: string
    - contextPath: AWS.Route53.HostedZones.Config.PrivateZone
      description: A value that indicates whether this is a private hosted zone.
      type: string
    - contextPath: AWS.Route53.HostedZones.ResourceRecordSetCount
      description: The number of resource record sets in the hosted zone.
      type: number
    - contextPath: AWS.Route53.HostedZones.LinkedService.ServicePrincipal
      description: 'If the health check or hosted zone was created by another service, the service that created the resource. '
      type: string
    - contextPath: AWS.Route53.HostedZones.LinkedService.Description
      description: 'If the health check or hosted zone was created by another service, an optional description that can be provided by the other service. '
      type: string
  - arguments:
    - description: The ID of the hosted zone that contains the resource record sets that you want to list.
      name: hostedZoneId
      required: true
    - description: ' The first name in the lexicographic ordering of resource record sets that you want to list.'
      name: startRecordName
    - auto: PREDEFINED
      description: The type of resource record set to begin the record listing from.
      name: startRecordType
      predefined:
      - SOA
      - A
      - TXT
      - NS
      - CNAME
      - MX
      - NAPTR
      - PTR
      - SRV
      - SPF
      - AAAA
      - CAA
    - description: Weighted resource record sets only.
      name: startRecordIdentifier
    - description: The Amazon Resource Name (ARN) of the role to assume.
      name: roleArn
    - description: An identifier for the assumed role session.
      name: roleSessionName
    - description: The duration, in seconds, of the role session. The value can range from 900 seconds (15 minutes) up to the maximum session duration setting for the role.
      name: roleSessionDuration
    description: Lists the resource record sets in a specified hosted zone.
    name: aws-route53-list-resource-record-sets
    outputs:
    - contextPath: AWS.Route53.RecordSets.Name
      description: The name of the domain.
      type: string
    - contextPath: AWS.Route53.RecordSets.Type
      description: The DNS record type.
      type: string
    - contextPath: AWS.Route53.RecordSets.SetIdentifier
      description: 'An identifier that differentiates among multiple resource record sets that have the same combination of DNS name and type. '
      type: string
    - contextPath: AWS.Route53.RecordSets.Weight
      description: Weighted resource record sets only.
      type: number
    - contextPath: AWS.Route53.RecordSets.Region
      description: Latency-based resource record sets only.
      type: string
    - contextPath: AWS.Route53.RecordSets.GeoLocation.ContinentCode
      description: The two-letter code for the continent.
      type: string
    - contextPath: AWS.Route53.RecordSets.GeoLocation.CountryCode
      description: The two-letter code for the country.
      type: string
    - contextPath: AWS.Route53.RecordSets.GeoLocation.SubdivisionCode
      description: The code for the subdivision, for example, a state in the United States or a province in Canada.
      type: string
    - contextPath: AWS.Route53.RecordSets.Failover
      description: Failover resource record sets only.
      type: string
    - contextPath: AWS.Route53.RecordSets.MultiValueAnswer
      description: Multivalue answer resource record sets only.
      type: string
    - contextPath: AWS.Route53.RecordSets.TTL
      description: The resource record cache time to live (TTL), in seconds.
      type: string
    - contextPath: AWS.Route53.RecordSets.ResourceRecords.Value
      description: The current  record value.
      type: string
    - contextPath: AWS.Route53.RecordSets.AliasTarget.HostedZoneId
      description: Alias resource record sets only.
      type: string
    - contextPath: AWS.Route53.RecordSets.AliasTarget.DNSName
      description: Alias resource record sets only.
      type: string
    - contextPath: AWS.Route53.RecordSets.AliasTarget.EvaluateTargetHealth
      description: Alias resource record sets only.
      type: string
    - contextPath: AWS.Route53.RecordSets.HealthCheckId
      description: ID of the applicable health check.
      type: string
    - contextPath: AWS.Route53.RecordSets.TrafficPolicyInstanceId
      description: the ID of the traffic policy instance that Amazon Route 53 created this resource record set for.
      type: string
  - arguments:
    - description: The ID of the change.
      name: id
      required: true
    - description: 'The amount of time in seconds to wait between attempts. Default: 30.'
      name: waiterDelay
    - description: 'The maximum number of attempts to be made. Default: 60.'
      name: waiterMaxAttempts
    description: A waiter function that waits until record set change is successful.
    name: aws-route53-waiter-resource-record-sets-changed
  - arguments:
    - description: The ID of the hosted zone that you want Amazon Route 53 to simulate a query for.
      name: hostedZoneId
      required: true
    - description: The name of the resource record set that you want Amazon Route 53 to simulate a query for.
      name: recordName
      required: true
    - auto: PREDEFINED
      description: The type of the resource record set.
      name: recordType
      predefined:
      - SOA
      - A
      - TXT
      - NS
      - CNAME
      - MX
      - NAPTR
      - PTR
      - SRV
      - SPF
      - AAAA
      - CAA
      required: true
    - description: If you want to simulate a request from a specific DNS resolver, specify the IP address for that resolver. If you omit this value, TestDnsAnswer uses the IP address of a DNS resolver in the AWS US East (N. Virginia) Region (us-east-1 ).
      name: resolverIP
    - description: The Amazon Resource Name (ARN) of the role to assume.
      name: roleArn
    - description: An identifier for the assumed role session.
      name: roleSessionName
    - description: The duration, in seconds, of the role session. The value can range from 900 seconds (15 minutes) up to the maximum session duration setting for the role.
      name: roleSessionDuration
    description: Gets the value that Amazon Route 53 returns in response to a DNS request for a specified record name and type. You can optionally specify the IP address of a DNS resolver, an EDNS0 client subnet IP address, and a subnet mask.
    name: aws-route53-test-dns-answer
    outputs:
    - contextPath: AWS.Route53.TestDNSAnswer.Nameserver
      description: The Amazon Route 53 name server used to respond to the request.
      type: string
    - contextPath: AWS.Route53.TestDNSAnswer.RecordName
      description: The name of the resource record set that you submitted a request for.
      type: string
    - contextPath: AWS.Route53.TestDNSAnswer.RecordType
      description: The type of the resource record set that you submitted a request for.
      type: string
    - contextPath: AWS.Route53.TestDNSAnswer.ResponseCode
      description: A list that contains values that Amazon Route 53 returned for this resource record set.
      type: string
    - contextPath: AWS.Route53.TestDNSAnswer.Protocol
      description: A code that indicates whether the request is valid or not.
      type: string
    - contextPath: AWS.Route53.TestDNSAnswer.RecordData
      description: The protocol that Amazon Route 53 used to respond to the request, either UDP or TCP .
      type: string
  - arguments:
    - description: The name of the domain you want to Create. i.e. www.example.com
      name: source
      required: true
    - description: The DNS record value.
      name: target
      required: true
    - description: The resource record cache time to live (TTL), in seconds.
      name: ttl
      required: true
    - description: Specify the hosted zone ID.
      name: hostedZoneId
      required: true
    - auto: PREDEFINED
      description: The type of the record to create.
      name: type
      predefined:
      - A
      - AAAA
      - CAA
      - CNAME
      - MX
      - NAPTR
      - NS
      - PTR
      - SOA
      - SPF
      - SRV
      - TX
      required: true
    - description: Any comments you want to include.
      name: comment
    - description: The Amazon Resource Name (ARN) of the role to assume.
      name: roleArn
    - description: An identifier for the assumed role session.
      name: roleSessionName
    - description: The duration, in seconds, of the role session. The value can range from 900 seconds (15 minutes) up to the maximum session duration setting for the role.
      name: roleSessionDuration
    description: Upsert a resource record set. If a resource record set does not already exist, AWS creates it. If a resource set does exist, Amazon Route 53 updates it with the values in the request.
    name: aws-route53-upsert-record
    outputs:
    - contextPath: AWS.Route53.RecordSetsChange.Id
      description: The ID of the request.
      type: string
    - contextPath: AWS.Route53.RecordSetsChange.Status
      description: The current state of the request. PENDING indicates that this request has not yet been applied to all Amazon Route 53 DNS servers.
      type: string
    - contextPath: AWS.Route53.RecordSetsChange.Comment
      description: A complex type that describes change information about changes made to your hosted zone.
      type: string
<<<<<<< HEAD
  dockerimage: demisto/boto3py3:1.0.0.83094
=======
  dockerimage: demisto/boto3py3:1.0.0.83677
>>>>>>> 19e52d5b
  runonce: false
  script: ''
  subtype: python3
  type: python
tests:
- No tests<|MERGE_RESOLUTION|>--- conflicted
+++ resolved
@@ -401,11 +401,7 @@
     - contextPath: AWS.Route53.RecordSetsChange.Comment
       description: A complex type that describes change information about changes made to your hosted zone.
       type: string
-<<<<<<< HEAD
-  dockerimage: demisto/boto3py3:1.0.0.83094
-=======
   dockerimage: demisto/boto3py3:1.0.0.83677
->>>>>>> 19e52d5b
   runonce: false
   script: ''
   subtype: python3
