--- conflicted
+++ resolved
@@ -4701,11 +4701,7 @@
       auto: PREDEFINED
     description: Perform actions on alerts.
     name: cs-falcon-resolve-identity-detection
-<<<<<<< HEAD
-  dockerimage: demisto/py3-tools:1.0.0.82341
-=======
   dockerimage: demisto/py3-tools:1.0.0.83529
->>>>>>> 91f5c502
   isfetch: true
   ismappable: true
   isremotesyncin: true
