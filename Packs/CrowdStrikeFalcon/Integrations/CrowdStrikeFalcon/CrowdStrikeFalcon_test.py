import pytest
import os
import json
from urllib.parse import unquote
from _pytest.python_api import raises

import demistomock as demisto
from CommonServerPython import (outputPaths, entryTypes, DemistoException, IncidentStatus, ScheduledCommand,
                                CommandResults, requests)
from test_data import input_data
from freezegun import freeze_time
from typing import Any
from pytest_mock import MockerFixture

RETURN_ERROR_TARGET = 'CrowdStrikeFalcon.return_error'
SERVER_URL = 'https://4.4.4.4'


def load_json(file: str):
    with open(file) as f:
        return json.load(f)


@pytest.fixture(autouse=True)
def get_access_token(requests_mock, mocker):
    mocker.patch.object(
        demisto,
        'params',
        return_value={
            'url': SERVER_URL,
            'proxy': True,
            'incidents_per_fetch': 2,
            'fetch_incidents_or_detections': ['Detections', 'Incidents'],
            'fetch_time': '3 days',
        }
    )
    requests_mock.post(
        f'{SERVER_URL}/oauth2/token',
        json={
            'access_token': 'token'
        },
        status_code=200
    )


incident_context = {'name': 'Incident ID: inc:afb5d1512a00480f53e9ad91dc3e4b55:1cf23a95678a421db810e11b5db693bd',
                    'occurred': '2020-05-17T17:30:38Z',
                    'rawJSON':
                        '{"incident_id": "inc:afb5d1512a00480f53e9ad91dc3e4b55:1cf23a95678a421db810e11b5db693bd", '
                        '"cid": "24ab288b109b411aba970e570d1ddf58", "host_ids": ["afb5d1512a00480f53e9ad91dc3e4b55"], '
                        '"hosts": [{"device_id": "afb5d1512a00480f53e9ad91dc3e4b55", '
                        '"cid": "24ab288b109b411aba970e570d1ddf58", "agent_load_flags": "0", '
                        '"agent_local_time": "2020-05-06T23:36:34.594Z", "agent_version": "5.28.10902.0", '
                        '"bios_manufacturer": "Apple Inc.", '
                        '"bios_version": "1037.100.359.0.0 (iBridge: 17.16.14263.0.0,0)", '
                        '"config_id_base": "65994753", "config_id_build": "10902", "config_id_platform": "4", '
                        '"external_ip": "1.1.1.1", "hostname": "SFO-M-Y81WHJ", '
                        '"first_seen": "2019-05-10T17:20:39Z", "last_seen": "2020-05-17T16:59:42Z", '
                        '"local_ip": "1.1.1.1", "mac_address": "86-89-ad-65-d0-30", "major_version": "18", '
                        '"minor_version": "7", "os_version": "Mojave (10.14)", "platform_id": "1", '
                        '"platform_name": "Mac", "product_type_desc": "Workstation", "status": "normal", '
                        '"system_manufacturer": "Apple Inc.", "system_product_name": "MacBookPro15,1", '
                        '"modified_timestamp": "2020-05-17T16:59:56Z"}], "created": "2020-05-17T17:30:38Z", '
                        '"start": "2020-05-17T17:30:38Z", "end": "2020-05-17T17:30:38Z", "state": "closed", '
                        '"status": "New", "name": "Incident on SFO-M-Y81WHJ at 2020-05-17T17:30:38Z", '
                        '"description": "Objectives in this incident: Keep Access. '
                        'Techniques: External Remote Services. Involved hosts and end users: SFO-M-Y81WHJ.", '
                        '"tags": ["Objective/Keep Access"], "fine_score": 38, '
                        '"mirror_direction": null, "mirror_instance": ""}'}

IOCS_JSON_LIST = [{'type': 'ipv4', 'value': '4.4.4.4', 'source': 'cortex xsoar', 'action': 'no_action',
                   'severity': 'informational', 'description': 'lala', 'platforms': ['linux'],
                   'tags': ['test'], 'expiration': '2022-02-15T15:55:09Z', 'applied_globally': True,
                   }, {'type': 'ipv4', 'value': '5.5.5.5', 'source': 'cortex xsoar',
                       'action': 'no_action', 'severity': 'informational',
                       'description': 'lala',
                       'platforms': ['linux'], 'tags': ['test'],
                       'expiration': '2022-02-15T15:55:09Z', 'applied_globally': True,
                       }]


def test_incident_to_incident_context():
    from CrowdStrikeFalcon import incident_to_incident_context
    res = incident_to_incident_context(input_data.response_incident.copy())
    assert res == incident_context


def test_idp_detectionin_to_incident_context():
    from CrowdStrikeFalcon import idp_detection_to_incident_context
    res = idp_detection_to_incident_context(input_data.response_idp_detection.copy())
    assert res == input_data.context_idp_detection


def test_create_json_iocs_list():
    from CrowdStrikeFalcon import create_json_iocs_list

    res = create_json_iocs_list(ioc_type='ipv4', iocs_value=['4.4.4.4', '5.5.5.5'], action='no_action',
                                platforms=['linux'], severity='informational', source='cortex xsoar',
                                description='lala', expiration='2022-02-15T15:55:09Z', applied_globally=True,
                                host_groups=[], tags=['test'])
    assert res == IOCS_JSON_LIST


def test_timestamp_length_equalization():
    from CrowdStrikeFalcon import timestamp_length_equalization
    timestamp_in_millisecond = 1574585006000
    timestamp_in_seconds = 1574585015

    timestamp_in_millisecond_after, timestamp_in_seconds_after = timestamp_length_equalization(timestamp_in_millisecond,
                                                                                               timestamp_in_seconds)

    assert timestamp_in_millisecond_after == 1574585006000
    assert timestamp_in_seconds_after == 1574585015000

    timestamp_in_seconds_after, timestamp_in_millisecond_after = timestamp_length_equalization(timestamp_in_seconds,
                                                                                               timestamp_in_millisecond)

    assert timestamp_in_millisecond_after == 1574585006000
    assert timestamp_in_seconds_after == 1574585015000


def test_run_command_failure_sensor_offline(requests_mock, mocker):
    from CrowdStrikeFalcon import run_command
    mocker.patch.object(
        demisto,
        'args',
        return_value={
            'host_ids': '284771ee197e422d5176d6634a62b934',
            'command_type': 'ls',
            'full_command': 'cd C:\\some_directory'
        }
    )
    error_object = {
        "meta": {
            "query_time": 0.505762223,
            "powered_by": "empower-api",
            "trace_id": "07kk11c3-496g-42df-9157-834e499e279d"
        },
        "batch_id": "",
        "resources": {
            "284771ee197e422d5176d6634a62b934": {
                "session_id": "",
                "complete": False,
                "stdout": "",
                "stderr": "",
                "aid": "284771ee197e422d5176d6634a62b934",
                "errors": [
                    {
                        "code": 40407,
                        "message": "Sensor appears to be offline"
                    }
                ],
                "query_time": 0
            }
        },
        "errors": [
            {
                "code": 404,
                "message": "no successful hosts initialized on RTR"
            }
        ]
    }
    requests_mock.post(
        f'{SERVER_URL}/real-time-response/combined/batch-init-session/v1',
        json={
            'batch_id': 'batch_id'
        },
        status_code=201
    )
    requests_mock.post(
        f'{SERVER_URL}/real-time-response/combined/batch-command/v1',
        json=error_object,
        status_code=404,
        reason='Not found'
    )
    with pytest.raises(DemistoException) as error_info:
        run_command()
    assert str(error_info.value) == 'Error in API call to CrowdStrike Falcon: code: 404 - ' \
                                    'reason: Not found\nHost ID 284771ee197e422d5176d6634a62b934 - ' \
                                    'Sensor appears to be offline'


def test_run_command_read_scope(requests_mock, mocker):
    from CrowdStrikeFalcon import run_command
    response = {
        'meta': {
            'query_time': 1.178901572,
            'powered_by': 'empower-api',
            'trace_id': '07kk11c3-496g-42df-9157-834e499e279d'
        },
        'combined': {
            'resources': {
                '284771ee197e422d5176d6634a62b934': {
                    'session_id': '1113b475-2c28-4486-8617-d000b8f3bc8d',
                    'task_id': 'e0149c46-4ba0-48c9-9e98-49b806a0033f',
                    'complete': True,
                    'stdout': 'Directory listing for C:\\ -\n\n'
                              'Name                                     Type         Size (bytes)    Size (MB)       '
                              'Last Modified (UTC-5)     Created (UTC-5)          \n----                             '
                              '        ----         ------------    ---------       ---------------------     -------'
                              '--------          \n$Recycle.Bin                             <Directory>  --          '
                              '    --              11/27/2018 10:54:44 AM    9/15/2017 3:33:40 AM     \nITAYDI       '
                              '                            <Directory>  --              --              11/19/2018 1:'
                              '31:42 PM     11/19/2018 1:31:42 PM    ',
                    'stderr': '',
                    'base_command': 'ls',
                    'aid': '284771ee197e422d5176d6634a62b934',
                    'errors': None,
                    'query_time': 1.1783866060000001
                }
            }
        },
        'errors': []
    }
    mocker.patch.object(
        demisto,
        'args',
        return_value={
            'host_ids': '284771ee197e422d5176d6634a62b934',
            'command_type': 'ls',
            'full_command': 'ls C:\\'
        }
    )
    requests_mock.post(
        f'{SERVER_URL}/real-time-response/combined/batch-init-session/v1',
        json={
            'batch_id': 'batch_id'
        },
        status_code=201
    )
    requests_mock.post(
        f'{SERVER_URL}/real-time-response/combined/batch-command/v1',
        json=response,
        status_code=201
    )
    results = run_command()
    expected_results = {
        'CrowdStrike': {
            'Command': [{
                'HostID': '284771ee197e422d5176d6634a62b934',
                'SessionID': '1113b475-2c28-4486-8617-d000b8f3bc8d',
                'BatchID': 'batch_id',
                'Stdout': 'Directory listing for C:\\ -\n\n'
                          'Name                                     Type         Size (bytes)    Size (MB)       '
                          'Last Modified (UTC-5)     Created (UTC-5)          \n----                             '
                          '        ----         ------------    ---------       ---------------------     -------'
                          '--------          \n$Recycle.Bin                             <Directory>  --          '
                          '    --              11/27/2018 10:54:44 AM    9/15/2017 3:33:40 AM     \nITAYDI       '
                          '                            <Directory>  --              --              11/19/2018 1:'
                          '31:42 PM     11/19/2018 1:31:42 PM    ',
                'Stderr': '',
                'BaseCommand': 'ls',
                'Command': 'ls C:\\'
            }]
        }
    }
    assert results['EntryContext'] == expected_results


def test_run_command_write_scope(requests_mock, mocker):
    from CrowdStrikeFalcon import run_command
    response = {
        "combined": {
            "resources": {
                "284771ee197e422d5176d6634a62b934": {
                    "aid": "284771ee197e422d5176d6634a62b934",
                    "base_command": "mkdir",
                    "complete": True,
                    "errors": None,
                    "query_time": 0.478191482,
                    "session_id": "ed0743e0-b156-4f98-8bbb-7a720a4192cf",
                    "stderr": "",
                    "stdout": "C:\\demistotest1",
                    "task_id": "e579eee6-ce7a-487c-8fef-439ebc9c3bc0"
                }
            }
        },
        "errors": [],
        "meta": {
            "powered_by": "empower-api",
            "query_time": 0.478696373,
            "trace_id": "07kk11c3-496g-42df-9157-834e499e279d"
        }
    }
    mocker.patch.object(
        demisto,
        'args',
        return_value={
            'host_ids': '284771ee197e422d5176d6634a62b934',
            'command_type': 'mkdir',
            'full_command': 'mkdir C:\\demistotest1',
            'scope': 'write'
        }
    )
    requests_mock.post(
        f'{SERVER_URL}/real-time-response/combined/batch-init-session/v1',
        json={
            'batch_id': 'batch_id'
        },
        status_code=201
    )
    requests_mock.post(
        f'{SERVER_URL}/real-time-response/combined/batch-active-responder-command/v1',
        json=response,
        status_code=201
    )
    results = run_command()
    expected_results = {
        'CrowdStrike': {
            'Command': [{
                'HostID': '284771ee197e422d5176d6634a62b934',
                'BatchID': 'batch_id',
                'SessionID': 'ed0743e0-b156-4f98-8bbb-7a720a4192cf',
                'Stdout': 'C:\\demistotest1',
                'Stderr': '',
                'BaseCommand': 'mkdir',
                'Command': 'mkdir C:\\demistotest1'
            }]
        }
    }
    assert results['EntryContext'] == expected_results


def test_run_command_with_stderr(requests_mock, mocker):
    from CrowdStrikeFalcon import run_command
    response = {
        "combined": {
            "resources": {
                "284771ee197e422d5176d6634a62b934": {
                    "aid": "284771ee197e422d5176d6634a62b934",
                    "base_command": "runscript",
                    "complete": True,
                    "errors": None,
                    "query_time": 4.111527091,
                    "session_id": "4d41588e-8455-4f0f-a3ee-0515922a8d94",
                    "stderr": "The term 'somepowershellscript' is not recognized as the name of a cmdlet, function,"
                              " script file, or operable program. Check the spelling of the name, or if a path was "
                              "included, verify that the path is correct and try again.",
                    "stdout": "",
                    "task_id": "6d78e0ab-ec8a-4a5b-a948-1dca6381a9d1"
                }
            }
        },
        "errors": [],
        "meta": {
            "powered_by": "empower-api",
            "query_time": 4.112103195,
            "trace_id": "07kk11c3-496g-42df-9157-834e499e279d"
        }
    }
    mocker.patch.object(
        demisto,
        'args',
        return_value={
            'host_ids': '284771ee197e422d5176d6634a62b934',
            'command_type': 'runscript',
            'full_command': 'runscript -CloudFile=InvalidPowerShellScript',
            'scope': 'admin'
        }
    )
    requests_mock.post(
        f'{SERVER_URL}/real-time-response/combined/batch-init-session/v1',
        json={
            'batch_id': 'batch_id'
        },
        status_code=201
    )
    requests_mock.post(
        f'{SERVER_URL}/real-time-response/combined/batch-admin-command/v1',
        json=response,
        status_code=201
    )
    results = run_command()
    expected_results = {
        'CrowdStrike': {
            'Command': [{
                'HostID': '284771ee197e422d5176d6634a62b934',
                'BatchID': 'batch_id',
                'SessionID': '4d41588e-8455-4f0f-a3ee-0515922a8d94',
                'Stdout': '',
                'Stderr': "The term 'somepowershellscript' is not recognized as the name of a cmdlet, function,"
                          " script file, or operable program. Check the spelling of the name, or if a path was "
                          "included, verify that the path is correct and try again.",
                'BaseCommand': 'runscript',
                'Command': 'runscript -CloudFile=InvalidPowerShellScript'
            }]
        }
    }
    assert results['EntryContext'] == expected_results


def test_run_script(requests_mock, mocker):
    from CrowdStrikeFalcon import run_script_command
    response = {
        "combined": {
            "resources": {
                "284771ee197e422d5176d6634a62b934": {
                    "aid": "284771ee197e422d5176d6634a62b934",
                    "base_command": "runscript",
                    "complete": True,
                    "errors": None,
                    "query_time": 4.111527091,
                    "session_id": "4d41588e-8455-4f0f-a3ee-0515922a8d94",
                    "stderr": "",
                    "stdout": 'Hello, World!',
                    "task_id": "6d78e0ab-ec8a-4a5b-a948-1dca6381a9d1"
                }
            }
        },
        "errors": [],
        "meta": {
            "powered_by": "empower-api",
            "query_time": 4.112103195,
            "trace_id": "07kk11c3-496g-42df-9157-834e499e279d"
        }
    }
    mocker.patch.object(
        demisto,
        'args',
        return_value={
            'host_id': '284771ee197e422d5176d6634a62b934',
            'raw': "Write-Output 'Hello, World!"
        }
    )
    requests_mock.post(
        f'{SERVER_URL}/real-time-response/combined/batch-init-session/v1',
        json={
            'batch_id': 'batch_id'
        },
        status_code=201
    )
    requests_mock.post(
        f'{SERVER_URL}/real-time-response/combined/batch-admin-command/v1',
        json=response,
        status_code=201
    )
    results = run_script_command()
    expected_results = {
        'CrowdStrike': {
            'Command': [{
                'HostID': '284771ee197e422d5176d6634a62b934',
                'SessionID': '4d41588e-8455-4f0f-a3ee-0515922a8d94',
                'Stdout': 'Hello, World!',
                'Stderr': '',
                'BaseCommand': 'runscript',
                'Command': "runscript -Raw=Write-Output 'Hello, World! -Timeout=30"
            }]
        }
    }
    assert results['EntryContext'] == expected_results


def test_run_script_failure_bad_inputs(mocker):
    from CrowdStrikeFalcon import run_script_command

    # test failure given both script_name and raw arguments
    mocker.patch.object(
        demisto,
        'args',
        return_value={
            'script_name': 'iloveny',
            'raw': 'RAWR'
        }
    )
    with pytest.raises(ValueError) as e:
        run_script_command()
    assert str(e.value) == 'Only one of the arguments script_name or raw should be provided, not both.'

    # test failure none of the arguments script_name and raw given
    mocker.patch.object(
        demisto,
        'args',
        return_value={}
    )
    with pytest.raises(ValueError) as e:
        run_script_command()
    assert str(e.value) == 'One of the arguments script_name or raw must be provided, none given.'


def test_upload_script_given_content(requests_mock, mocker):
    from CrowdStrikeFalcon import upload_script_command
    response = {
        "meta": {
            "query_time": 0.782968846,
            "writes": {
                "resources_affected": 1
            },
            "powered_by": "empower",
            "trace_id": "07kk11c3-496g-42df-9157-834e499e279d"
        }
    }
    requests_mock.post(
        f'{SERVER_URL}/real-time-response/entities/scripts/v1',
        json=response,
        status_code=200
    )
    mocker.patch.object(
        demisto,
        'args',
        return_value={
            'name': 'iloveny',
            'content': "Write-Output 'Hello, World!'"
        }
    )
    results = upload_script_command()
    assert results['HumanReadable'] == 'The script was uploaded successfully'
    assert results['Contents'] == response


def test_upload_script_given_file(requests_mock, mocker):
    from CrowdStrikeFalcon import upload_script_command
    response = {
        "meta": {
            "query_time": 0.782968846,
            "writes": {
                "resources_affected": 1
            },
            "powered_by": "empower",
            "trace_id": "07kk11c3-496g-42df-9157-834e499e279d"
        }
    }
    requests_mock.post(
        f'{SERVER_URL}/real-time-response/entities/scripts/v1',
        json=response,
        status_code=200
    )
    mocker.patch.object(
        demisto,
        'args',
        return_value={
            'name': 'iloveny',
            'entry_id': '23@32'
        }
    )
    mocker.patch.object(
        demisto,
        'getFilePath',
        return_value={
            'path': 'test_data/HelloWorld.ps1',
            'name': 'HelloWorld.ps1'
        }
    )
    mocker.patch.object(demisto, 'results')
    results = upload_script_command()
    assert results['HumanReadable'] == 'The script was uploaded successfully'
    assert results['Contents'] == response


def test_upload_script_failure_already_exists(requests_mock, mocker):
    from CrowdStrikeFalcon import upload_script_command
    response = {
        "meta": {
            "query_time": 0.01543348,
            "powered_by": "empower",
            "trace_id": "07kk11c3-496g-42df-9157-834e499e279d"
        },
        "errors": [
            {
                "code": 409,
                "message": "file with given name already exists"
            }
        ]
    }
    requests_mock.post(
        f'{SERVER_URL}/real-time-response/entities/scripts/v1',
        json=response,
        status_code=409,
        reason='Conflict'
    )
    mocker.patch.object(
        demisto,
        'args',
        return_value={
            'name': 'iloveny',
            'content': "Write-Output 'Hello, World!'"
        }
    )
    with pytest.raises(DemistoException) as error_info:
        upload_script_command()
    assert str(error_info.value) == 'Error in API call to CrowdStrike Falcon: code: 409 - ' \
                                    'reason: Conflict\nfile with given name already exists'


def test_upload_script_failure_bad_inputs(requests_mock, mocker):
    from CrowdStrikeFalcon import upload_script_command

    # test failure given both content and entry_id arguments
    mocker.patch.object(
        demisto,
        'args',
        return_value={
            'name': 'iloveny',
            'content': "Write-Output 'Hello, World!'",
            'entry_id': '23@32'
        }
    )
    with pytest.raises(ValueError) as e:
        upload_script_command()
    assert str(e.value) == 'Only one of the arguments entry_id or content should be provided, not both.'

    # test failure none of the arguments content and entry_id given
    mocker.patch.object(
        demisto,
        'args',
        return_value={
            'name': 'iloveny'
        }
    )
    with pytest.raises(ValueError) as e:
        upload_script_command()
    assert str(e.value) == 'One of the arguments entry_id or content must be provided, none given.'


def test_get_script_without_content(requests_mock, mocker):
    from CrowdStrikeFalcon import get_script_command
    script_id = 'le10098bf0e311e989190662caec3daa_94cc8c55556741faa1d82bd1faabfb4a'
    response = {
        "meta": {
            "powered_by": "empower-api",
            "query_time": 0.082774607,
            "trace_id": "0f047130-1ea2-44cb-a178-e5a85b2ad55a"
        },
        "resources": [
            {
                "created_by": "spongobob@demisto.com",
                "created_by_uuid": "94cc8c66-5447-41ft-a1d8-2bd1faabfb9q",
                "created_timestamp": "2019-10-17T13:41:48.487520845Z",
                "description": "Demisto",
                "file_type": "script",
                "id": script_id,
                "modified_by": "spongobob@demisto.com",
                "modified_timestamp": "2019-10-17T13:41:48.487521161Z",
                "name": "Demisto",
                "permission_type": "private",
                "run_attempt_count": 0,
                "run_success_count": 0,
                "sha256": "5a4440f2b9ce60b070e98c304370050446a2efa4b3850550a99e4d7b8f447fcc",
                "size": 4444,
                'write_access': True
            }
        ]
    }
    mocker.patch.object(demisto, 'results')
    mocker.patch.object(
        demisto,
        'args',
        return_value={
            'script_id': script_id
        }
    )
    requests_mock.get(
        f'{SERVER_URL}/real-time-response/entities/scripts/v2?ids={script_id}',
        json=response,
        status_code=200
    )
    results = get_script_command()
    expected_results = {
        'CrowdStrike.Script(val.ID === obj.ID)': {
            'CreatedBy': 'spongobob@demisto.com',
            'CreatedTime': '2019-10-17T13:41:48.487520845Z',
            'Description': 'Demisto',
            'ID': 'le10098bf0e311e989190662caec3daa_94cc8c55556741faa1d82bd1faabfb4a',
            'ModifiedBy': 'spongobob@demisto.com',
            'ModifiedTime': '2019-10-17T13:41:48.487521161Z',
            'Name': 'Demisto',
            'Permission': 'private',
            'SHA256': '5a4440f2b9ce60b070e98c304370050446a2efa4b3850550a99e4d7b8f447fcc',
            'RunAttemptCount': 0,
            'RunSuccessCount': 0,
            'WriteAccess': True
        }
    }
    assert results['EntryContext'] == expected_results
    # verify there was no file returned as there no file content was returned
    assert demisto.results.call_count == 0


def test_get_script_with_content(requests_mock, mocker, request):
    from CrowdStrikeFalcon import get_script_command
    script_id = 'le10098bf0e311e989190662caec3daa_94cc8c55556741faa1d82bd1faabfb4a'
    script_content = "function Demisto {}"
    response = {
        "meta": {
            "powered_by": "empower-api",
            "query_time": 0.082774607,
            "trace_id": "0f047130-1ea2-44cb-a178-e5a85b2ad55a"
        },
        "resources": [
            {
                "content": script_content,
                "created_by": "spongobob@demisto.com",
                "created_by_uuid": "94cc8c66-5447-41ft-a1d8-2bd1faabfb9q",
                "created_timestamp": "2019-10-17T13:41:48.487520845Z",
                "description": "Demisto",
                "file_type": "script",
                "id": script_id,
                "modified_by": "spongobob@demisto.com",
                "modified_timestamp": "2019-10-17T13:41:48.487521161Z",
                "name": "Demisto",
                "permission_type": "private",
                "run_attempt_count": 0,
                "run_success_count": 0,
                "sha256": "5a4440f2b9ce60b070e98c304370050446a2efa4b3850550a99e4d7b8f447fcc",
                "size": 4444,
                'write_access': True
            }
        ]
    }
    file_name = '1_test_file_result'

    def cleanup():
        try:
            os.remove(file_name)
        except OSError:
            pass

    request.addfinalizer(cleanup)
    mocker.patch.object(demisto, 'uniqueFile', return_value="test_file_result")
    mocker.patch.object(demisto, 'investigation', return_value={'id': '1'})
    mocker.patch.object(demisto, 'results')
    mocker.patch.object(
        demisto,
        'args',
        return_value={
            'script_id': script_id
        }
    )
    requests_mock.get(
        f'{SERVER_URL}/real-time-response/entities/scripts/v2?ids={script_id}',
        json=response,
        status_code=200
    )
    results = get_script_command()
    expected_results = {
        'CrowdStrike.Script(val.ID === obj.ID)': {
            'CreatedBy': 'spongobob@demisto.com',
            'CreatedTime': '2019-10-17T13:41:48.487520845Z',
            'Description': 'Demisto',
            'ID': 'le10098bf0e311e989190662caec3daa_94cc8c55556741faa1d82bd1faabfb4a',
            'ModifiedBy': 'spongobob@demisto.com',
            'ModifiedTime': '2019-10-17T13:41:48.487521161Z',
            'Name': 'Demisto',
            'Permission': 'private',
            'SHA256': '5a4440f2b9ce60b070e98c304370050446a2efa4b3850550a99e4d7b8f447fcc',
            'RunAttemptCount': 0,
            'RunSuccessCount': 0,
            'WriteAccess': True
        }
    }
    assert results['EntryContext'] == expected_results
    # verify there was file returned
    assert demisto.results.call_count == 1
    results = demisto.results.call_args[0]
    assert len(results) == 1
    assert results[0]['Type'] == entryTypes['file']
    assert results[0]['File'] == 'Demisto.ps1'
    with open(file_name, 'rb') as f:
        assert f.read().decode() == script_content


def test_get_script_does_not_exist(requests_mock, mocker):
    from CrowdStrikeFalcon import get_script_command
    script_id = 'le10098bf0e311e989190662caec3daa_94cc8c55556741faa1d82bd1faabfb4a'
    response = {
        "meta": {
            "powered_by": "empower-api",
            "query_time": 0.082774607,
            "trace_id": "0f047130-1ea2-44cb-a178-e5a85b2ad55a"
        },
        "resources": []
    }
    mocker.patch.object(
        demisto,
        'args',
        return_value={
            'script_id': script_id
        }
    )
    requests_mock.get(
        f'{SERVER_URL}/real-time-response/entities/scripts/v2?ids={script_id}',
        json=response,
        status_code=200
    )

    assert get_script_command() == 'No script found.'


def test_delete_script(requests_mock, mocker):
    from CrowdStrikeFalcon import delete_script_command
    script_id = 'le10098bf0e311e989190662caec3daa_94cc8c55556741faa1d82bd1faabfb4a'
    response = {
        "meta": {
            "query_time": 0.535416674,
            "writes": {
                "resources_affected": 1
            },
            "powered_by": "empower",
            "trace_id": "b48fc444-8e80-48bf-akbf-281fb9471e5g"
        }
    }
    mocker.patch.object(
        demisto,
        'args',
        return_value={
            'script_id': script_id
        }
    )
    requests_mock.delete(
        f'{SERVER_URL}/real-time-response/entities/scripts/v1?ids={script_id}',
        json=response,
        status_code=200
    )

    assert delete_script_command()['HumanReadable'] == f'Script {script_id} was deleted successfully'


def test_delete_script_failure_insufficient_permissions(requests_mock, mocker):
    from CrowdStrikeFalcon import delete_script_command
    script_id = 'le10098bf0e311e989190662caec3daa_94cc8c55556741faa1d82bd1faabfb4a'
    response = {
        "meta": {
            "query_time": 0.001585675,
            "powered_by": "crowdstrike-api-gateway",
            "trace_id": "01fcdbc6-6319-42e4-8ab1-b3edca76aa2c"
        },
        "errors": [
            {
                "code": 403,
                "message": "access denied, authorization failed"
            }
        ]
    }
    mocker.patch.object(
        demisto,
        'args',
        return_value={
            'script_id': script_id
        }
    )
    requests_mock.delete(
        f'{SERVER_URL}/real-time-response/entities/scripts/v1?ids={script_id}',
        json=response,
        status_code=403,
        reason='Forbidden'
    )

    with pytest.raises(DemistoException) as error_info:
        delete_script_command()
    assert str(error_info.value) == 'Error in API call to CrowdStrike Falcon: code: 403 - ' \
                                    'reason: Forbidden\naccess denied, authorization failed'


def test_delete_script_failure_not_found(requests_mock, mocker):
    from CrowdStrikeFalcon import delete_script_command
    script_id = 'le10098bf0e311e989190662caec3daa_94cc8c55556741faa1d82bd1faabfb4a'
    response = {
        "meta": {
            "query_time": 0.001585675,
            "powered_by": "empower",
            "trace_id": "01fcdbc6-6319-42e4-8ab1-b3edca76aa2c"
        },
        "errors": [
            {
                "code": 404,
                "message": "Could not find file for deletion"
            }
        ]
    }
    mocker.patch.object(
        demisto,
        'args',
        return_value={
            'script_id': script_id
        }
    )
    requests_mock.delete(
        f'{SERVER_URL}/real-time-response/entities/scripts/v1?ids={script_id}',
        json=response,
        status_code=404,
        reason='Not Found'
    )
    with pytest.raises(DemistoException) as error_info:
        delete_script_command()
    assert str(error_info.value) == 'Error in API call to CrowdStrike Falcon: code: 404 - ' \
                                    'reason: Not Found\nCould not find file for deletion'


def test_list_scripts(requests_mock):
    from CrowdStrikeFalcon import list_scripts_command
    response = {
        "meta": {
            "powered_by": "empower-api",
            "query_time": 0.031727879,
            "trace_id": "07kk11c3-496g-42df-9157-834e499e279d"
        },
        "resources": [
            {
                "created_by": "spongobob@demisto.com",
                "created_by_uuid": "94cc8c66-5447-41ft-a1d8-2bd1faabfb9q",
                "created_timestamp": "2019-10-17T13:41:48.487520845Z",
                "description": "Demisto",
                "file_type": "script",
                "id": "le10098bf0e311e989190662caec3daa_94cc8c55556741faa1d82bd1faabfb4a",
                "modified_by": "spongobob@demisto.com",
                "modified_timestamp": "2019-10-17T13:41:48.487521161Z",
                "name": "Demisto",
                "permission_type": "private",
                "run_attempt_count": 0,
                "run_success_count": 0,
                "sha256": "5a4440f2b9ce60b070e98c304370050446a2efa4b3850550a99e4d7b8f447fcc",
                "size": 4444,
                "platform": [
                    "windows"
                ],
                "write_access": True
            }
        ]
    }
    requests_mock.get(
        f'{SERVER_URL}/real-time-response/entities/scripts/v2',
        json=response
    )
    results = list_scripts_command()
    expected_results = {
        'CrowdStrike.Script(val.ID === obj.ID)': [
            {
                'CreatedBy': 'spongobob@demisto.com',
                'CreatedTime': '2019-10-17T13:41:48.487520845Z',
                'Description': 'Demisto',
                'ID': 'le10098bf0e311e989190662caec3daa_94cc8c55556741faa1d82bd1faabfb4a',
                'ModifiedBy': 'spongobob@demisto.com',
                'ModifiedTime': '2019-10-17T13:41:48.487521161Z',
                'Name': 'Demisto',
                'Permission': 'private',
                'SHA256': '5a4440f2b9ce60b070e98c304370050446a2efa4b3850550a99e4d7b8f447fcc',
                'RunAttemptCount': 0,
                'RunSuccessCount': 0,
                'Platform': [
                    "windows"
                ],
                'WriteAccess': True
            }
        ]
    }
    assert results['EntryContext'] == expected_results


def test_upload_file(requests_mock, mocker):
    from CrowdStrikeFalcon import upload_file_command
    response = {
        "meta": {
            "query_time": 0.782968846,
            "writes": {
                "resources_affected": 1
            },
            "powered_by": "empower",
            "trace_id": "07kk11c3-496g-42df-9157-834e499e279d"
        }
    }
    requests_mock.post(
        f'{SERVER_URL}/real-time-response/entities/put-files/v1',
        json=response,
        status_code=200
    )
    mocker.patch.object(
        demisto,
        'args',
        return_value={
            'name': 'iloveny',
            'entry_id': '23@32'
        }
    )
    mocker.patch.object(
        demisto,
        'getFilePath',
        return_value={
            'path': 'test_data/HelloWorld.ps1',
            'name': 'HelloWorld.ps1'
        }
    )
    results = upload_file_command()
    assert results['HumanReadable'] == 'File was uploaded successfully'
    assert results['Contents'] == response


def test_upload_file_failure_already_exists(requests_mock, mocker):
    from CrowdStrikeFalcon import upload_file_command
    response = {
        "meta": {
            "query_time": 0.01543348,
            "powered_by": "empower",
            "trace_id": "07kk11c3-496g-42df-9157-834e499e279d"
        },
        "errors": [
            {
                "code": 409,
                "message": "file with given name already exists"
            }
        ]
    }
    requests_mock.post(
        f'{SERVER_URL}/real-time-response/entities/put-files/v1',
        json=response,
        status_code=409,
        reason='Conflict'
    )
    mocker.patch.object(
        demisto,
        'args',
        return_value={
            'name': 'iloveny',
            'entry_id': "23@32"
        }
    )
    mocker.patch.object(
        demisto,
        'getFilePath',
        return_value={
            'path': 'test_data/HelloWorld.ps1',
            'name': 'HelloWorld.ps1'
        }
    )
    with pytest.raises(DemistoException) as error_info:
        upload_file_command()
    assert str(error_info.value) == 'Error in API call to CrowdStrike Falcon: code: 409 - ' \
                                    'reason: Conflict\nfile with given name already exists'


def test_get_file_without_content(requests_mock, mocker):
    from CrowdStrikeFalcon import get_file_command
    file_id = 'le10098bf0e311e989190662caec3daa_94cc8c55556741faa1d82bd1faabfb4a'
    response = {
        "meta": {
            "powered_by": "empower-api",
            "query_time": 0.082774607,
            "trace_id": "07kk11c3-496g-42df-9157-834e499e279d"
        },
        "resources": [
            {
                "created_by": "spongobob@demisto.com",
                "created_by_uuid": "94cc8c66-5447-41ft-a1d8-2bd1faabfb9q",
                "created_timestamp": "2019-10-17T13:41:48.487520845Z",
                "description": "Demisto",
                "file_type": "script",
                "id": file_id,
                "modified_by": "spongobob@demisto.com",
                "modified_timestamp": "2019-10-17T13:41:48.487521161Z",
                "name": "Demisto",
                "permission_type": "private",
                "run_attempt_count": 0,
                "run_success_count": 0,
                "sha256": "5a4440f2b9ce60b070e98c304370050446a2efa4b3850550a99e4d7b8f447fcc",
                "size": 4444,
                'write_access': True
            }
        ]
    }
    mocker.patch.object(demisto, 'results')
    mocker.patch.object(
        demisto,
        'args',
        return_value={
            'file_id': file_id
        }
    )
    requests_mock.get(
        f'{SERVER_URL}/real-time-response/entities/put-files/v2?ids={file_id}',
        json=response,
        status_code=200
    )
    results = get_file_command()
    expected_results = {
        'CrowdStrike.File(val.ID === obj.ID)': {
            'CreatedBy': 'spongobob@demisto.com',
            'CreatedTime': '2019-10-17T13:41:48.487520845Z',
            'Description': 'Demisto',
            'ID': 'le10098bf0e311e989190662caec3daa_94cc8c55556741faa1d82bd1faabfb4a',
            'ModifiedBy': 'spongobob@demisto.com',
            'ModifiedTime': '2019-10-17T13:41:48.487521161Z',
            'Name': 'Demisto',
            'Permission': 'private',
            'SHA256': '5a4440f2b9ce60b070e98c304370050446a2efa4b3850550a99e4d7b8f447fcc',
            'Type': 'script'
        },
        outputPaths['file']: {
            'Name': 'Demisto',
            'Size': 4444,
            'Type': 'script',
            'SHA256': '5a4440f2b9ce60b070e98c304370050446a2efa4b3850550a99e4d7b8f447fcc'
        }
    }
    assert results['EntryContext'] == expected_results
    # verify there was no file returned as there no file content was returned
    assert demisto.results.call_count == 0


def test_get_file_with_content(requests_mock, mocker, request):
    from CrowdStrikeFalcon import get_file_command
    file_id = 'le10098bf0e311e989190662caec3daa_94cc8c55556741faa1d82bd1faabfb4a'
    file_content = "function Demisto {}"
    response = {
        "meta": {
            "powered_by": "empower-api",
            "query_time": 0.082774607,
            "trace_id": "07kk11c3-496g-42df-9157-834e499e279d"
        },
        "resources": [
            {
                "content": file_content,
                "created_by": "spongobob@demisto.com",
                "created_by_uuid": "94cc8c66-5447-41ft-a1d8-2bd1faabfb9q",
                "created_timestamp": "2019-10-17T13:41:48.487520845Z",
                "description": "Demisto",
                "file_type": "script",
                "id": file_id,
                "modified_by": "spongobob@demisto.com",
                "modified_timestamp": "2019-10-17T13:41:48.487521161Z",
                "name": "Demisto",
                "permission_type": "private",
                "sha256": "5a4440f2b9ce60b070e98c304370050446a2efa4b3850550a99e4d7b8f447fcc",
                "size": 4444,
            }
        ]
    }
    file_name = '1_test_file_result'

    def cleanup():
        try:
            os.remove(file_name)
        except OSError:
            pass

    request.addfinalizer(cleanup)
    mocker.patch.object(demisto, 'uniqueFile', return_value="test_file_result")
    mocker.patch.object(demisto, 'investigation', return_value={'id': '1'})
    mocker.patch.object(demisto, 'results')
    mocker.patch.object(
        demisto,
        'args',
        return_value={
            'file_id': file_id
        }
    )
    requests_mock.get(
        f'{SERVER_URL}/real-time-response/entities/put-files/v2?ids={file_id}',
        json=response,
        status_code=200
    )
    results = get_file_command()
    expected_results = {
        'CrowdStrike.File(val.ID === obj.ID)': {
            'CreatedBy': 'spongobob@demisto.com',
            'CreatedTime': '2019-10-17T13:41:48.487520845Z',
            'Description': 'Demisto',
            'ID': 'le10098bf0e311e989190662caec3daa_94cc8c55556741faa1d82bd1faabfb4a',
            'ModifiedBy': 'spongobob@demisto.com',
            'ModifiedTime': '2019-10-17T13:41:48.487521161Z',
            'Name': 'Demisto',
            'Permission': 'private',
            'SHA256': '5a4440f2b9ce60b070e98c304370050446a2efa4b3850550a99e4d7b8f447fcc',
            'Type': 'script'
        },
        outputPaths['file']: {
            'Name': 'Demisto',
            'Size': 4444,
            'Type': 'script',
            'SHA256': '5a4440f2b9ce60b070e98c304370050446a2efa4b3850550a99e4d7b8f447fcc'
        }
    }
    assert results['EntryContext'] == expected_results
    # verify there was file returned
    assert demisto.results.call_count == 1
    results = demisto.results.call_args[0]
    assert len(results) == 1
    assert results[0]['Type'] == entryTypes['file']
    assert results[0]['File'] == 'Demisto'
    with open(file_name, 'rb') as f:
        assert f.read().decode() == file_content


def test_get_file_does_not_exist(requests_mock, mocker):
    from CrowdStrikeFalcon import get_file_command
    file_id = 'le10098bf0e311e989190662caec3daa_94cc8c55556741faa1d82bd1faabfb4a'
    response = {
        "meta": {
            "powered_by": "empower-api",
            "query_time": 0.082774607,
            "trace_id": "07kk11c3-496g-42df-9157-834e499e279d"
        },
        "resources": []
    }
    mocker.patch.object(
        demisto,
        'args',
        return_value={
            'file_id': file_id
        }
    )
    requests_mock.get(
        f'{SERVER_URL}/real-time-response/entities/put-files/v2?ids={file_id}',
        json=response,
        status_code=200
    )

    assert get_file_command() == 'No file found.'


def test_delete_file(requests_mock, mocker):
    from CrowdStrikeFalcon import delete_file_command
    file_id = 'le10098bf0e311e989190662caec3daa_94cc8c55556741faa1d82bd1faabfb4a'
    response = {
        "meta": {
            "query_time": 0.535416674,
            "writes": {
                "resources_affected": 1
            },
            "powered_by": "empower",
            "trace_id": "07kk11c3-496g-42df-9157-834e499e279d"
        }
    }
    mocker.patch.object(
        demisto,
        'args',
        return_value={
            'file_id': file_id
        }
    )
    requests_mock.delete(
        f'{SERVER_URL}/real-time-response/entities/put-files/v1?ids={file_id}',
        json=response,
        status_code=200
    )

    assert delete_file_command()['HumanReadable'] == f'File {file_id} was deleted successfully'


def test_delete_file_failure_insufficient_permissions(requests_mock, mocker):
    from CrowdStrikeFalcon import delete_file_command
    file_id = 'le10098bf0e311e989190662caec3daa_94cc8c55556741faa1d82bd1faabfb4a'
    response = {
        "meta": {
            "query_time": 0.001585675,
            "powered_by": "crowdstrike-api-gateway",
            "trace_id": "07kk11c3-496g-42df-9157-834e499e279d"
        },
        "errors": [
            {
                "code": 403,
                "message": "access denied, authorization failed"
            }
        ]
    }
    mocker.patch.object(
        demisto,
        'args',
        return_value={
            'file_id': file_id
        }
    )
    requests_mock.delete(
        f'{SERVER_URL}/real-time-response/entities/put-files/v1?ids={file_id}',
        json=response,
        status_code=403,
        reason='Forbidden'
    )
    with pytest.raises(DemistoException) as error_info:
        delete_file_command()
    assert str(error_info.value) == 'Error in API call to CrowdStrike Falcon: code: 403 - ' \
                                    'reason: Forbidden\naccess denied, authorization failed'


def test_delete_file_failure_not_found(requests_mock, mocker):
    from CrowdStrikeFalcon import delete_file_command
    file_id = 'le10098bf0e311e989190662caec3daa_94cc8c55556741faa1d82bd1faabfb4a'
    response = {
        "meta": {
            "query_time": 0.001585675,
            "powered_by": "empower",
            "trace_id": "07kk11c3-496g-42df-9157-834e499e279d"
        },
        "errors": [
            {
                "code": 404,
                "message": "Could not find file for deletion"
            }
        ]
    }
    mocker.patch.object(
        demisto,
        'args',
        return_value={
            'file_id': file_id
        }
    )
    requests_mock.delete(
        f'{SERVER_URL}/real-time-response/entities/put-files/v1?ids={file_id}',
        json=response,
        status_code=404,
        reason='Not Found'
    )
    with pytest.raises(DemistoException) as error_info:
        delete_file_command()
    assert str(error_info.value) == 'Error in API call to CrowdStrike Falcon: code: 404 - ' \
                                    'reason: Not Found\nCould not find file for deletion'


def test_list_files(requests_mock):
    from CrowdStrikeFalcon import list_files_command
    response = {
        "meta": {
            "powered_by": "empower-api",
            "query_time": 0.082774607,
            "trace_id": "07kk11c3-496g-42df-9157-834e499e279d"
        },
        "resources": [
            {
                "content": "function Demisto {}",
                "created_by": "spongobob@demisto.com",
                "created_by_uuid": "94cc8c66-5447-41ft-a1d8-2bd1faabfb9q",
                "created_timestamp": "2019-10-17T13:41:48.487520845Z",
                "description": "Demisto",
                "file_type": "script",
                "id": "le10098bf0e311e989190662caec3daa_94cc8c55556741faa1d82bd1faabfb4a",
                "modified_by": "spongobob@demisto.com",
                "modified_timestamp": "2019-10-17T13:41:48.487521161Z",
                "name": "Demisto",
                "permission_type": "private",
                "run_attempt_count": 0,
                "run_success_count": 0,
                "sha256": "5a4440f2b9ce60b070e98c304370050446a2efa4b3850550a99e4d7b8f447fcc",
                "size": 4444
            }
        ]
    }
    requests_mock.get(
        f'{SERVER_URL}/real-time-response/entities/put-files/v2',
        json=response
    )
    results = list_files_command()
    expected_results = {
        'CrowdStrike.File(val.ID === obj.ID)': [
            {
                'CreatedBy': 'spongobob@demisto.com',
                'CreatedTime': '2019-10-17T13:41:48.487520845Z',
                'Description': 'Demisto',
                'ID': 'le10098bf0e311e989190662caec3daa_94cc8c55556741faa1d82bd1faabfb4a',
                'ModifiedBy': 'spongobob@demisto.com',
                'ModifiedTime': '2019-10-17T13:41:48.487521161Z',
                'Name': 'Demisto',
                'Permission': 'private',
                'SHA256': '5a4440f2b9ce60b070e98c304370050446a2efa4b3850550a99e4d7b8f447fcc',
                'Type': 'script'
            }
        ],
        outputPaths['file']: [
            {
                'Name': 'Demisto',
                'Size': 4444,
                'Type': 'script',
                'SHA256': '5a4440f2b9ce60b070e98c304370050446a2efa4b3850550a99e4d7b8f447fcc',
            }
        ]
    }
    assert results['EntryContext'] == expected_results


def test_run_get(requests_mock, mocker):
    from CrowdStrikeFalcon import run_get_command
    response = {
        "batch_get_cmd_req_id": "84ee4d50-f499-482e-bac6-b0e296149bbf",
        "combined": {
            "resources": {
                "edfd6a04ad134c4344f8fb119a3ad88e": {
                    "aid": "edfd6a04ad134c4344f8fb119a3ad88e",
                    "base_command": "get",
                    "complete": True,
                    "errors": [],
                    "query_time": 1.6280021580000001,
                    "session_id": "7f861cda-f19a-4df3-8599-e2a4f6761359",
                    "stderr": "",
                    "stdout": "C:\\Windows\\notepad.exe",
                    "task_id": "b5c8f140-280b-43fd-8501-9900f837510b"
                }
            }
        },
        "errors": [],
        "meta": {
            "powered_by": "empower-api",
            "query_time": 1.630543865,
            "trace_id": "8637f34a-7202-445a-818d-816715c5b368"
        }
    }
    mocker.patch.object(
        demisto,
        'args',
        return_value={
            'host_ids': 'edfd6a04ad134c4344f8fb119a3ad88e',
            'file_path': "C:\\Windows\\notepad.exe",
            'raw': "Write-Output 'Hello, World!"
        }
    )
    requests_mock.post(
        f'{SERVER_URL}/real-time-response/combined/batch-init-session/v1',
        json={
            'batch_id': 'batch_id'
        },
        status_code=201
    )
    requests_mock.post(
        f'{SERVER_URL}/real-time-response/combined/batch-get-command/v1',
        json=response,
        status_code=201
    )
    results = run_get_command()
    expected_results = {
        "CrowdStrike.Command(val.TaskID === obj.TaskID)": [
            {
                "HostID": "edfd6a04ad134c4344f8fb119a3ad88e",
                "Stdout": "C:\\Windows\\notepad.exe",
                "Stderr": "",
                "BaseCommand": "get",
                "TaskID": "b5c8f140-280b-43fd-8501-9900f837510b",
                "GetRequestID": "84ee4d50-f499-482e-bac6-b0e296149bbf",
                "Complete": True,
                "FilePath": "C:\\Windows\\notepad.exe"
            }
        ]
    }
    assert results['EntryContext'] == expected_results


def test_status_get(requests_mock, mocker):
    from CrowdStrikeFalcon import status_get_command
    response = {
        "errors": [],
        "meta": {
            "powered_by": "empower-api",
            "query_time": 0.00252648,
            "trace_id": "7cd74ed7-4695-403a-a1f5-f7402b7b9409"
        },
        "resources": {
            "edfd6a04ad134c4344f8fb119a3ad88e": {
                "cloud_request_id": "b5c8f140-280b-43fd-8501-9900f837510b",
                "created_at": "2020-05-01T16:09:00Z",
                "deleted_at": None,
                "id": 185596,
                "name": "\\Device\\HarddiskVolume2\\Windows\\notepad.exe",
                "session_id": "7f861cda-f19a-4df3-8599-e2a4f6761359",
                "sha256": "f1d62648ef915d85cb4fc140359e925395d315c70f3566b63bb3e21151cb2ce3",
                "size": 0,
                "updated_at": "2020-05-01T16:09:00Z"
            }
        }
    }
    mocker.patch.object(
        demisto,
        'args',
        return_value={
            'request_ids': ['84ee4d50-f499-482e-bac6-b0e296149bbf'],
            'raw': "Write-Output 'Hello, World!"
        }
    )
    requests_mock.get(
        f'{SERVER_URL}/real-time-response/combined/batch-get-command/v1',
        json=response,
        status_code=201
    )
    results = status_get_command(demisto.args())
    expected_results = {
        "CrowdStrike.File(val.ID === obj.ID || val.TaskID === obj.TaskID)": [
            {
                "CreatedAt": "2020-05-01T16:09:00Z",
                "DeletedAt": None,
                "ID": 185596,
                "Name": "\\Device\\HarddiskVolume2\\Windows\\notepad.exe",
                "SHA256": "f1d62648ef915d85cb4fc140359e925395d315c70f3566b63bb3e21151cb2ce3",
                "Size": 0,
                "TaskID": "b5c8f140-280b-43fd-8501-9900f837510b",
                "UpdatedAt": "2020-05-01T16:09:00Z"
            }
        ],
        "File(val.MD5 \u0026\u0026 val.MD5 == obj.MD5 || val.SHA1 \u0026\u0026 val.SHA1 == obj.SHA1 || val.SHA256 "
        "\u0026\u0026 val.SHA256 == obj.SHA256 || val.SHA512 \u0026\u0026 val.SHA512 == obj.SHA512 || val.CRC32 "
        "\u0026\u0026 val.CRC32 == obj.CRC32 || val.CTPH \u0026\u0026 val.CTPH == obj.CTPH || val.SSDeep \u0026\u0026 "
        "val.SSDeep == obj.SSDeep)": [
            {
                "Name": "\\Device\\HarddiskVolume2\\Windows\\notepad.exe",
                "SHA256": "f1d62648ef915d85cb4fc140359e925395d315c70f3566b63bb3e21151cb2ce3",
                "Size": 0
            }
        ]
    }
    assert results['EntryContext'] == expected_results


def test_status(requests_mock, mocker):
    from CrowdStrikeFalcon import status_command
    response = {
        "errors": [],
        "meta": {
            "powered_by": "empower-api",
            "query_time": 0.00635876,
            "trace_id": "083a0a94-87f2-4e66-8621-32eb75b4f205"
        },
        "resources": [{
            "base_command": "ls",
            "complete": True,
            "session_id": "ea68c338-84c9-4870-a3c9-b10e405622c1",
            "stderr": "",
            "stdout": "Directory listing for C:\\ ....",
            "task_id": "ae323961-5aa8-442e-8461-8d05c4541d7d"
        }
        ]
    }
    mocker.patch.object(
        demisto,
        'args',
        return_value={
            'request_id': 'ae323961-5aa8-442e-8461-8d05c4541d7d',
            'raw': "Write-Output 'Hello, World!"
        }
    )
    requests_mock.get(
        f'{SERVER_URL}/real-time-response/entities/command/v1',
        json=response,
        status_code=201
    )
    results = status_command()
    expected_results = {
        "CrowdStrike.Command(val.TaskID === obj.TaskID)": [
            {
                "BaseCommand": "ls",
                "Complete": True,
                "NextSequenceID": 1,
                "SequenceID": 0,
                "Stderr": "",
                "Stdout": "Directory listing for C:\\ ....",
                "TaskID": "ae323961-5aa8-442e-8461-8d05c4541d7d"
            }
        ]
    }
    assert results['EntryContext'] == expected_results


def test_get_extracted_file(requests_mock, mocker):
    from CrowdStrikeFalcon import get_extracted_file_command
    response_content = b'file-data'

    session_id = 'fdd6408f-6688-441b-8659-41bcad25441c'
    response_session = {
        "errors": [],
        "meta": {
            "powered_by": "empower-api",
            "query_time": 0.025573986,
            "trace_id": "291d3fda-9684-4ed7-ae88-bcc3940a2104"
        },
        "resources": [{
            "created_at": "2020-05-01T17:52:16.781771496Z",
            "existing_aid_sessions": 1,
            "scripts": [],
            "session_id": f"{session_id}"
        }
        ]
    }
    mocker.patch.object(
        demisto,
        'args',
        return_value={
            'host_id': 'edfd6a04ad134c4344f8fb119a3ad88e',
            'sha256': 'f1d62648ef915d85cb4fc140359e925395d315c70f3566b63bb3e21151cb2ce3',
            'raw': "Write-Output 'Hello, World!"
        }
    )
    requests_mock.post(
        f'{SERVER_URL}/real-time-response/entities/sessions/v1',
        json=response_session,
        status_code=201
    )
    requests_mock.get(
        f'{SERVER_URL}/real-time-response/entities/extracted-file-contents/v1',
        headers={
            'Content-Type': 'application/x-7z-compressed',
            'Content-Disposition': 'test.7z'
        },
        content=response_content,
        status_code=201
    )
    results = get_extracted_file_command(demisto.args())

    fpath = demisto.investigation()['id'] + '_' + results['FileID']
    with open(fpath, 'rb') as f:
        assert f.read() == response_content
    os.remove(fpath)


def test_list_host_files(requests_mock, mocker):
    from CrowdStrikeFalcon import list_host_files_command
    response = {
        "errors": [],
        "meta": {
            "powered_by": "empower-api",
            "query_time": 0.002667573,
            "trace_id": "fe95bfec-54bd-4236-9652-81aa9f6ca66d"
        },
        "resources": [{
            "cloud_request_id": "1269ad9e-c11f-4e38-8aba-1a0275304f9c",
            "created_at": "2020-05-01T17:57:42Z",
            "deleted_at": None,
            "id": 186811,
            "name": "\\Device\\HarddiskVolume2\\Windows\\notepad.exe",
            "session_id": "fdd6408f-6688-441b-8659-41bcad25441c",
            "sha256": "f1d62648ef915d85cb4fc140359e925395d315c70f3566b63bb3e21151cb2ce3",
            "size": 0,
            "updated_at": "2020-05-01T17:57:42Z"
        }
        ]
    }

    session_id = 'fdd6408f-6688-441b-8659-41bcad25441c'
    response_session = {
        "errors": [],
        "meta": {
            "powered_by": "empower-api",
            "query_time": 0.025573986,
            "trace_id": "291d3fda-9684-4ed7-ae88-bcc3940a2104"
        },
        "resources": [{
            "created_at": "2020-05-01T17:52:16.781771496Z",
            "existing_aid_sessions": 1,
            "scripts": [],
            "session_id": f"{session_id}"
        }
        ]
    }
    mocker.patch.object(
        demisto,
        'args',
        return_value={
            'host_id': 'edfd6a04ad134c4344f8fb119a3ad88e',
            'raw': "Write-Output 'Hello, World!"
        }
    )
    requests_mock.post(
        f'{SERVER_URL}/real-time-response/entities/sessions/v1',
        json=response_session,
        status_code=201
    )
    requests_mock.get(
        f'{SERVER_URL}/real-time-response/entities/file/v2',
        json=response,
        status_code=201
    )
    results = list_host_files_command()
    expected_results = {
        "CrowdStrike.Command(val.TaskID === obj.TaskID)": [
            {
                "HostID": "edfd6a04ad134c4344f8fb119a3ad88e",
                "SessionID": "fdd6408f-6688-441b-8659-41bcad25441c",
                "TaskID": "1269ad9e-c11f-4e38-8aba-1a0275304f9c"
            }
        ],
        "CrowdStrike.File(val.ID === obj.ID)": [
            {
                "CreatedAt": "2020-05-01T17:57:42Z",
                "DeletedAt": None,
                "ID": 186811,
                "Name": "\\Device\\HarddiskVolume2\\Windows\\notepad.exe",
                "SHA256": "f1d62648ef915d85cb4fc140359e925395d315c70f3566b63bb3e21151cb2ce3",
                "Size": 0,
                "Stderr": None,
                "Stdout": None,
                "UpdatedAt": "2020-05-01T17:57:42Z"
            }
        ],
        "File(val.MD5 \u0026\u0026 val.MD5 == obj.MD5 || val.SHA1 \u0026\u0026 val.SHA1 == obj.SHA1 || val.SHA256 "
        "\u0026\u0026 val.SHA256 == obj.SHA256 || val.SHA512 \u0026\u0026 val.SHA512 == obj.SHA512 || val.CRC32 "
        "\u0026\u0026 val.CRC32 == obj.CRC32 || val.CTPH \u0026\u0026 val.CTPH == obj.CTPH || val.SSDeep \u0026\u0026 "
        "val.SSDeep == obj.SSDeep)": [
            {
                "Name": "\\Device\\HarddiskVolume2\\Windows\\notepad.exe",
                "SHA256": "f1d62648ef915d85cb4fc140359e925395d315c70f3566b63bb3e21151cb2ce3",
                "Size": 0
            }
        ]
    }
    assert results['EntryContext'] == expected_results


def test_list_host_files_with_given_session_id(mocker):
    """
    Given:
        - session_id to use when getting host files
    When:
        - run list_host_files command
    Then:
        - validate the givven session_id was used
    """
    # prepare
    import CrowdStrikeFalcon
    mocker.patch.object(demisto, 'args', return_value={
        'host_id': 'test_host_id',
        'session_id': 'test_session_id'
    })
    mocker.patch.object(CrowdStrikeFalcon, 'list_host_files', return_value={})

    # call
    CrowdStrikeFalcon.list_host_files_command()

    # assert
    CrowdStrikeFalcon.list_host_files.assert_called_with('test_host_id', 'test_session_id')


def test_refresh_session(requests_mock, mocker):
    from CrowdStrikeFalcon import refresh_session_command

    session_id = 'fdd6408f-6688-441b-8659-41bcad25441c'
    response = {
        "errors": [],
        "meta": {
            "powered_by": "empower-api",
            "query_time": 0.025573986,
            "trace_id": "291d3fda-9684-4ed7-ae88-bcc3940a2104"
        },
        "resources": [{
            "created_at": "2020-05-01T17:52:16.781771496Z",
            "existing_aid_sessions": 1,
            "scripts": [{
                "args": [{
                    "arg_name": "Path",
                    "arg_type": "arg",
                    "command_level": "non-destructive",
                    "created_at": "2019-06-25T23:48:59Z",
                    "data_type": "string",
                    "default_value": "",
                    "description": "File to concatenate",
                    "encoding": "",
                    "id": 7,
                    "options": None,
                    "required": True,
                    "requires_value": False,
                    "script_id": 6,
                    "sequence": 1,
                    "updated_at": "2019-06-25T23:48:59Z"
                }, {
                    "arg_name": "Count",
                    "arg_type": "arg",
                    "command_level": "non-destructive",
                    "created_at": "2019-06-25T23:48:59Z",
                    "data_type": "string",
                    "default_value": "",
                    "description": "Number of bytes to read (max=32768)",
                    "encoding": "",
                    "id": 51,
                    "options": None,
                    "required": False,
                    "requires_value": False,
                    "script_id": 6,
                    "sequence": 2,
                    "updated_at": "2019-06-25T23:48:59Z"
                }, {
                    "arg_name": "Offset",
                    "arg_type": "arg",
                    "command_level": "non-destructive",
                    "created_at": "2019-06-25T23:48:59Z",
                    "data_type": "string",
                    "default_value": "",
                    "description": "Offset (in byte value) to start reading from",
                    "encoding": "",
                    "id": 52,
                    "options": None,
                    "required": False,
                    "requires_value": False,
                    "script_id": 6,
                    "sequence": 3,
                    "updated_at": "2019-06-25T23:48:59Z"
                }, {
                    "arg_name": "ShowHex",
                    "arg_type": "flag",
                    "command_level": "non-destructive",
                    "created_at": "2019-06-25T23:48:59Z",
                    "data_type": "string",
                    "default_value": "",
                    "description": "Show the results in hexadecimal format instead of ASCII",
                    "encoding": "",
                    "id": 53,
                    "options": None,
                    "required": False,
                    "requires_value": False,
                    "script_id": 6,
                    "sequence": 4,
                    "updated_at": "2019-06-25T23:48:59Z"
                }
                ],
                "command": "cat",
                "description": "Read a file from disk and display as ASCII or hex",
                "examples": "    C:\\\u003e cat c:\\mytextfile.txt",
                "internal_only": False,
                "runnable": True,
                "sub_commands": []
            }, {
                "args": [{
                    "arg_name": "Path",
                    "arg_type": "arg",
                    "command_level": "non-destructive",
                    "created_at": "2018-11-08T18:27:18Z",
                    "data_type": "string",
                    "default_value": "",
                    "description": "Relative or absolute directory",
                    "encoding": "",
                    "id": 8,
                    "options": None,
                    "required": True,
                    "requires_value": False,
                    "script_id": 8,
                    "sequence": 1,
                    "updated_at": "2018-11-08T18:27:18Z"
                }
                ],
                "command": "cd",
                "description": "Change the current working directory",
                "examples": "    C:\\\u003e cd C:\\Users\\Administrator\r\n",
                "internal_only": False,
                "runnable": True,
                "sub_commands": []
            }, {
                "args": [],
                "command": "env",
                "description": "Get environment variables for all scopes (Machine / User / Process)",
                "examples": "",
                "internal_only": False,
                "runnable": True,
                "sub_commands": []
            }, {
                "args": [],
                "command": "eventlog",
                "description": "Inspect event logs.",
                "examples": "",
                "internal_only": False,
                "runnable": False,
                "sub_commands": [{
                    "args": [{
                        "arg_name": "Name",
                        "arg_type": "arg",
                        "command_level": "non-destructive",
                        "created_at": "2018-05-01T19:38:30Z",
                        "data_type": "string",
                        "default_value": "",
                        "description": "Name of the event log, for example \"Application\", \"System\"",
                        "encoding": "",
                        "id": 35,
                        "options": None,
                        "required": True,
                        "requires_value": False,
                        "script_id": 25,
                        "sequence": 1,
                        "updated_at": "2018-05-01T19:38:30Z"
                    }, {
                        "arg_name": "Count",
                        "arg_type": "arg",
                        "command_level": "non-destructive",
                        "created_at": "2018-05-01T19:38:30Z",
                        "data_type": "string",
                        "default_value": "",
                        "description": "Optional number of entries to return. Default:100 Max=500",
                        "encoding": "",
                        "id": 36,
                        "options": None,
                        "required": False,
                        "requires_value": False,
                        "script_id": 25,
                        "sequence": 2,
                        "updated_at": "2018-05-01T19:38:30Z"
                    }, {
                        "arg_name": "SourceName",
                        "arg_type": "arg",
                        "command_level": "non-destructive",
                        "created_at": "2018-05-01T19:38:30Z",
                        "data_type": "string",
                        "default_value": "",
                        "description": "Optional name of the event source, e.x. \"WinLogon\"",
                        "encoding": "",
                        "id": 37,
                        "options": None,
                        "required": False,
                        "requires_value": False,
                        "script_id": 25,
                        "sequence": 3,
                        "updated_at": "2018-05-01T19:38:30Z"
                    }
                    ],
                    "command": "view",
                    "description": "View most recent N events in a given event log",
                    "examples": "    C:\\\u003e eventlog view Application",
                    "internal_only": False,
                    "runnable": True,
                    "sub_commands": []
                }, {
                    "args": [{
                        "arg_name": "Name",
                        "arg_type": "arg",
                        "command_level": "non-destructive",
                        "created_at": "2020-03-17T18:11:22Z",
                        "data_type": "string",
                        "default_value": "",
                        "description": "Name of the event log, for example \"Application\", \"System\"",
                        "encoding": "",
                        "id": 38,
                        "options": None,
                        "required": True,
                        "requires_value": False,
                        "script_id": 26,
                        "sequence": 1,
                        "updated_at": "2020-03-17T18:11:22Z"
                    }, {
                        "arg_name": "Filename",
                        "arg_type": "arg",
                        "command_level": "non-destructive",
                        "created_at": "2020-03-17T18:11:22Z",
                        "data_type": "string",
                        "default_value": "",
                        "description": "Target file on disk",
                        "encoding": "",
                        "id": 39,
                        "options": None,
                        "required": True,
                        "requires_value": False,
                        "script_id": 26,
                        "sequence": 2,
                        "updated_at": "2020-03-17T18:11:22Z"
                    }
                    ],
                    "command": "export",
                    "description": "Export the specified event log to a file (.csv) on disk",
                    "examples": "    C:\\\u003eeventlog export System",
                    "internal_only": False,
                    "runnable": True,
                    "sub_commands": []
                }, {
                    "args": [],
                    "command": "list",
                    "description": "Event log list: show available event log sources",
                    "examples": "    C:\\\u003e eventlog list",
                    "internal_only": False,
                    "runnable": True,
                    "sub_commands": []
                }, {
                    "args": [{
                        "arg_name": "Name",
                        "arg_type": "arg",
                        "command_level": "non-destructive",
                        "created_at": "2019-05-09T23:55:03Z",
                        "data_type": "string",
                        "default_value": "",
                        "description": "Name of the event log, for example \"Application\", \"System\"",
                        "encoding": "",
                        "id": 519,
                        "options": None,
                        "required": True,
                        "requires_value": False,
                        "script_id": 470,
                        "sequence": 1,
                        "updated_at": "2019-05-09T23:55:03Z"
                    }, {
                        "arg_name": "Filename",
                        "arg_type": "arg",
                        "command_level": "non-destructive",
                        "created_at": "2019-05-09T23:55:03Z",
                        "data_type": "string",
                        "default_value": "",
                        "description": "Target file on disk",
                        "encoding": "",
                        "id": 520,
                        "options": None,
                        "required": True,
                        "requires_value": False,
                        "script_id": 470,
                        "sequence": 2,
                        "updated_at": "2019-05-09T23:55:03Z"
                    }
                    ],
                    "command": "backup",
                    "description": "Back up the specified event log to a file (.evtx) on disk",
                    "examples": "    C:\\\u003eeventlog backup System",
                    "internal_only": False,
                    "runnable": True,
                    "sub_commands": []
                }
                ]
            }, {
                "args": [{
                    "arg_name": "Path",
                    "arg_type": "arg",
                    "command_level": "non-destructive",
                    "created_at": "2020-03-17T18:10:50Z",
                    "data_type": "string",
                    "default_value": "",
                    "description": "File to hash",
                    "encoding": "",
                    "id": 72,
                    "options": None,
                    "required": True,
                    "requires_value": False,
                    "script_id": 45,
                    "sequence": 1,
                    "updated_at": "2020-03-17T18:10:50Z"
                }
                ],
                "command": "filehash",
                "description": "Generate the MD5, SHA1, and SHA256 hashes of a file",
                "examples": "C:\\\u003e filehash C:\\Windows\\System32\\cmd.exe",
                "internal_only": False,
                "runnable": True,
                "sub_commands": []
            }, {
                "args": [{
                    "arg_name": "UserName",
                    "arg_type": "arg",
                    "command_level": "non-destructive",
                    "created_at": "2018-05-10T16:22:42Z",
                    "data_type": "string",
                    "default_value": "",
                    "description": "Partial or full username to filter results",
                    "encoding": "",
                    "id": 42,
                    "options": None,
                    "required": False,
                    "requires_value": False,
                    "script_id": 29,
                    "sequence": 1,
                    "updated_at": "2018-05-10T16:22:42Z"
                }
                ],
                "command": "getsid",
                "description": "Enumerate local users and Security Identifiers (SID)",
                "examples": "\u003egetsid\r\nUserName       SID\r\n",
                "internal_only": False,
                "runnable": True,
                "sub_commands": []
            }, {
                "args": [],
                "command": "ipconfig",
                "description": "Show network configuration information",
                "examples": "",
                "internal_only": False,
                "runnable": True,
                "sub_commands": []
            }, {
                "args": [{
                    "arg_name": "Path",
                    "arg_type": "arg",
                    "command_level": "non-destructive",
                    "created_at": "2019-02-12T16:44:59Z",
                    "data_type": "string",
                    "default_value": ".",
                    "description": "Directory to list",
                    "encoding": "",
                    "id": 12,
                    "options": None,
                    "required": False,
                    "requires_value": False,
                    "script_id": 14,
                    "sequence": 1,
                    "updated_at": "2019-02-12T16:44:59Z"
                }
                ],
                "command": "ls",
                "description": "Display the contents of the specified path",
                "examples": "    C:\\Windows\u003e ls\r\n",
                "internal_only": False,
                "runnable": True,
                "sub_commands": []
            }, {
                "args": [],
                "command": "mount",
                "description": "List mounted filesystem volumes",
                "examples": "    C:\\\u003e mount\r\n        Display local mounted volumes",
                "internal_only": False,
                "runnable": True,
                "sub_commands": []
            }, {
                "args": [],
                "command": "netstat",
                "description": "Display network statistics and active connections",
                "examples": "",
                "internal_only": False,
                "runnable": True,
                "sub_commands": []
            }, {
                "args": [],
                "command": "ps",
                "description": "Display process information",
                "examples": " C:\\\u003e ps\r\n\r\nName",
                "internal_only": False,
                "runnable": True,
                "sub_commands": []
            }, {
                "args": [],
                "command": "pwd",
                "description": "Get current working directory",
                "examples": "",
                "internal_only": True,
                "runnable": True,
                "sub_commands": []
            }, {
                "args": [],
                "command": "reg",
                "description": "Windows registry manipulation.",
                "examples": "",
                "internal_only": False,
                "runnable": False,
                "sub_commands": [{
                    "args": [{
                        "arg_name": "Subkey",
                        "arg_type": "arg",
                        "command_level": "non-destructive",
                        "created_at": "2019-12-05T17:37:38Z",
                        "data_type": "string",
                        "default_value": "",
                        "description": "Registry subkey full path",
                        "encoding": "",
                        "id": 43,
                        "options": None,
                        "required": False,
                        "requires_value": False,
                        "script_id": 30,
                        "sequence": 1,
                        "updated_at": "2019-12-05T17:37:39Z"
                    }, {
                        "arg_name": "Value",
                        "arg_type": "arg",
                        "command_level": "non-destructive",
                        "created_at": "2019-12-05T17:37:38Z",
                        "data_type": "string",
                        "default_value": "",
                        "description": "Name of value to query",
                        "encoding": "",
                        "id": 44,
                        "options": None,
                        "required": False,
                        "requires_value": False,
                        "script_id": 30,
                        "sequence": 2,
                        "updated_at": "2019-12-05T17:37:39Z"
                    }
                    ],
                    "command": "query",
                    "description": "Query a registry subkey or value",
                    "examples": "    C:\\\u003e reg query\r\n",
                    "internal_only": False,
                    "runnable": True,
                    "sub_commands": []
                }
                ]
            }
            ],
            "session_id": f"{session_id}"
        }
        ]
    }
    mocker.patch.object(
        demisto,
        'args',
        return_value={
            'host_id': 'edfd6a04ad134c4344f8fb119a3ad88e',
            'raw': "Write-Output 'Hello, World!"
        }
    )
    requests_mock.post(
        f'{SERVER_URL}/real-time-response/entities/refresh-session/v1',
        json=response,
        status_code=201
    )
    results = refresh_session_command()

    assert results['HumanReadable'] == f"CrowdStrike Session Refreshed: {session_id}"


class TestFetch:
    """ Test the logic of the fetch

    """

    @pytest.fixture()
    def set_up_mocks(self, requests_mock, mocker):
        """ Sets up the mocks for the fetch.
        """
        mocker.patch.object(demisto, 'setLastRun')
        requests_mock.get(f'{SERVER_URL}/detects/queries/detects/v1', json={'resources': ['ldt:1', 'ldt:2'],
                                                                            'meta': {'pagination': {'total': 2}}})
        requests_mock.post(f'{SERVER_URL}/detects/entities/summaries/GET/v1',
                           json={'resources': [{'detection_id': 'ldt:1',
                                                'created_timestamp': '2020-09-04T09:16:11.000000Z',
                                                'max_severity_displayname': 'Low'},
                                               {'detection_id': 'ldt:2',
                                                'created_timestamp': '2020-09-04T09:20:11.000000Z',
                                                'max_severity_displayname': 'Low'}]})
        requests_mock.get(f'{SERVER_URL}/incidents/queries/incidents/v1', json={})
        requests_mock.post(f'{SERVER_URL}/incidents/entities/incidents/GET/v1', json={})

    @freeze_time("2020-08-26 17:22:13 UTC")
    def test_old_fetch_to_new_fetch(self, set_up_mocks, mocker):
        """
        Tests the change of logic done in fetch. Validates that it's done smoothly
        Given:
            Old getLastRun which holds `first_behavior_time` and `last_detection_id`
        When:
            2 results are returned (which equals the FETCH_LIMIT)
        Then:
            The `first_behavior_time` doesn't change and an `offset` of 2 is added.

        """
        from CrowdStrikeFalcon import fetch_incidents
        mocker.patch.object(demisto, 'params', return_value={})
        mocker.patch.object(demisto, 'getLastRun',
                            return_value={'first_behavior_detection_time': '2020-09-04T09:16:10.000000Z',
                                          'detection_offset': 2,
                                          'first_behavior_incident_time': '2020-09-04T09:22:10.000000Z',
                                          'last_fetched_incident': '3',
                                          'incident_offset': 4,
                                          })
        fetch_incidents()
        assert demisto.setLastRun.mock_calls[0][1][0] == [
            {'time': '2020-09-04T09:16:10Z'}, {'time': '2020-09-04T09:22:10Z'}, {}, {}, {}]

<<<<<<< HEAD
    @freeze_time("2020-08-26 17:22:13 UTC")
    def delete_offset_test(self, set_up_mocks, mocker):
=======
    @freeze_time("2020-09-04T09:16:10Z")
    def test_new_fetch(self, set_up_mocks, mocker, requests_mock):
>>>>>>> 6f77591c
        """
        Tests the change of logic done in fetch. Validates that it's done smoothly
        Given:
<<<<<<< HEAD
            Old getLastRun which holds two lists with offset key
        When:
            The offset is inside the lastRun
        Then:
            The offset is deleted from the lastRun

        """

        from CrowdStrikeFalcon import fetch_incidents
        mocker.patch.object(demisto, 'params', return_value={})
        mocker.patch.object(demisto, 'getLastRun',
                            return_value=[{'time': '2020-09-04T09:16:10Z', 'offset': 2},
                                          {'time': '2020-09-04T09:22:10Z', 'offset': 4}])
        fetch_incidents()
        assert demisto.setLastRun.mock_calls[0][1][0] == [{'time': '2020-09-04T09:16:10Z'},
                                                          {'time': '2020-09-04T09:22:10Z'}]

    @freeze_time("2020-09-04T09:16:10Z")
    def test_new_fetch(self, set_up_mocks, mocker, requests_mock):
=======
            `getLastRun` which holds  `first_behavior_time` and `offset`
        When:
            1 result is returned (which is less than the FETCH_LIMIT)
        Then:
            The `first_behavior_time` changes and no `offset` is added.
        """
        mocker.patch.object(demisto, 'getLastRun',
                            return_value=[{'time': '2020-09-04T09:16:10.000000Z',
                                          'offset': 2}, {}, {}])
        # Override post to have 1 results so FETCH_LIMIT won't be reached
        requests_mock.post(f'{SERVER_URL}/detects/entities/summaries/GET/v1',
                           json={'resources': [{'detection_id': 'ldt:1',
                                                'created_timestamp': '2020-09-04T09:16:11.000000Z',
                                                'max_severity_displayname': 'Low'}],
                                 })
        from CrowdStrikeFalcon import fetch_incidents
        fetch_incidents()
        assert demisto.setLastRun.mock_calls[0][1][0][0] == {
            'time': '2020-09-04T09:16:11.000000Z', 'limit': 2, 'offset': 0, "found_incident_ids":
                {'Detection ID: ldt:1': 1599210970}}

    @freeze_time("2020-09-04T09:16:10Z")
    def test_fetch_with_offset(self, set_up_mocks, mocker, requests_mock):
>>>>>>> 6f77591c
        """
        Tests the correct flow of fetch with offset
        Given:
            `getLastRun` which holds  `first_behavior_time` and `offset`
        When:
            2 result is returned (which is less than the total which is 4)
        Then:
            - The offset increases to 2 in the next run, and the last time remains
            - In the next call, the offset will be reset to 0 and the last time will be the latest detection time

        """
        # mock the total number of detections to be 4, so offset will be set
        requests_mock.get(f'{SERVER_URL}/detects/queries/detects/v1', json={'resources': ['ldt:1', 'ldt:2'],
                                                                            'meta': {'pagination': {'total': 4}}})

        mocker.patch.object(demisto, 'getLastRun',
<<<<<<< HEAD
                            return_value=[{'time': '2020-09-04T09:16:10Z',
                                          'offset': 2}, {}, {}])
=======
                            return_value=[{'time': '2020-09-04T09:16:10.000000Z',
                                          'offset': 0}, {}, {}])
>>>>>>> 6f77591c
        # Override post to have 1 results so FETCH_LIMIT won't be reached
        requests_mock.post(f'{SERVER_URL}/detects/entities/summaries/GET/v1',
                           json={'resources': [{'detection_id': 'ldt:1',
                                                'created_timestamp': '2020-09-04T09:16:11.000000Z',
                                                'max_severity_displayname': 'Low'}],
                                 })
        from CrowdStrikeFalcon import fetch_incidents
        fetch_incidents()
<<<<<<< HEAD
        assert demisto.setLastRun.mock_calls[0][1][0][0] == {
            'time': '2020-09-04T09:16:11Z', 'limit': 3, "found_incident_ids": {'Detection ID: ldt:1': 1599210970}}
=======
        # the offset should be increased to 2, and the time should be stay the same
        expected_last_run = {
            'time': '2020-09-04T09:16:10.000000Z', 'limit': 2, 'offset': 2, "found_incident_ids":
                {'Detection ID: ldt:1': 1599210970}}
        assert demisto.setLastRun.mock_calls[0][1][0][0] == expected_last_run

        requests_mock.get(f'{SERVER_URL}/detects/queries/detects/v1', json={'resources': ['ldt:3', 'ldt:4'],
                                                                            'meta': {'pagination': {'total': 4}}})

        mocker.patch.object(demisto, 'getLastRun',
                            return_value=[expected_last_run, {}, {}])

        requests_mock.post(f'{SERVER_URL}/detects/entities/summaries/GET/v1',
                           json={'resources': [{'detection_id': 'ldt:2',
                                                'created_timestamp': '2020-09-04T09:16:13.000000Z',
                                                'max_severity_displayname': 'Low'}],
                                 })

        fetch_incidents()
        # the offset should be 0 because all detections were fetched, and the time should update to the latest detection
        assert demisto.setLastRun.mock_calls[1][1][0][0] == {
            'time': '2020-09-04T09:16:13.000000Z', 'limit': 2, 'offset': 0, "found_incident_ids":
                {'Detection ID: ldt:1': 1599210970,
                 'Detection ID: ldt:2': 1599210970}}
>>>>>>> 6f77591c

    def test_fetch_incident_type(self, set_up_mocks, mocker):
        """
        Tests the addition of incident_type field to the context
        Given:
            Old getLastRun which holds `first_behavior_time` and `last_detection_id`
        When:
            2 results are returned (which equals the FETCH_LIMIT)
        Then:
            "incident_type": "detection" is in raw result returned by the indicator

        """
        from CrowdStrikeFalcon import fetch_incidents
        mocker.patch.object(demisto, 'getLastRun', return_value=[{
            'time': '2020-09-04T09:16:10Z',
        }, {}, {}])
        incidents = fetch_incidents()
        for incident in incidents:
            assert "\"incident_type\": \"detection\"" in incident.get('rawJSON', '')

    @pytest.mark.parametrize(
        "expected_name, fetch_incidents_or_detections,incidents_len",
        [
            ('Incident ID:', ['Incidents'], 2),
            ('Detection ID:', ['Detections'], 2),
            ('Detection ID:', ['Detections', 'Incidents'], 4),
            ('Incident ID:', ['Endpoint Incident'], 2),
            ('Detection ID:', ['Endpoint Detection'], 2),
            ('Detection ID:', ['Endpoint Detection', 'Endpoint Incident'], 4),
            ('IDP Detection ID: ', ['IDP Detection'], 2)
        ],
    )
    def test_fetch_returns_all_types(self, requests_mock, set_up_mocks, mocker, expected_name,
                                     fetch_incidents_or_detections, incidents_len):
        """
        Tests that fetch incidents returns incidents, detections, endpoint incidents, endpoint detection,
        and idp detections types. depends on the value of fetch_incidents_or_detections.
        Given:
            fetch_incidents_or_detections parameter.
        When:
            Fetching incidents.
        Then:
            Validate the results contains only detection when fetch_incidents_or_detections = ['Detections'],
            Validate the results contains only incidents when fetch_incidents_or_detections = ['Incidents']
            Validate the results contains detection and incidents when
             fetch_incidents_or_detections = ['Detections', 'Incidents']
            Validate the results contains only detection when fetch_incidents_or_detections = ['Endpoint Detections'],
            Validate the results contains only incidents when fetch_incidents_or_detections = ['Endpoint Incidents']
            Validate the results contains detection and incidents when
             fetch_incidents_or_detections = ['Endpoint Detections', 'Endpoint Incidents']
            Validate the results contains only IDP detection when fetch_incidents_or_detections = ['IDP Detections'],

        """
        from CrowdStrikeFalcon import fetch_incidents
        mocker.patch.object(demisto, 'getLastRun', return_value=[{'time': '2020-09-04T09:16:10Z'}, {}, {}])

<<<<<<< HEAD
        requests_mock.get(f'{SERVER_URL}/incidents/queries/incidents/v1', json={'resources': ['ldt:1', 'ldt:2']})
=======
        requests_mock.get(f'{SERVER_URL}/incidents/queries/incidents/v1', json={'resources': ['ldt:1', 'ldt:2'],
                                                                                'meta': {'pagination': {'total': 2}}})
>>>>>>> 6f77591c
        requests_mock.post(f'{SERVER_URL}/incidents/entities/incidents/GET/v1',
                           json={'resources': [{'incident_id': 'ldt:1', 'start': '2020-09-04T09:16:11Z'},
                                               {'incident_id': 'ldt:2', 'start': '2020-09-04T09:16:11Z'}]})
        requests_mock.get(f'{SERVER_URL}/alerts/queries/alerts/v1', json={'resources': ['a:ind:1', 'a:ind:2']})
        requests_mock.post(f'{SERVER_URL}/alerts/entities/alerts/v1',
                           json={'resources': [{'composite_id': 'a:ind:1', 'start_time': '2020-09-04T09:16:11.000Z'},
                                               {'composite_id': 'a:ind:2', 'start_time': '2020-09-04T09:16:11.000Z'}]})

        mocker.patch.object(
            demisto,
            'params',
            return_value={
                'url': SERVER_URL,
                'proxy': True,
                'incidents_per_fetch': 2,
                'fetch_incidents_or_detections': fetch_incidents_or_detections,
                'fetch_time': '3 days',
            }
        )

        incidents = fetch_incidents()
        assert len(incidents) == incidents_len

        if incidents_len == 4:
            assert 'Incident ID:' in incidents[0]['name']
            assert 'Incident ID:' in incidents[1]['name']
            assert 'Detection ID:' in incidents[2]['name']
            assert 'Detection ID:' in incidents[3]['name']
        else:
            assert expected_name in incidents[0]['name']
            assert expected_name in incidents[1]['name']


class TestIncidentFetch:
    """ Test the logic of the fetch

    """

    @pytest.fixture()
    def set_up_mocks(self, requests_mock, mocker):
        """ Sets up the mocks for the fetch.
        """
        mocker.patch.object(demisto, 'setLastRun')
        requests_mock.get(f'{SERVER_URL}/detects/queries/detects/v1', json={})
        requests_mock.post(f'{SERVER_URL}/detects/entities/summaries/GET/v1',
                           json={})
        requests_mock.get(f'{SERVER_URL}/incidents/queries/incidents/v1', json={'resources': ['ldt:1', 'ldt:2'],
                                                                                'meta': {'pagination': {'total': 2}}})
        requests_mock.post(f'{SERVER_URL}/incidents/entities/incidents/GET/v1',
                           json={'resources': [{'incident_id': 'ldt:1', 'start': '2020-09-04T09:16:11Z'},
                                               {'incident_id': 'ldt:2', 'start': '2020-09-04T09:16:11Z'}]})

    def delete_offset_test(self, set_up_mocks, mocker):
        """
        Tests the change of logic done in fetch. Validates that it's done smoothly
        Given:
            Old getLastRun which holds two lists with offset key
        When:
            The offset is inside the lastRun
        Then:
            The offset is deleted from the lastRun
        """

        from CrowdStrikeFalcon import fetch_incidents
        mocker.patch.object(demisto, 'params', return_value={})
        mocker.patch.object(demisto, 'getLastRun',
                            return_value=[{'time': '2020-09-04T09:16:10Z', 'offset': 2},
                                          {'time': '2020-09-04T09:22:10Z', 'offset': 4}])
        fetch_incidents()
        assert demisto.setLastRun.mock_calls[0][1][0] == [{'time': '2020-09-04T09:16:10Z'},
                                                          {'time': '2020-09-04T09:22:10Z'}]

    @freeze_time("2020-08-26 17:22:13 UTC")
    def test_new_fetch(self, set_up_mocks, mocker, requests_mock):
        mocker.patch.object(demisto, 'getLastRun', return_value=[{}, {'time': '2020-09-04T09:16:10Z',
                                                                      'offset': 2}, {}])
        # Override post to have 1 results so FETCH_LIMIT won't be reached
        requests_mock.post(f'{SERVER_URL}/incidents/entities/incidents/GET/v1',
                           json={'resources': [{'incident_id': 'ldt:1', 'start': '2020-09-04T09:16:11Z'}]})
        from CrowdStrikeFalcon import fetch_incidents
        fetch_incidents()
        assert demisto.setLastRun.mock_calls[0][1][0][1] == {'time': '2020-09-04T09:16:11Z',
<<<<<<< HEAD
                                                             'limit': 3,
                                                             'found_incident_ids': {'Incident ID: ldt:1': 1598462533}}
=======
                                                             'limit': 2,
                                                             'offset': 0,
                                                             'found_incident_ids': {'Incident ID: ldt:1': 1598462533}}

    @freeze_time("2020-09-04T09:16:10.000000Z")
    def test_fetch_with_offset(self, set_up_mocks, mocker, requests_mock):
        """
        Tests the correct flow of fetch with offset
        Given:
            `getLastRun` which holds  `first_behavior_time` and `offset`
        When:
            2 result is returned (which is less than the total which is 4)
        Then:
            - The offset increases to 2 in the next run, and the last time remains
            - In the next call, the offset will be reset to 0 and the last time will be the latest detection time

        """
        # mock the total number of detections to be 4, so offset will be set
        requests_mock.get(f'{SERVER_URL}/incidents/queries/incidents/v1', json={'resources': ['ldt:1', 'ldt:2'],
                                                                                'pagination': {'meta': {'total': 4}}})

        mocker.patch.object(demisto, 'getLastRun',
                            return_value=[{}, {'time': '2020-09-04T09:16:10Z',
                                          'offset': 0}, {}])
        # Override post to have 1 results so FETCH_LIMIT won't be reached
        requests_mock.post(f'{SERVER_URL}/incidents/entities/incidents/GET/v1',
                           json={'resources': [{'incident_id': 'ldt:1',
                                                'start': '2020-09-04T09:16:11Z',
                                                'max_severity_displayname': 'Low'}],
                                 })
        from CrowdStrikeFalcon import fetch_incidents
        fetch_incidents()
        # the offset should be increased to 2, and the time should be stay the same
        expected_last_run = {
            'time': '2020-09-04T09:16:10Z', 'limit': 2, 'offset': 2, "found_incident_ids": {'Incident ID: ldt:1': 1599210970}}
        assert demisto.setLastRun.mock_calls[0][1][0][1] == expected_last_run

        requests_mock.get(f'{SERVER_URL}/incidents/queries/incidents/v1', json={'resources': ['ldt:3', 'ldt:4'],
                                                                                'meta': {'pagination': {'total': 4}}})

        mocker.patch.object(demisto, 'getLastRun',
                            return_value=[{}, expected_last_run, {}])

        requests_mock.post(f'{SERVER_URL}/incidents/entities/incidents/GET/v1',
                           json={'resources': [{'incident_id': 'ldt:2',
                                                'start': '2020-09-04T09:16:13Z',
                                                'max_severity_displayname': 'Low'}],
                                 })

        fetch_incidents()
        # the offset should be 0 because all detections were fetched, and the time should update to the latest detection
        assert demisto.setLastRun.mock_calls[1][1][0][1] == {
            'time': '2020-09-04T09:16:13Z', 'limit': 2, 'offset': 0, "found_incident_ids": {'Incident ID: ldt:1': 1599210970,
                                                                                            'Incident ID: ldt:2': 1599210970}}
>>>>>>> 6f77591c

    def test_incident_type_in_fetch(self, set_up_mocks, mocker):
        """Tests the addition of incident_type field to the context
        Given:
            Old getLastRun which holds `first_behavior_time` and `last_incident_id`
        When:
            2 results are returned (which equals the FETCH_LIMIT)
        Then:
            "incident_type": "incident" is in raw result returned by the indicator
        """
        mocker.patch.object(demisto, 'getLastRun', return_value=[{}, {'time': '2020-09-04T09:16:10Z',
                                                                      }])
        from CrowdStrikeFalcon import fetch_incidents
        incidents = fetch_incidents()
        for incident in incidents:
            assert "\"incident_type\": \"incident\"" in incident.get('rawJSON', '')


def get_fetch_data():
    with open('./test_data/test_data.json') as f:
        return json.loads(f.read())


def get_fetch_data2():
    with open('./test_data/test_data2.json') as f:
        return json.loads(f.read())


test_data = get_fetch_data()
test_data2 = get_fetch_data2()


def test_get_indicator_device_id(mocker, requests_mock):
    from CrowdStrikeFalcon import get_indicator_device_id
    requests_mock.get("https://4.4.4.4/indicators/queries/devices/v1",
                      json=test_data['response_for_get_indicator_device_id'])
    mocker.patch.object(demisto, 'args', return_value={'type': 'sha256', 'value': 'example_sha'})
    res = get_indicator_device_id()

    # Expecting both DeviceIOC and DeviceID outputs for BC.
    assert set(res.outputs.keys()) - {'DeviceIOC', 'DeviceID'} == set()
    assert res.outputs['DeviceIOC']['Type'] == 'sha256'
    assert res.outputs['DeviceIOC']['Value'] == 'example_sha'
    assert res.outputs['DeviceIOC']['DeviceID'] == res.outputs['DeviceID']


def test_validate_response():
    from CrowdStrikeFalcon import validate_response
    true_res = validate_response({"resources": "1234"})
    false_res = validate_response({"error": "404"})
    assert true_res
    assert not false_res


def test_build_error_message():
    from CrowdStrikeFalcon import build_error_message

    res_error_data = build_error_message({'meta': 1234})
    assert res_error_data == 'Error: error code: None, error_message: something got wrong, please try again.'

    res_error_data_with_specific_error = build_error_message({'errors': [{"code": 1234, "message": "hi"}]})
    assert res_error_data_with_specific_error == 'Error: error code: 1234, error_message: hi.'


def test_search_iocs_command_does_not_exist(requests_mock):
    """
    Test cs-falcon-search-iocs when no ioc is found

    Given:
     - There is no ioc in the system
    When:
     - Searching for iocs using cs-falcon-search-iocs command
    Then:
     - Return a human readable result with appropriate message
     - Do not populate the entry context
    """
    from CrowdStrikeFalcon import search_iocs_command
    response = {'resources': []}
    requests_mock.get(
        f'{SERVER_URL}/indicators/queries/iocs/v1',
        json=response,
        status_code=200
    )
    results = search_iocs_command()
    assert results["HumanReadable"] == 'Could not find any Indicators of Compromise.'
    assert results["EntryContext"] is None


def test_search_iocs_command_exists(requests_mock):
    """
    Test cs-falcon-search-iocs when an ioc is found

    Given:
     - There is a single md5 ioc in the system
    When:
     - Searching for iocs using cs-falcon-search-iocs command
    Then:
     - Return a human readable result with appropriate message
     - Do populate the entry context with the right value
    """
    from CrowdStrikeFalcon import search_iocs_command
    id_response = {'resources': ['md5:testmd5'], 'errors': []}
    ioc_response = {
        'resources': [{
            'type': 'md5',
            'value': 'testmd5',
            'policy': 'detect',
            'share_level': 'red',
            'description': 'Eicar file',
            'created_timestamp': '2020-10-01T09:09:04Z',
            'modified_timestamp': '2020-10-01T09:09:04Z'
        }]
    }
    requests_mock.get(
        f'{SERVER_URL}/indicators/queries/iocs/v1',
        json=id_response,
        status_code=200
    )
    requests_mock.get(
        f'{SERVER_URL}/indicators/entities/iocs/v1',
        json=ioc_response,
        status_code=200
    )
    results = search_iocs_command()
    assert results["EntryContext"]["CrowdStrike.IOC(val.ID === obj.ID)"][0]["Value"] == 'testmd5'


def test_search_iocs_command__no_iocs(requests_mock, mocker):
    """
    Test cs-falcon-search-iocs when encountering an error

    Given:
     - No iocs exist
    When:
     - Searching for non existing iocs using cs-falcon-search-iocs command
    Then:
     - Display an appropriate info in the HR
    """
    from CrowdStrikeFalcon import search_iocs_command
    requests_mock.get(
        f'{SERVER_URL}/indicators/queries/iocs/v1',
        json={}
    )
    mocker.patch.object(demisto, 'results')
    res = search_iocs_command()
    assert 'Could not find any Indicators of Compromise.' in res['HumanReadable']


def test_get_ioc_command_does_not_exist(requests_mock):
    """
    Test cs-falcon-get-ioc when no ioc is found

    Given:
     - There is no ioc in the system
    When:
     - Searching for iocs using cs-falcon-get-ioc command
     - The server returns an error
    Then:
     - Raise the error back from the server
    """
    from CrowdStrikeFalcon import get_ioc_command
    response = {'resources': [], 'errors': [{'code': 404, 'message': 'md5:testmd5 - Resource Not Found'}]}
    requests_mock.get(
        f'{SERVER_URL}/indicators/entities/iocs/v1',
        json=response,
        status_code=200
    )
    with pytest.raises(DemistoException) as excinfo:
        get_ioc_command(ioc_type='md5', value='testmd5')
    assert [{'code': 404, 'message': 'md5:testmd5 - Resource Not Found'}] == excinfo.value.args[0]


def test_get_ioc_command_exists(requests_mock):
    """
    Test cs-falcon-get-ioc when an ioc is found

    Given:
     - There is a single md5 ioc in the system
    When:
     - Looking for iocs using cs-falcon-get-iocs command
    Then:
     - Return a human readable result with appropriate message
     - Do populate the entry context with the right value
    """
    from CrowdStrikeFalcon import get_ioc_command
    ioc_response = {
        'resources': [{
            'type': 'md5',
            'value': 'testmd5',
            'policy': 'detect',
            'share_level': 'red',
            'description': 'Eicar file',
            'created_timestamp': '2020-10-01T09:09:04Z',
            'modified_timestamp': '2020-10-01T09:09:04Z'
        }]
    }
    requests_mock.get(
        f'{SERVER_URL}/indicators/entities/iocs/v1',
        json=ioc_response,
        status_code=200
    )
    results = get_ioc_command(ioc_type='md5', value='testmd5')
    assert results["EntryContext"]["CrowdStrike.IOC(val.ID === obj.ID)"][0]["Value"] == 'testmd5'


def test_upload_ioc_command_fail(requests_mock, mocker):
    """
    Test cs-falcon-upload-ioc where it fails to create the ioc

    Given:
     - The user tries to create an IOC
    When:
     - The server fails to create an IOC
    Then:
     - Display error message to user
    """
    from CrowdStrikeFalcon import upload_ioc_command
    upload_response = {'resources': []}
    get_response = {'resources': [], 'errors': [{'code': 404, 'message': 'md5:testmd5 - Resource Not Found'}]}
    requests_mock.post(
        f'{SERVER_URL}/indicators/entities/iocs/v1',
        json=upload_response,
        status_code=200
    )
    requests_mock.get(
        f'{SERVER_URL}/indicators/entities/iocs/v1',
        json=get_response,
        status_code=200
    )
    with pytest.raises(DemistoException) as excinfo:
        upload_ioc_command(ioc_type='md5', value='testmd5')
    assert excinfo.value.args[0] == "Failed to create IOC. Please try again."


def test_upload_ioc_command_successful(requests_mock):
    """
    Test cs-falcon-upload-ioc when an upload is successful

    Given:
     - The user tries to create an IOC
    When:
     - The server creates an IOC
    Then:
     - Return a human readable result with appropriate message
     - Do populate the entry context with the right value
    """
    from CrowdStrikeFalcon import upload_ioc_command
    upload_response = {'resources': []}
    ioc_response = {
        'resources': [{
            'type': 'md5',
            'value': 'testmd5',
            'policy': 'detect',
            'share_level': 'red',
            'description': 'Eicar file',
            'created_timestamp': '2020-10-01T09:09:04Z',
            'modified_timestamp': '2020-10-01T09:09:04Z'
        }]
    }
    requests_mock.post(
        f'{SERVER_URL}/indicators/entities/iocs/v1',
        json=upload_response,
        status_code=200
    )
    requests_mock.get(
        f'{SERVER_URL}/indicators/entities/iocs/v1',
        json=ioc_response,
        status_code=200
    )
    results = upload_ioc_command(ioc_type='md5', value='testmd5')
    assert results["EntryContext"]["CrowdStrike.IOC(val.ID === obj.ID)"][0]["Value"] == 'testmd5'


def test_search_custom_iocs_command_does_not_exist(requests_mock):
    """
    Test cs-falcon-search-custom-iocs when no ioc is found

    Given:
     - There is no ioc in the system
    When:
     - Searching for iocs using cs-falcon-search-custom-iocs command
    Then:
     - Return a human readable result with appropriate message
     - Do not populate the entry context
    """
    from CrowdStrikeFalcon import search_custom_iocs_command
    response = {'resources': []}
    requests_mock.get(
        f'{SERVER_URL}/iocs/combined/indicator/v1',
        json=response,
        status_code=200
    )
    results = search_custom_iocs_command()
    assert results["HumanReadable"] == 'Could not find any Indicators of Compromise.'
    assert results["EntryContext"] is None


def test_search_custom_iocs_command_exists(requests_mock):
    """
    Test cs-falcon-search-custom-iocs when an ioc is found

    Given:
     - There is a single md5 ioc in the system
    When:
     - Searching for iocs using cs-falcon-search-custom-iocs command
    Then:
     - Return a human readable result with appropriate message
     - Do populate the entry context with the right value
    """
    from CrowdStrikeFalcon import search_custom_iocs_command
    ioc_response = {
        'resources': [{
            'id': '4f8c43311k1801ca4359fc07t319610482c2003mcde8934d5412b1781e841e9r',
            'type': 'md5',
            'value': 'testmd5',
            'action': 'prevent',
            'severity': 'high',
            'description': 'Eicar file',
            'created_on': '2020-10-01T09:09:04Z',
            'modified_on': '2020-10-01T09:09:04Z',
        }]
    }
    requests_mock.get(
        f'{SERVER_URL}/iocs/combined/indicator/v1',
        json=ioc_response,
        status_code=200
    )
    results = search_custom_iocs_command()
    assert '| 4f8c43311k1801ca4359fc07t319610482c2003mcde8934d5412b1781e841e9r | prevent | high | md5 |' \
           in results[0]["HumanReadable"]
    assert results[0]["EntryContext"]["CrowdStrike.IOC(val.ID === obj.ID)"][0]["Value"] == 'testmd5'


def test_search_custom_iocs_command__no_iocs(requests_mock, mocker):
    """
    Test cs-falcon-search-custom-iocs when no iocs exist

    Given:
     - No iocs exist
    When:
     - Searching for non existing iocs using cs-falcon-search-custom-iocs command
    Then:
     - Display an appropriate info in HR
    """
    from CrowdStrikeFalcon import search_custom_iocs_command
    requests_mock.get(
        f'{SERVER_URL}/iocs/combined/indicator/v1',
        json={}
    )
    mocker.patch.object(demisto, 'results')
    mocker.patch(RETURN_ERROR_TARGET)
    res = search_custom_iocs_command()
    assert 'Could not find any Indicators of Compromise.' in res['HumanReadable']


def test_search_custom_iocs_command_filter(requests_mock):
    """
    Test cs-falcon-search-custom-iocs when running with filter

    Given:
     - Domain IOC with test.com value
    When:
     - Searching for the domain IOC using cs-falcon-search-custom-iocs command
    Then:
     - Return a human readable result with appropriate message
     - Do populate the entry context with the right value
    """
    from CrowdStrikeFalcon import search_custom_iocs_command
    ioc_type = 'domain'
    ioc_value = 'test.com'
    ioc_response = {
        'resources': [{
            'id': '4f8c43311k1801ca4359fc07t319610482c2003mcde8934d5412b1781e841e9r',
            'type': ioc_type,
            'value': ioc_value,
            'action': 'prevent',
            'severity': 'high',
            'created_on': '2020-10-01T09:09:04Z',
            'modified_on': '2020-10-01T09:09:04Z',
        }]
    }
    requests_mock.get(
        f'{SERVER_URL}/iocs/combined/indicator/v1?filter=type%3A%5B%27{ioc_type}%27%5D%2Bvalue%3A%5B%27{ioc_value}%27'
        f'%5D&limit=50',
        # noqa: E501
        json=ioc_response,
        status_code=200
    )
    results = search_custom_iocs_command(
        types=ioc_type,
        values=ioc_value,
    )
    assert f'| 4f8c43311k1801ca4359fc07t319610482c2003mcde8934d5412b1781e841e9r | prevent | high | {ioc_type} |' \
           f' {ioc_value} |' in results[0]["HumanReadable"]  # noqa: E501
    assert results[0]["EntryContext"]["CrowdStrike.IOC(val.ID === obj.ID)"][0]["Value"] == ioc_value


def test_get_custom_ioc_command_exists(requests_mock):
    """
    Test cs-falcon-get-custom-ioc when an ioc is found

    Given:
     - There is a single md5 ioc in the system
    When:
     - Looking for iocs using cs-falcon-get-custom-ioc command
    Then:
     - Return a human readable result with appropriate message
     - Do populate the entry context with the right value
    """
    from CrowdStrikeFalcon import get_custom_ioc_command
    ioc_type = 'md5'
    ioc_value = 'testmd5'
    ioc_response = {
        'resources': [{
            'id': '4f8c43311k1801ca4359fc07t319610482c2003mcde8934d5412b1781e841e9r',
            'type': ioc_type,
            'value': ioc_value,
            'action': 'prevent',
            'severity': 'high',
            'description': 'Eicar file',
            'created_on': '2020-10-01T09:09:04Z',
            'modified_on': '2020-10-01T09:09:04Z',
        }]
    }

    requests_mock.get(
        f'{SERVER_URL}/iocs/combined/indicator/v1?filter=type%3A%5B%27{ioc_type}%27%5D%2Bvalue%3A%5B%27{ioc_value}%27'
        f'%5D&limit=50',
        # noqa: E501
        json=ioc_response,
        status_code=200,
    )
    results = get_custom_ioc_command(ioc_type=ioc_type, value=ioc_value)
    assert results["EntryContext"]["CrowdStrike.IOC(val.ID === obj.ID)"][0]["Value"] == ioc_value


def test_get_custom_ioc_command_does_not_exist(requests_mock):
    """
    Test cs-falcon-get-custom-ioc when no ioc is found

    Given:
     - There is no ioc in the system
    When:
     - Searching for iocs using cs-falcon-get-custom-ioc command
     - The server returns an error
    Then:
     - Raise the error back from the server
    """
    from CrowdStrikeFalcon import get_custom_ioc_command
    response = {'resources': [], 'errors': [{'code': 404, 'message': 'md5:testmd5 - Resource Not Found'}]}
    requests_mock.get(
        f'{SERVER_URL}/iocs/combined/indicator/v1',
        json=response,
        status_code=200
    )
    with pytest.raises(DemistoException) as excinfo:
        get_custom_ioc_command(ioc_type='md5', value='testmd5')
    assert [{'code': 404, 'message': 'md5:testmd5 - Resource Not Found'}] == excinfo.value.args[0]


def test_get_custom_ioc_command_by_id(requests_mock):
    """
    Given:
     - ID of IOC to retrieve
    When:
     - Looking for IOC using cs-falcon-get-custom-ioc command
    Then:
     - Do populate the entry context with the right ID
    """
    from CrowdStrikeFalcon import get_custom_ioc_command
    ioc_id = '4f8c43311k1801ca4359fc07t319610482c2003mcde8934d5412b1781e841e9r'
    ioc_response = {
        'resources': [{
            'id': ioc_id,
            'type': 'domain',
            'value': 'test.com',
            'action': 'prevent',
            'severity': 'high',
            'description': 'Eicar file',
            'created_on': '2020-10-01T09:09:04Z',
            'modified_on': '2020-10-01T09:09:04Z',
        }]
    }

    requests_mock.get(
        f'{SERVER_URL}/iocs/entities/indicators/v1?ids={ioc_id}',  # noqa: E501
        json=ioc_response,
        status_code=200,
    )
    results = get_custom_ioc_command(ioc_id=ioc_id)
    assert results["EntryContext"]["CrowdStrike.IOC(val.ID === obj.ID)"][0]["ID"] == ioc_id


def test_upload_custom_ioc_command_successful(requests_mock):
    """
    Test cs-falcon-upload-custom-ioc when an upload is successful

    Given:
     - The user tries to create an IOC
    When:
     - The server creates an IOC
    Then:
     - Return a human readable result with appropriate message
     - Do populate the entry context with the right value
    """
    from CrowdStrikeFalcon import upload_custom_ioc_command
    ioc_response = {
        'resources': [{
            'id': '4f8c43311k1801ca4359fc07t319610482c2003mcde8934d5412b1781e841e9r',
            'type': 'md5',
            'value': 'testmd5',
            'action': 'prevent',
            'severity': 'high',
            'description': 'Eicar file',
            'created_on': '2020-10-01T09:09:04Z',
            'modified_on': '2020-10-01T09:09:04Z',
        }]
    }
    requests_mock.post(
        f'{SERVER_URL}/iocs/entities/indicators/v1',
        json=ioc_response,
        status_code=200,
    )
    results = upload_custom_ioc_command(
        ioc_type='md5',
        value='testmd5',
        action='prevent',
        severity='high',
        platforms='mac,linux',
    )
    assert '| 2020-10-01T09:09:04Z | Eicar file |  | 4f8c43311k1801ca4359fc07t319610482c2003mcde8934d5412b1781e841e9r |' \
           in results[0]["HumanReadable"]
    assert results[0]["EntryContext"]["CrowdStrike.IOC(val.ID === obj.ID)"][0]["Value"] == 'testmd5'


def test_upload_custom_ioc_command_fail(requests_mock):
    """
    Test cs-falcon-upload-custom-ioc where it fails to create the ioc

    Given:
     - The user tries to create an IOC
    When:
     - The server fails to create an IOC
    Then:
     - Display error message to user
    """
    from CrowdStrikeFalcon import upload_custom_ioc_command
    response = {
        'resources': [{
            'row': 1,
            'value': None,
            'type': None,
            'message_type': 'error',
            'field_name': 'value',
            'message': 'required string is missing'
        }],
        'errors': [{'code': 400, 'message': 'one or more inputs are invalid'}]
    }
    requests_mock.post(
        f'{SERVER_URL}/iocs/entities/indicators/v1',
        json=response,
        status_code=200
    )
    with pytest.raises(DemistoException) as excinfo:
        upload_custom_ioc_command(
            ioc_type='md5',
            value='testmd5',
            action='prevent',
            severity='high',
            platforms='mac,linux',
        )
    assert response['errors'] == excinfo.value.args[0]


def test_upload_custom_ioc_command_duplicate(requests_mock, mocker):
    """
    Test cs-falcon-upload-custom-ioc where it fails to create the ioc due to duplicate

    Given:
     - IOC of type domain to upload
    When:
     - The API fails to create an IOC to duplication warning
    Then:
     - Display error message to user
    """
    from CrowdStrikeFalcon import upload_custom_ioc_command
    ioc_type = 'domain'
    ioc_value = 'test.com'
    response = {
        'errors': [{
            'code': 400,
            'message': 'One or more indicators have a warning or invalid input'
        }],
        'resources': [{
            'row': 1,
            'value':
                'test2.com',
            'type': 'domain',
            'message_type': 'warning',
            'message': f"Warning: Duplicate type: '{ioc_type}' and value: '{ioc_value}' combination."
        }]
    }
    requests_mock.post(
        f'{SERVER_URL}/iocs/entities/indicators/v1',
        json=response,
        status_code=400,
        reason='Bad Request',
    )
    with pytest.raises(DemistoException) as error_info:
        upload_custom_ioc_command(
            ioc_type=ioc_type,
            value=ioc_value,
            action='prevent',
            severity='high',
            platforms='mac,linux',
        )
    assert response['resources'][0]['message'] in str(error_info.value)


def test_upload_custom_ioc_command_filename(requests_mock):
    """
    Test that providing a filename to custom ioc works as expected

    Given:
        - A filename attached to a custom IOC

    When:
        - The user tries to upload a custom IOC with a filename

    Then:
        - Make sure that the filename is included in the request to CrowdStrike
    """
    from CrowdStrikeFalcon import upload_custom_ioc_command
    mock = requests_mock.post(
        f'{SERVER_URL}/iocs/entities/indicators/v1',
        status_code=200,
        json={"result": "ok"}
    )

    upload_custom_ioc_command(
        action='prevent',
        severity='high',
        platforms='mac,linux',
        ioc_type="sha256",
        value="testsha256",
        file_name="test.txt"
    )

    body = mock.last_request.json()
    assert body['indicators'][0]['metadata']['filename'] == "test.txt"


def test_upload_custom_ioc_command_filename_nosha5(requests_mock):
    """
    Test that providing a filename to non-hash custom ioc being ignored

    Given:
        - A filename attached to a custom non hash IOC

    When:
        - The user tries to upload a custom non hash IOC with a filename

    Then:
        - Make sure that the filename is ignored in the request to CrowdStrike
    """
    from CrowdStrikeFalcon import upload_custom_ioc_command
    mock = requests_mock.post(
        f'{SERVER_URL}/iocs/entities/indicators/v1',
        status_code=200,
        json={"result": "ok"}
    )
    upload_custom_ioc_command(
        action='prevent',
        severity='high',
        platforms='mac,linux',
        ioc_type="ip",
        value="someip",
        file_name="test.txt"
    )
    assert 'metadata' not in mock.last_request.json()['indicators'][0]


def test_update_custom_ioc_command(requests_mock):
    """
    Test cs-falcon-update-custom-ioc when an upload is successful

    Given:
     - The user tries to update an IOC
    When:
     - The server updates an IOC
    Then:
     - Ensure the request is sent as expected
     - Return a human readable result with appropriate message
     - Do populate the entry context with the right value
    """
    from CrowdStrikeFalcon import update_custom_ioc_command
    ioc_id = '4f8c43311k1801ca4359fc07t319610482c2003mcde8934d5412b1781e841e9r'
    ioc_response = {
        'resources': [{
            'id': ioc_id,
            'type': 'md5',
            'value': 'testmd5',
            'action': 'prevent',
            'severity': 'high',
            'description': 'Eicar file',
            'created_on': '2020-10-01T09:09:04Z',
            'modified_on': '2020-10-01T09:09:04Z',
        }]
    }
    updated_severity = 'medium'

    def match_req_body(request):
        if request.json() == {
            'indicators': [{'id': ioc_id, 'severity': updated_severity}]
        }:
            return True
        return None

    requests_mock.patch(
        f'{SERVER_URL}/iocs/entities/indicators/v1',
        json=ioc_response,
        status_code=200,
        additional_matcher=match_req_body,
    )

    results = update_custom_ioc_command(
        ioc_id=ioc_id,
        severity=updated_severity,
    )
    assert 'Custom IOC was updated successfully' in results["HumanReadable"]
    assert results["EntryContext"]["CrowdStrike.IOC(val.ID === obj.ID)"][0]["Value"] == 'testmd5'


def test_update_custom_ioc_command_filename(requests_mock):
    """
    Test that providing a filename to custom ioc works as expected

    Given:
        - A filename attached to a custom IOC

    When:
        - The user tries to update a custom IOC with a filename

    Then:
        - Make sure that the filename is included in the request to CrowdStrike
    """
    from CrowdStrikeFalcon import update_custom_ioc

    mock = requests_mock.patch(
        f'{SERVER_URL}/iocs/entities/indicators/v1',
        status_code=200,
        json={"result": "ok"}
    )

    update_custom_ioc(
        ioc_id="3",
        file_name="test.txt"
    )

    body = mock.last_request.json()
    assert body['indicators'][0]['metadata']['filename'] == "test.txt"


def test_delete_custom_ioc_command(requests_mock):
    """
    Test cs-falcon-delete-custom-ioc where it deletes IOC successfully

    Given:
     - The user tries to delete an IOC
    When:
     - Running the command to delete an IOC
    Then:
     - Ensure expected output is returned
    """
    from CrowdStrikeFalcon import delete_custom_ioc_command
    ioc_id = '4f8c43311k1801ca4359fc07t319610482c2003mcde8934d5412b1781e841e9r'
    response = {
        'resources': [ioc_id],
        'errors': []
    }
    requests_mock.delete(
        f'{SERVER_URL}/iocs/entities/indicators/v1?ids={ioc_id}',
        json=response,
        status_code=200
    )
    command_res = delete_custom_ioc_command(ioc_id)
    assert f'Custom IOC {ioc_id} was successfully deleted.' in command_res['HumanReadable']


def test_get_ioc_device_count_command_does_not_exist(requests_mock, mocker):
    """
    Test cs-falcon-device-count-ioc with an unsuccessful query (doesn't exist)

    Given
     - There is no device with a process that ran md5:testmd5
    When
     - The user is running cs-falcon-device-count-ioc with md5:testmd5
    Then
     - Raise an error
    """
    from CrowdStrikeFalcon import get_ioc_device_count_command
    expected_error = [{'code': 404, 'message': 'md5:testmd5 - Resource Not Found'}]
    response = {'resources': [], 'errors': expected_error}
    requests_mock.get(
        f'{SERVER_URL}/indicators/aggregates/devices-count/v1',
        json=response,
        status_code=404,
        reason='Not found'
    )
    mocker.patch(RETURN_ERROR_TARGET)
    res = get_ioc_device_count_command(ioc_type='md5', value='testmd5')
    assert res == 'No results found for md5 - testmd5'


def test_get_ioc_device_count_command_exists(requests_mock):
    """
    Test cs-falcon-device-count-ioc with a successful query

    Given
     - There is a device with a process that ran md5:testmd5
    When
     - The user is running cs-falcon-device-count-ioc with md5:testmd5
    Then
     - Return a human readable result with appropriate message
     - Do populate the entry context with the right value
    """
    from CrowdStrikeFalcon import get_ioc_device_count_command
    response = {'resources': [{'id': 'md5:testmd5', 'type': 'md5', 'value': 'testmd5', 'device_count': 1}]}
    requests_mock.get(
        f'{SERVER_URL}/indicators/aggregates/devices-count/v1',
        json=response,
        status_code=200,
    )
    result = get_ioc_device_count_command(ioc_type='md5', value='testmd5')
    assert result['HumanReadable'] == 'Indicator of Compromise **md5:testmd5** device count: **1**'
    assert result['EntryContext']['CrowdStrike.IOC(val.ID === obj.ID)'][0]['ID'] == 'md5:testmd5'


def test_get_process_details_command_not_exists(requests_mock, mocker):
    """
    Test cs-falcon-process-details with an unsuccessful query (doesn't exist)

    Given
     - There is no device with a process `pid:fake:process`
    When
     - The user is running cs-falcon-process-details with pid:fake:process
    Then
     - Raise an error
    """
    from CrowdStrikeFalcon import get_process_details_command
    expected_error = [{'code': 404, 'message': 'pid:fake:process'}]
    response = {'resources': [], 'errors': expected_error}
    requests_mock.get(
        f'{SERVER_URL}/processes/entities/processes/v1',
        json=response,
        status_code=200,
    )
    mocker.patch(RETURN_ERROR_TARGET)
    with pytest.raises(DemistoException) as excinfo:
        get_process_details_command(ids='pid:fake:process')
    assert expected_error == excinfo.value.args[0]


def test_get_process_details_command_exists(requests_mock):
    """
    Test cs-falcon-process-details with a successful query

    Given
     - There is a device with a process `pid:fake:process`
    When
     - The user is running cs-falcon-process-details with pid:fake:process
    Then
     - Return a human readable result with appropriate message
     - Do populate the entry context with the right value
     """
    from CrowdStrikeFalcon import get_process_details_command
    resources = {
        'device_id': 'process',
        'command_line': 'command_line',
        'start_timestamp': '2020-10-01T09:05:51Z',
        'start_timestamp_raw': '132460167512852140',
        'stop_timestamp': '2020-10-02T06:43:45Z',
        'stop_timestamp_raw': '132460946259334768'
    }
    response = {'resources': [resources]}
    requests_mock.get(
        f'{SERVER_URL}/processes/entities/processes/v1',
        json=response,
        status_code=200,
    )
    result = get_process_details_command(ids='pid:fake:process')
    assert '| command_line | process | 2020-10-01T09:05:51Z | 132460167512852140 |' in result['HumanReadable']
    assert resources == result['EntryContext']['CrowdStrike.Process(val.process_id === obj.process_id)'][0]


def test_get_proccesses_ran_on_command_exists(requests_mock):
    """
    Test cs-falcon-processes-ran-on with a successful query

    Given
     - There is a device with a process `pid:fake:process`
    When
     - The user is running cs-falcon-processes-ran-on with pid:fake:process
    Then
     - Return a human readable result with appropriate message
     - Do populate the entry context with the right value
     """
    from CrowdStrikeFalcon import get_proccesses_ran_on_command
    response = {'resources': ['pid:fake:process']}
    requests_mock.get(
        f'{SERVER_URL}/indicators/queries/processes/v1',
        json=response,
        status_code=200,
    )
    result = get_proccesses_ran_on_command(ioc_type='test', value='mock', device_id='123')
    assert '### Processes with custom IOC test:mock on device 123.' in result['HumanReadable']
    assert '| pid:fake:process |' in result['HumanReadable']

    expected_proc_result = {'DeviceID': '123', 'ID': ['pid:fake:process']}
    actual_proc_result = result['EntryContext']['CrowdStrike.IOC(val.ID === obj.ID)']['Process']
    assert expected_proc_result == actual_proc_result


def test_get_proccesses_ran_on_command_not_exists(requests_mock):
    """
    Test cs-falcon-processes-ran-on with an unsuccessful query

    Given
     - There is no device with a process `pid:fake:process`
    When
     - The user is running cs-falcon-processes-ran-on with pid:fake:process
    Then
     - Raise an error
     """
    from CrowdStrikeFalcon import get_proccesses_ran_on_command
    expected_error = [{'code': 404, 'message': 'pid:fake:process - Resource Not Found'}]
    response = {'resources': [], 'errors': expected_error}
    requests_mock.get(
        f'{SERVER_URL}/indicators/queries/processes/v1',
        json=response,
        status_code=200,
    )
    with pytest.raises(DemistoException) as excinfo:
        get_proccesses_ran_on_command(ioc_type='test', value='mock', device_id='123')
    assert expected_error == excinfo.value.args[0]


def test_search_device_command(requests_mock):
    """
    Test search_device_command with a successful id
    Given
     - There is a device that is found
    When
     - The user is running cs-falcon-search-device with an id
    Then
     - Return a CrowdStrike context output
     - Return an Endpoint context output
     """
    from CrowdStrikeFalcon import search_device_command
    response = {'resources': {'meta': {'query_time': 0.010188508, 'pagination': {'offset': 1, 'limit': 100, 'total': 1},
                                       'powered_by': 'device-api', 'trace_id': 'c876614b-da71-4942-88db-37b939a78eb3'},
                              'resources': ['15dbb9d8f06b45fe9f61eb46e829d986'], 'errors': []}}
    device_context = {'ID': 'identifier_number', 'ExternalIP': '1.1.1.1', 'MacAddress': '42-01-0a-80-00-07',
                      'Hostname': 'FALCON-CROWDSTR', 'FirstSeen': '2020-02-10T12:40:18Z',
                      'LastSeen': '2021-04-05T13:48:12Z', 'LocalIP': '1.1.1.1', 'OS': 'Windows Server 2019',
                      'Status': 'normal'}
    endpoint_context = {'Hostname': 'FALCON-CROWDSTR', 'ID': 'identifier_number', 'IPAddress': '1.1.1.1',
                        'MACAddress': '42-01-0a-80-00-07', 'OS': 'Windows', 'OSVersion': 'Windows Server 2019',
                        'Status': 'Offline', 'Vendor': 'CrowdStrike Falcon'}
    status_res = {
        "meta": {
            "query_time": 0.002455124,
            "powered_by": "device-api",
            "trace_id": "c876614b-da71-4942-88db-37b939a78eb3"
        },
        "resources": [
            {
                "id": "15dbb9d8f06b45fe9f61eb46e829d986",
                "cid": "20879a8064904ecfbb62c118a6a19411",
                "last_seen": "2022-09-03T10:48:12Z",
                "state": "offline"
            }
        ],
        "errors": []
    }

    requests_mock.get(
        f'{SERVER_URL}/devices/queries/devices/v1',
        json=response,
        status_code=200,
    )
    requests_mock.get(
        f'{SERVER_URL}/devices/entities/devices/v2?ids=meta&ids=resources&ids=errors',
        json=test_data2,
        status_code=200,
    )

    requests_mock.get(
        f'{SERVER_URL}/devices/entities/online-state/v1',
        json=status_res,
        status_code=200,
    )

    outputs = search_device_command()
    result = outputs[0].to_context()

    context = result.get('EntryContext')
    for key, _value in context.items():
        if 'Device' in key:
            assert context[key] == device_context
        if 'Endpoint' in key:
            assert context[key] == [endpoint_context]


def test_get_endpoint_command(requests_mock, mocker):
    """
    Test get_endpint_command with a successful id
    Given
     - There is a device that is found
    When
     - The user is running cs-falcon-search-device with an id
    Then
     - Return an Endpoint context output
     """
    from CrowdStrikeFalcon import get_endpoint_command
    response = {'resources': {'meta': {'query_time': 0.010188508, 'pagination': {'offset': 1, 'limit': 100, 'total': 1},
                                       'powered_by': 'device-api', 'trace_id': 'c876614b-da71-4942-88db-37b939a78eb3'},
                              'resources': ['15dbb9d8f06b45fe9f61eb46e829d986'], 'errors': []}}
    endpoint_context = {'Hostname': 'FALCON-CROWDSTR', 'ID': 'identifier_number', 'IPAddress': '1.1.1.1',
                        'MACAddress': '42-01-0a-80-00-07', 'OS': 'Windows', 'OSVersion': 'Windows Server 2019',
                        'Status': 'Online', 'Vendor': 'CrowdStrike Falcon'}

    status_res = {
        "meta": {
            "query_time": 0.002455124,
            "powered_by": "device-api",
            "trace_id": "c876614b-da71-4942-88db-37b939a78eb3"
        },
        "resources": [
            {
                "id": "15dbb9d8f06b45fe9f61eb46e829d986",
                "cid": "20879a8064904ecfbb62c118a6a19411",
                "last_seen": "2022-09-03T10:48:12Z",
                "state": "online"
            }
        ],
        "errors": []
    }

    requests_mock.get(
        f'{SERVER_URL}/devices/entities/online-state/v1',
        json=status_res,
        status_code=200,
    )

    query_mocker = requests_mock.get(
        f'{SERVER_URL}/devices/queries/devices/v1',
        json=response,
        status_code=200,
    )
    requests_mock.get(
        f'{SERVER_URL}/devices/entities/devices/v2?ids=meta&ids=resources&ids=errors',
        json=test_data2,
        status_code=200,
    )

    mocker.patch.object(demisto, 'args', return_value={'id': 'dentifier_numbe', 'hostname': 'falcon-crowdstr'})

    outputs = get_endpoint_command()
    result = outputs[0].to_context()
    context = result.get('EntryContext')

    assert unquote(query_mocker.last_request.query) == "filter=device_id:'dentifier_numbe',hostname:'falcon-crowdstr'"
    assert context['Endpoint(val.ID && val.ID == obj.ID && val.Vendor == obj.Vendor)'] == [endpoint_context]


def test_create_hostgroup_invalid(requests_mock, mocker):
    """
    Test Create hostgroup with valid args with unsuccessful args
    Given
     - Invalid arguments for hostgroup
    When
     - Calling create hostgroup command
    Then
     - Throw an error
     """
    from CrowdStrikeFalcon import create_host_group_command
    response_data = load_json('test_data/test_create_hostgroup_invalid_data.json')
    requests_mock.post(
        f'{SERVER_URL}/devices/entities/host-groups/v1',
        json=response_data,
        status_code=400,
        reason='Bad Request'
    )
    with pytest.raises(DemistoException):
        create_host_group_command(name="dem test",
                                  description="dem des",
                                  group_type='static',
                                  assignment_rule="device_id:[''],hostname:['falcon-crowdstrike-sensor-centos7']")


def test_update_hostgroup_invalid(requests_mock):
    """
    Test Create hostgroup with valid args with unsuccessful args
    Given
     - Invalid arguments for hostgroup
    When
     - Calling create hostgroup command
    Then
     - Throw an error
     """
    from CrowdStrikeFalcon import update_host_group_command
    response_data = load_json('test_data/test_create_hostgroup_invalid_data.json')
    requests_mock.patch(
        f'{SERVER_URL}/devices/entities/host-groups/v1',
        json=response_data,
        status_code=400,
        reason='Bad Request'
    )
    with pytest.raises(DemistoException):
        update_host_group_command(
            host_group_id='b1a0cd73ecab411581cbe467fc3319f5',
            name="dem test",
            description="dem des",
            assignment_rule="device_id:[''],hostname:['falcon-crowdstrike-sensor-centos7']")


def test_resolve_incidents(mocker):
    """
    Given
     -
    When
     - Calling resolve incident command
    Then

     """
    import CrowdStrikeFalcon
    http_request_mock = mocker.patch.object(CrowdStrikeFalcon, 'http_request')
    CrowdStrikeFalcon.resolve_incident_command(ids=['test_id'], user_uuid='test',
                                               status='New', add_tag='test', remove_tag='test', add_comment='test')
    assert http_request_mock.call_count == 1
    assert http_request_mock.call_args.kwargs == {
        "method": "POST",
        "url_suffix": "/incidents/entities/incident-actions/v1",
        "json": {
            "action_parameters": [
                {
                    "name": "update_status",
                    "value": "20"
                },
                {
                    "name": "update_assigned_to_v2",
                    "value": "test"
                },
                {
                    "name": "add_tag",
                    "value": "test"
                },
                {
                    "name": "delete_tag",
                    "value": "test"
                },
                {
                    "name": "add_comment",
                    "value": "test"
                }
            ],
            "ids": [
                "test_id"
            ]
        }
    }


@pytest.mark.parametrize('status, expected_status_api', [('New', "20"),
                                                         ('Reopened', "25"),
                                                         ('In Progress', "30"),
                                                         ('Closed', "40")])
def test_resolve_incidents_statuses(requests_mock, status, expected_status_api):
    """
    Test Create resolve incidents with valid status code
    Given
     - Valid status, as expected by product description
    When
     - Calling resolve incident command
    Then
     - Map the status to the status number that the api expects
     """
    from CrowdStrikeFalcon import resolve_incident_command
    m = requests_mock.post(
        f'{SERVER_URL}/incidents/entities/incident-actions/v1',
        json={})
    resolve_incident_command(['test'], status)
    assert m.last_request.json()['action_parameters'][0]['value'] == expected_status_api


def test_update_incident_comment(requests_mock):
    """
    Test Update incident comment
    Given
     - Comment
    When
     - Calling update incident comment command
    Then
     - Update incident comment
     """
    from CrowdStrikeFalcon import update_incident_comment_command
    m = requests_mock.post(
        f'{SERVER_URL}/incidents/entities/incident-actions/v1',
        json={})
    update_incident_comment_command(['test'], 'comment')
    assert m.last_request.json()['action_parameters'][0]['value'] == 'comment'


def test_update_incident_comment(requests_mock):
    """
    Test Update incident comment
    Given
     - Comment
    When
     - Calling update incident comment command
    Then
     - Update incident comment
     """
    from CrowdStrikeFalcon import update_incident_comment_command
    m = requests_mock.post(
        f'{SERVER_URL}/incidents/entities/incident-actions/v1',
        json={})
    update_incident_comment_command(['test'], 'comment')
    assert m.last_request.json()['action_parameters'][0]['value'] == 'comment'


def test_list_host_group_members(requests_mock):
    """
    Test list host group members with not arguments given
    Given
     - No arguments given, as is
    When
     - Calling list_host_group_members_command
    Then
     - Return all the hosts
     """
    from CrowdStrikeFalcon import list_host_group_members_command
    test_list_hostgroup_members_data = load_json('test_data/test_list_hostgroup_members_data.json')
    requests_mock.get(
        f'{SERVER_URL}/devices/combined/host-group-members/v1',
        json=test_list_hostgroup_members_data,
        status_code=200
    )
    command_results = list_host_group_members_command()
    expected_results = load_json('test_data/expected_list_hostgroup_members_results.json')
    for expected_result, ectual_results in zip(expected_results, command_results.outputs):
        assert expected_result == ectual_results


def test_upload_batch_custom_ioc_command(requests_mock):
    """
    Test cs-falcon-batch-upload-custom-ioc when an upload of iocs batch is successful

    Given:
     - The user tries to create multiple IOCs
    When:
     - The server creates IOCs
    Then:
     - Return a human readable result with appropriate message
     - Do populate the entry context with the right values
    """
    from CrowdStrikeFalcon import upload_batch_custom_ioc_command
    ioc_response = {
        'meta': {'query_time': 0.132378491, 'pagination': {'limit': 0, 'total': 2}, 'powered_by': 'ioc-manager',
                 'trace_id': '121f377b-016a-4e34-bca7-992cec821ab3'}, 'errors': None, 'resources': [
            {'id': '1196afeae04528228e782d4efc0c1d8257554dcd99552e1151ca3a3d2eed03f1', 'type': 'ipv4',
             'value': '8.9.6.8', 'source': 'Cortex XSOAR', 'action': 'no_action', 'mobile_action': 'no_action',
             'severity': 'informational', 'platforms': ['linux'], 'expiration': '2022-02-16T11:41:01Z',
             'expired': False, 'deleted': False, 'applied_globally': True, 'from_parent': False,
             'created_on': '2022-02-15T11:42:17.397548307Z', 'created_by': '2bf188d347e44e08946f2e61ef590c24',
             'modified_on': '2022-02-15T11:42:17.397548307Z', 'modified_by': '2bf188d347e44e08946f2e61ef590c24'},
            {'id': '1156f19c5a384117e7e6023f467ed3b58412ddd5d0591872f3a111335fae79a5', 'type': 'ipv4',
             'value': '4.5.8.6', 'source': 'Cortex XSOAR', 'action': 'no_action', 'mobile_action': 'no_action',
             'severity': 'informational', 'platforms': ['linux'], 'expiration': '2022-02-16T11:40:47Z',
             'expired': False, 'deleted': False, 'applied_globally': True, 'from_parent': False,
             'created_on': '2022-02-15T11:42:17.397548307Z', 'created_by': '2bf188d347e44e08946f2e61ef590c24',
             'modified_on': '2022-02-15T11:42:17.397548307Z', 'modified_by': '2bf188d347e44e08946f2e61ef590c24'}]}

    requests_mock.post(
        f'{SERVER_URL}/iocs/entities/indicators/v1',
        json=ioc_response,
        status_code=200,
    )
    results = upload_batch_custom_ioc_command(json.dumps(IOCS_JSON_LIST))
    assert '2022-02-16T11:41:01Z | 1196afeae04528228e782d4efc0c1d8257554dcd99552e1151ca3a3d2eed03f1 | ' \
           '2bf188d347e44e08946f2e61ef590c24 | 2022-02-15T11:42:17.397548307Z | linux | informational | Cortex XSOAR ' \
           '| ipv4 | 8.9.6.8 |' in results[0]["HumanReadable"]

    assert '2022-02-16T11:40:47Z | 1156f19c5a384117e7e6023f467ed3b58412ddd5d0591872f3a111335fae79a5 | ' \
           '2bf188d347e44e08946f2e61ef590c24 | 2022-02-15T11:42:17.397548307Z | linux | informational | Cortex XSOAR ' \
           '| ipv4 | 4.5.8.6 |' in results[1]["HumanReadable"]

    assert results[0]["EntryContext"]["CrowdStrike.IOC(val.ID === obj.ID)"][0]["Value"] == '8.9.6.8'
    assert results[1]["EntryContext"]["CrowdStrike.IOC(val.ID === obj.ID)"][0]["Value"] == '4.5.8.6'


@pytest.mark.parametrize('endpoint_status, status, is_isolated',
                         [('Normal', 'Online', ''),
                          ('normal', 'Online', ''),
                          ('containment_pending', '', 'Pending isolation'),
                          ('contained', '', 'Yes'),
                          ('lift_containment_pending', '', 'Pending unisolation'),
                          ])
def test_get_isolation_status(endpoint_status, status, is_isolated):
    """
    Test valid call for generate status field
    Given
     - valid status
    When
     - Calling generate_status_field function
    Then
     - Return status and is_isolated
     """
    from CrowdStrikeFalcon import get_isolation_status

    assert is_isolated == get_isolation_status(endpoint_status)


def test_get_isolation_status_invalid():
    """
    Test invalid call for generate status field
    Given
     - invalid status
    When
     - Calling generate_status_field function
    Then
     - Raise an exception
     """
    from CrowdStrikeFalcon import get_isolation_status
    with pytest.raises(DemistoException):
        get_isolation_status('unknown status')


def test_list_incident_summaries_command_no_given_ids(requests_mock, mocker):
    """
    Test list_incident_summaries_command without ids arg
    Given
     - No arguments given, as is
    When
     - The user is running list_incident_summaries_command with no ids
    Then
     - Function is executed properly and get_incidents_ids func was called once
     """
    from CrowdStrikeFalcon import list_incident_summaries_command

    query_response = {"errors": [], "meta": {"pagination": {"limit": 0, "offset": 0, "total": 0},
                                             "powered_by": "string", "query_time": 0, "trace_id": "string",
                                             "writes": {"resources_affected": 0}}, "resources": ['id1']}

    entity_response = {"errors": [],
                       "meta": {"pagination": {"limit": 0, "offset": 0, "total": 0}, "powered_by": "string"},
                       "resources": [{"assigned_to": "Test no ids", "assigned_to_name": "string", "cid": "string",
                                      "created": "2022-02-21T16:36:57.759Z", "description": "string",
                                      "end": "2022-02-21T16:36:57.759Z",
                                      "events_histogram": [{"count": 0}], "fine_score": 0, "host_ids": ["string"],
                                      "hosts": [{"agent_load_flags": "string", "tags": ["string"]}],
                                      "incident_id": "string", "incident_type": 0,
                                      "lm_host_ids": ["string"], "start": "2022-02-21T16:36:57.759Z", "state": "string",
                                      "status": 0,
                                      "tactics": ["string"], "tags": ["string"], "techniques": ["string"],
                                      "users": ["string"], "visibility": 0}]}

    requests_mock.get(
        f'{SERVER_URL}/incidents/queries/incidents/v1',
        json=query_response,
        status_code=200,
    )
    get_incidents_ids_func = requests_mock.post(
        f'{SERVER_URL}/incidents/entities/incidents/GET/v1',
        json=entity_response,
        status_code=200,
    )
    mocker.patch.object(demisto, 'args', return_value={})

    outputs = list_incident_summaries_command().outputs

    assert outputs[0]['assigned_to'] == 'Test no ids'
    assert get_incidents_ids_func.call_count == 1


def test_list_incident_summaries_command_with_given_ids(requests_mock, mocker):
    """
    Test list_incident_summaries_command with ids arg
    Given
     - ids
    When
     - The user is running list_incident_summaries_command with ids
    Then
     - Function is executed properly and get_incidents_ids func was not called
     """
    from CrowdStrikeFalcon import list_incident_summaries_command

    query_response = {"errors": [], "meta": {"pagination": {"limit": 0, "offset": 0, "total": 0},
                                             "powered_by": "string", "query_time": 0, "trace_id": "string",
                                             "writes": {"resources_affected": 0}}, "resources": ['id1']}

    entity_response = {"errors": [],
                       "meta": {"pagination": {"limit": 0, "offset": 0, "total": 0}, "powered_by": "string"},
                       "resources": [{"assigned_to": "Test with ids", "assigned_to_name": "string", "cid": "string",
                                      "created": "2022-02-21T16:36:57.759Z", "description": "string",
                                      "end": "2022-02-21T16:36:57.759Z",
                                      "events_histogram": [{"count": 0}], "fine_score": 0, "host_ids": ["string"],
                                      "hosts": [{"agent_load_flags": "string", "tags": ["string"]}],
                                      "incident_id": "string", "incident_type": 0,
                                      "lm_host_ids": ["string"], "start": "2022-02-21T16:36:57.759Z", "state": "string",
                                      "status": 0,
                                      "tactics": ["string"], "tags": ["string"], "techniques": ["string"],
                                      "users": ["string"], "visibility": 0}]}

    get_incidents_ids_func = requests_mock.get(
        f'{SERVER_URL}/incidents/queries/incidents/v1',
        json=query_response,
        status_code=200,
    )
    requests_mock.post(
        f'{SERVER_URL}/incidents/entities/incidents/GET/v1',
        json=entity_response,
        status_code=200,
    )
    mocker.patch.object(demisto, 'args', return_value={'ids': 'id1,id2'})

    outputs = list_incident_summaries_command().outputs

    assert outputs[0]['assigned_to'] == 'Test with ids'
    assert get_incidents_ids_func.call_count == 0


def test_parse_rtr_command_response_host_exists_stderr_output():
    from CrowdStrikeFalcon import parse_rtr_command_response
    response_data = load_json('test_data/rtr_outputs_with_stderr.json')
    parsed_result = parse_rtr_command_response(response_data, ["1"])
    assert len(parsed_result) == 1
    assert parsed_result[0].get('HostID') == "1"
    assert parsed_result[0].get('Error') == "Cannot find a process with the process identifier 5260."


def test_parse_rtr_command_response_host_exists_error_output():
    from CrowdStrikeFalcon import parse_rtr_command_response
    response_data = load_json('test_data/rtr_outputs_with_error.json')
    parsed_result = parse_rtr_command_response(response_data, ["1"])
    assert len(parsed_result) == 1
    assert parsed_result[0].get('HostID') == "1"
    assert parsed_result[0].get('Error') == "Some error"


def test_parse_rtr_command_response_host_not_exist():
    from CrowdStrikeFalcon import parse_rtr_command_response
    response_data = load_json('test_data/rtr_outputs_host_not_exist.json')
    parsed_result = parse_rtr_command_response(response_data, ["1", "2"])
    assert len(parsed_result) == 2
    for res in parsed_result:
        if res.get('HostID') == "1":
            assert res.get('Error') == "Success"
        elif res.get('HostID') == "2":
            assert res.get('Error') == "The host ID was not found."


def test_parse_rtr_stdout_response(mocker):
    from CrowdStrikeFalcon import parse_rtr_stdout_response
    response_data = load_json('test_data/rtr_list_processes_response.json')
    mocker.patch('CrowdStrikeFalcon.fileResult',
                 return_value={'Contents': '', 'ContentsFormat': 'text', 'Type': 3, 'File': 'netstat-1', 'FileID': 'c'})
    parsed_result = parse_rtr_stdout_response(["1"], response_data, "netstat")
    assert parsed_result[0][0].get('Stdout') == "example stdout"
    assert parsed_result[0][0].get('FileName') == "netstat-1"
    assert parsed_result[1][0].get('File') == "netstat-1"


@pytest.mark.parametrize('failed_devices, all_requested_devices, expected_result', [
    ({}, ["id1", "id2"], ""),
    ({'id1': "some error"}, ["id1", "id2"], "Note: you don't see the following IDs in the results as the request was"
                                            " failed for them. \nID id1 failed as it was not found. \n"),
])
def test_add_error_message(failed_devices, all_requested_devices, expected_result):
    from CrowdStrikeFalcon import add_error_message
    assert add_error_message(failed_devices, all_requested_devices) == expected_result


@pytest.mark.parametrize('failed_devices, all_requested_devices', [
    ({'id1': "some error", 'id2': "some error"}, ["id1", "id2"]),
    ({'id1': "some error1", 'id2': "some error2"}, ["id1", "id2"]),
])
def test_add_error_message_raise_error(failed_devices, all_requested_devices):
    from CrowdStrikeFalcon import add_error_message
    with raises(DemistoException,
                match=f'CrowdStrike Falcon The command was failed with the errors: {failed_devices}'):
        add_error_message(failed_devices, all_requested_devices)


def test_rtr_kill_process_command(mocker):
    from CrowdStrikeFalcon import rtr_kill_process_command
    mocker.patch('CrowdStrikeFalcon.init_rtr_batch_session', return_value="1")
    response_data = load_json('test_data/rtr_general_response.json')
    args = {'host_id': "1", 'process_ids': "2,3"}
    mocker.patch('CrowdStrikeFalcon.execute_run_batch_write_cmd_with_timer', return_value=response_data)
    parsed_result = rtr_kill_process_command(args).outputs
    for res in parsed_result:
        assert res.get('Error') == "Success"


@pytest.mark.parametrize('operating_system, expected_result', [
    ("Windows", "rm 'test.txt' --force"),
    ("Linux", "rm 'test.txt' -r -d"),
    ("Mac", "rm 'test.txt' -r -d"),
    ("bla", ""),
])
def test_match_remove_command_for_os(operating_system, expected_result):
    from CrowdStrikeFalcon import match_remove_command_for_os
    assert match_remove_command_for_os(operating_system, "test.txt") == expected_result


def test_rtr_remove_file_command(mocker):
    from CrowdStrikeFalcon import rtr_remove_file_command
    mocker.patch('CrowdStrikeFalcon.init_rtr_batch_session', return_value="1")
    response_data = load_json('test_data/rtr_general_response.json')
    args = {'host_ids': "1", 'file_path': "c:\\test", 'os': "Windows"}
    mocker.patch('CrowdStrikeFalcon.execute_run_batch_write_cmd_with_timer', return_value=response_data)
    parsed_result = rtr_remove_file_command(args).outputs
    for res in parsed_result:
        assert res.get('Error') == "Success"


def test_rtr_read_registry_keys_command(mocker):
    from CrowdStrikeFalcon import rtr_read_registry_keys_command
    mocker.patch('CrowdStrikeFalcon.init_rtr_batch_session', return_value="1")
    response_data = load_json('test_data/rtr_general_response.json')
    args = {'host_ids': "1", 'registry_keys': "key", 'os': "Windows"}
    mocker.patch('CrowdStrikeFalcon.execute_run_batch_write_cmd_with_timer', return_value=response_data)
    mocker.patch('CrowdStrikeFalcon.fileResult',
                 return_value={'Contents': '', 'ContentsFormat': 'text', 'Type': 3, 'File': 'netstat-1', 'FileID': 'c'})
    parsed_result = rtr_read_registry_keys_command(args)
    assert len(parsed_result) == 2
    assert "reg-1key" in parsed_result[0].readable_output


detections = {'resources': [
    {'behavior_id': 'example_behavior_1',
     'detection_ids': ['example_detection'],
     'incident_id': 'example_incident_id',
     'some_field': 'some_example',
     },
    {'behavior_id': 'example_behavior_2',
     'detection_ids': ['example_detection2'],
     'incident_id': 'example_incident_id',
     'some_field': 'some_example2',
     }
]}

DETECTION_FOR_INCIDENT_CASES = [
    (
        detections,
        ['a', 'b'],
        [
            {'incident_id': 'example_incident_id', 'behavior_id': 'example_behavior_1',
             'detection_ids': ['example_detection']},
            {'incident_id': 'example_incident_id', 'behavior_id': 'example_behavior_2',
             'detection_ids': ['example_detection2']}],
        [
            {'behavior_id': 'example_behavior_1',
             'detection_ids': ['example_detection'],
             'incident_id': 'example_incident_id',
             'some_field': 'some_example'},
            {'behavior_id': 'example_behavior_2',
             'detection_ids': ['example_detection2'],
             'incident_id': 'example_incident_id',
             'some_field': 'some_example2'}
        ],
        'CrowdStrike.IncidentDetection',
        '### Detection For Incident\n|behavior_id|detection_ids|incident_id|\n|---|---|---|'
        '\n| example_behavior_1 | example_detection | example_incident_id |\n'
        '| example_behavior_2 | example_detection2 | example_incident_id |\n'),
    ({'resources': []}, [], None, None, None, 'Could not find behaviors for incident zz')
]


@pytest.mark.parametrize(
    'detections, resources, expected_outputs, expected_raw, expected_prefix, expected_md',
    DETECTION_FOR_INCIDENT_CASES)
def test_get_detection_for_incident_command(mocker, detections, resources, expected_outputs, expected_raw,
                                            expected_prefix,
                                            expected_md):
    """
    Given: An incident ID
    When: When running cs-falcon-get-detections-for-incident command
    Then: validates the created command result contains the correct data (whether found or not).
    """

    from CrowdStrikeFalcon import get_detection_for_incident_command

    mocker.patch('CrowdStrikeFalcon.get_behaviors_by_incident',
                 return_value={'resources': resources, 'meta': {'pagination': {'total': len(resources)}}})

    mocker.patch('CrowdStrikeFalcon.get_detections_by_behaviors',
                 return_value=detections)

    res = get_detection_for_incident_command(incident_id='zz')

    assert res.outputs == expected_outputs
    assert res.raw_response == expected_raw
    assert res.readable_output == expected_md
    assert res.outputs_prefix == expected_prefix


@pytest.mark.parametrize('remote_id, close_incident, incident_status, detection_status, mirrored_object, entries',
                         input_data.get_remote_data_command_args)
def test_get_remote_data_command(mocker, remote_id, close_incident, incident_status, detection_status, mirrored_object,
                                 entries):
    """
    Given
        - arguments - id and lastUpdate time set to a lower than incident modification time
        - a raw update (get_incidents_entities and get_detections_entities results)
        - the state of the incident/detection in CrowdStrike Falcon
    When
        - running get_remote_data_command with changes to make
    Then
        - the mirrored_object in the GetRemoteDataResponse contains the modified incident fields
        - the entries in the GetRemoteDataResponse contain expected entries (an incident closure/reopen entry when needed)
    """
    from CrowdStrikeFalcon import get_remote_data_command
    incident_entity = input_data.response_incident.copy()
    incident_entity['status'] = incident_status
    mocker.patch('CrowdStrikeFalcon.get_incidents_entities', return_value={'resources': [incident_entity]})
    detection_entity = input_data.response_detection.copy()
    detection_entity['status'] = detection_status
    mocker.patch('CrowdStrikeFalcon.get_detections_entities', return_value={'resources': [detection_entity]})
    mocker.patch.object(demisto, 'params', return_value={'close_incident': close_incident})

    result = get_remote_data_command({'id': remote_id, 'lastUpdate': '2022-03-08T08:17:09Z'})
    assert result.mirrored_object == mirrored_object
    assert result.entries == entries


def test_find_incident_type():
    """
    Given
        - an incident or detection ID on the remote system
    When
        - running get_remote_data_command or update_remote_system_command when we want to know the relevant incident type
    Then
        - returns the right incident type
    """
    from CrowdStrikeFalcon import find_incident_type, IncidentType
    assert find_incident_type(input_data.remote_incident_id) == IncidentType.INCIDENT
    assert find_incident_type(input_data.remote_detection_id) == IncidentType.DETECTION
    assert find_incident_type('') is None


def test_get_remote_incident_data(mocker):
    """
    Given
        - an incident ID on the remote system
    When
        - running get_remote_data_command with changes to make on an incident
    Then
        - returns the relevant incident entity from the remote system with the relevant incoming mirroring fields
    """
    from CrowdStrikeFalcon import get_remote_incident_data
    incident_entity = input_data.response_incident.copy()
    mocker.patch('CrowdStrikeFalcon.get_incidents_entities', return_value={'resources': [incident_entity.copy()]})
    mirrored_data, updated_object = get_remote_incident_data(input_data.remote_incident_id)
    incident_entity['status'] = 'New'
    assert mirrored_data == incident_entity
    assert updated_object == {'state': 'closed', 'status': 'New', 'tags': ['Objective/Keep Access'],
                              'hosts.hostname': 'SFO-M-Y81WHJ', 'incident_type': 'incident', 'fine_score': 38}


def test_get_remote_detection_data(mocker):
    """
    Given
        - a detection ID on the remote system
    When
        - running get_remote_data_command with changes to make on a detection
    Then
        - returns the relevant detection entity from the remote system with the relevant incoming mirroring fields
    """
    from CrowdStrikeFalcon import get_remote_detection_data
    detection_entity = input_data.response_detection.copy()
    mocker.patch('CrowdStrikeFalcon.get_detections_entities', return_value={'resources': [detection_entity.copy()]})
    mirrored_data, updated_object = get_remote_detection_data(input_data.remote_detection_id)
    detection_entity['severity'] = 2
    assert mirrored_data == detection_entity
    assert updated_object == {'status': 'new', 'severity': 2, 'behaviors.tactic': 'Malware',
                              'behaviors.scenario': 'suspicious_activity',
                              'behaviors.objective': 'Falcon Detection Method',
                              'behaviors.technique': 'Malicious File', 'device.hostname': 'FALCON-CROWDSTR',
                              'incident_type': 'detection'}


@pytest.mark.parametrize('updated_object, entry_content, close_incident', input_data.set_xsoar_incident_entries_args)
def test_set_xsoar_incident_entries(mocker, updated_object, entry_content, close_incident):
    """
    Given
        - the incident status from the remote system
        - the close_incident parameter that was set when setting the integration
    When
        - running get_remote_data_command with changes to make on a incident
    Then
        - adds the relevant entry (closure/reopen) to the entries
    """
    from CrowdStrikeFalcon import set_xsoar_incident_entries
    mocker.patch.object(demisto, 'params', return_value={'close_incident': close_incident})
    entries = []
    set_xsoar_incident_entries(updated_object, entries, input_data.remote_incident_id)
    if entry_content:
        assert entry_content in entries[0].get('Contents')
    else:
        assert entries == []


@pytest.mark.parametrize('updated_object, entry_content, close_incident', input_data.set_xsoar_detection_entries_args)
def test_set_xsoar_detection_entries(mocker, updated_object, entry_content, close_incident):
    """
    Given
        - the detection status from the remote system
        - the close_incident parameter that was set when setting the integration
    When
        - running get_remote_data_command with changes to make on a detection
    Then
        - adds the relevant entry (closure/reopen) to the entries
    """
    from CrowdStrikeFalcon import set_xsoar_detection_entries
    mocker.patch.object(demisto, 'params', return_value={'close_incident': close_incident})
    entries = []
    set_xsoar_detection_entries(updated_object, entries, input_data.remote_incident_id)
    if entry_content:
        assert entry_content in entries[0].get('Contents')
    else:
        assert entries == []


@pytest.mark.parametrize('updated_object, mirrored_data, mirroring_fields, output', input_data.set_updated_object_args)
def test_set_updated_object(updated_object, mirrored_data, mirroring_fields, output):
    """
    Given
        - an entity from the remote system
        - the relevant incoming mirroring fields
    When
        - get-remote-data command runs when mirroring in and determines what the updated object is
    Then
        - the updated object is set correctly, also for nested mirroring fields
    """
    from CrowdStrikeFalcon import set_updated_object
    set_updated_object(updated_object, mirrored_data, mirroring_fields)
    assert updated_object == output


def test_get_modified_remote_data_command(mocker):
    """
    Given
        - arguments - lastUpdate time
        - raw incidents, detection, and idp_detection (results of get_incidents_ids, get_fetch_detections,
          and get_idp_detections_ids)
    When
        - running get_modified_remote_data_command
    Then
        - returns a list of incidents, detections, and idp detections IDs that were modified since the lastUpdate time
    """
    from CrowdStrikeFalcon import get_modified_remote_data_command
    mock_get_incidents = mocker.patch('CrowdStrikeFalcon.get_incidents_ids',
                                      return_value={'resources': [input_data.remote_incident_id]})
    mock_get_detections = mocker.patch('CrowdStrikeFalcon.get_fetch_detections',
                                       return_value={'resources': [input_data.remote_detection_id]})
    mock_get_idp_detections = mocker.patch('CrowdStrikeFalcon.get_idp_detections_ids',
                                           return_value={'resources': [input_data.remote_idp_detection_id]})
    last_update = '2022-03-08T08:17:09Z'
    last_update_idp_detection = '2022-03-08T08:17:09.000000Z'
    result = get_modified_remote_data_command({'lastUpdate': last_update})
    assert mock_get_incidents.call_args.kwargs['last_updated_timestamp'] == last_update
    assert mock_get_detections.call_args.kwargs['last_updated_timestamp'] == last_update
    assert last_update_idp_detection in mock_get_idp_detections.call_args.kwargs['filter_arg']
    assert result.modified_incident_ids == [input_data.remote_incident_id, input_data.remote_detection_id,
                                            input_data.remote_idp_detection_id]


@pytest.mark.parametrize('status',
                         ['new', 'in_progress', 'true_positive', 'false_positive', 'ignored', 'closed', 'reopened'])
def test_update_detection_request_good(mocker, status):
    """
    Given
        - list of detections IDs
        - status to change for the given detection in the remote system, which is one of the permitted statuses
    When
        - running update_remote_system_command
    Then
        - the resolve_detection command is called successfully with the right arguments
    """
    from CrowdStrikeFalcon import update_detection_request
    mock_resolve_detection = mocker.patch('CrowdStrikeFalcon.resolve_detection')
    update_detection_request([input_data.remote_detection_id], status)
    assert mock_resolve_detection.call_args[1]['ids'] == [input_data.remote_detection_id]
    assert mock_resolve_detection.call_args[1]['status'] == status


@pytest.mark.parametrize('status', ['other', ''])
def test_update_detection_request_bad(status):
    """
    Given
        - list of detections IDs
        - status to change for the given detection in the remote system, which is not one of the permitted statuses
    When
        - running update_remote_system_command
    Then
        - an exception is raised
    """
    from CrowdStrikeFalcon import update_detection_request
    with pytest.raises(DemistoException) as de:
        update_detection_request([input_data.remote_detection_id], status)
    assert 'CrowdStrike Falcon Error' in str(de.value)


@pytest.mark.parametrize('args, to_mock, call_args, remote_id, prev_tags, close_in_cs_falcon_param',
                         input_data.update_remote_system_command_args)
def test_update_remote_system_command(mocker, args, to_mock, call_args, remote_id, prev_tags, close_in_cs_falcon_param):
    """
    Given
        - incident or detection changes (one of the mirroring field changed or it was closed in XSOAR)
    When
        - outgoing mirroring triggered by a change in the incident/detection
    Then
        - the relevant incident/detection is updated with the corresponding fields in the remote system
        - the returned result corresponds to the incident/detection ID
    """
    from CrowdStrikeFalcon import update_remote_system_command
    mock_call = mocker.patch(f'CrowdStrikeFalcon.{to_mock}')
    mocker.patch('CrowdStrikeFalcon.get_previous_tags', return_value=prev_tags)
    mocker.patch.object(demisto, 'params', return_value={'close_in_cs_falcon': close_in_cs_falcon_param})
    command_result = update_remote_system_command(args)
    assert command_result == remote_id
    for i, call in enumerate(call_args):
        if to_mock == 'update_incident_request':
            assert mock_call.call_args_list[i].kwargs == call

        else:
            assert mock_call.call_args_list[i][0] == call


@pytest.mark.parametrize('delta, close_in_cs_falcon_param, to_close', input_data.close_in_cs_falcon_args)
def test_close_in_cs_falcon(mocker, delta, close_in_cs_falcon_param, to_close):
    """
    Given
        - incident or detection changes (one of the mirroring field changed or it was closed in XSOAR)
        - the close_in_cs_falcon parameter that was set when setting the integration
    When
        - outgoing mirroring triggered by a change in the incident/detection
    Then
        - returns true if the incident/detection was closed in XSOAR and the close_in_cs_falcon parameter was set to true
    """
    from CrowdStrikeFalcon import close_in_cs_falcon
    mocker.patch.object(demisto, 'params', return_value={'close_in_cs_falcon': close_in_cs_falcon_param})
    assert close_in_cs_falcon(delta) == to_close


@pytest.mark.parametrize('delta, inc_status, close_in_cs_falcon, detection_request_status',
                         input_data.update_remote_detection_args)
def test_update_remote_detection(mocker, delta, inc_status, close_in_cs_falcon, detection_request_status):
    """
    Given
        - detection changes (one of the mirroring field changed or it was closed in XSOAR)
        - arguments - delta (the change in the relevant fields), XSOAR status and remote detection id
    When
        - outgoing mirroring triggered by a change in the detection
    Then
        - the relevant detection is updated with the corresponding fields in the remote system
    """
    from CrowdStrikeFalcon import update_remote_detection
    mocker.patch.object(demisto, 'params', return_value={'close_in_cs_falcon': close_in_cs_falcon})
    mock_update_detection_request = mocker.patch('CrowdStrikeFalcon.update_detection_request')
    update_remote_detection(delta, inc_status, input_data.remote_detection_id)
    if detection_request_status:
        assert mock_update_detection_request.call_args[0][1] == detection_request_status
    else:
        assert mock_update_detection_request.call_count == 0


def test_update_remote_incident(mocker):
    """
    Given
        - incident changes (one of the mirroring field changed or it was closed in XSOAR)
        - arguments - delta (the change in the relevant fields), XSOAR status and remote incident id
    When
        - outgoing mirroring triggered by a change in the incident
    Then
        - the relevant incident is updated with the corresponding fields in the remote system
    """
    from CrowdStrikeFalcon import update_remote_incident
    mock_update_tags = mocker.patch('CrowdStrikeFalcon.update_remote_incident_tags')
    mock_update_status = mocker.patch('CrowdStrikeFalcon.update_remote_incident_status')
    update_remote_incident({}, IncidentStatus.ACTIVE, input_data.remote_incident_id)
    assert mock_update_tags.called
    assert mock_update_status.called


@pytest.mark.parametrize('delta, inc_status, close_in_cs_falcon, resolve_incident_status',
                         input_data.update_remote_incident_status_args)
def test_update_remote_incident_status(mocker, delta, inc_status, close_in_cs_falcon, resolve_incident_status):
    """
    Given
        - incident status changes
        - arguments - delta (the change in the relevant fields), XSOAR status and remote incident id
    When
        - outgoing mirroring triggered by a change in the incident status
    Then
        - the relevant incident is updated with the corresponding status in the remote system
    """
    import CrowdStrikeFalcon

    mocker.patch.object(demisto, 'params', return_value={'close_in_cs_falcon': close_in_cs_falcon})
    mock_http_request = mocker.patch.object(CrowdStrikeFalcon, 'http_request')
    CrowdStrikeFalcon.update_remote_incident_status(delta, inc_status, input_data.remote_incident_id)
    if resolve_incident_status:
        expected_status_value = CrowdStrikeFalcon.STATUS_TEXT_TO_NUM[resolve_incident_status]
        assert mock_http_request.call_args_list[0].kwargs['json']['action_parameters'][0]['value'] == expected_status_value
    else:
        assert mock_http_request.call_count == 0


def test_update_remote_incident_tags(mocker):
    """
    Given
        - incident tags changes
        - arguments - delta (the change in the relevant fields) and remote incident id
    When
        - outgoing mirroring triggered by a change in the incident tags
    Then
        - the relevant incident is updated with the corresponding tags (added or removed) in the remote system
    """
    from CrowdStrikeFalcon import update_remote_incident_tags
    mocker.patch('CrowdStrikeFalcon.get_previous_tags', return_value={'tag_stays', 'old_tag'})
    mock_remote_incident_handle_tags = mocker.patch('CrowdStrikeFalcon.remote_incident_handle_tags')
    update_remote_incident_tags({'tag': ['new_tag', 'tag_stays']}, input_data.remote_incident_id)
    assert mock_remote_incident_handle_tags.call_args_list[0][0][0] == {'old_tag'}
    assert mock_remote_incident_handle_tags.call_args_list[0][0][1] == 'delete_tag'
    assert mock_remote_incident_handle_tags.call_args_list[1][0][0] == {'new_tag'}
    assert mock_remote_incident_handle_tags.call_args_list[1][0][1] == 'add_tag'


def test_get_previous_tags(mocker):
    """
    Given
        - incident tags changes
    When
        - outgoing mirroring triggered by a change in the incident tags
    Then
        - returns the current remote system tags
    """
    from CrowdStrikeFalcon import get_previous_tags
    incident_response = {'meta': {'query_time': 0.013811475, 'powered_by': 'incident-api',
                                  'trace_id': '7fce39d4-d695-4aac-bdcf-2d9138bea57c'},
                         'resources': [input_data.response_incident],
                         'errors': []}
    mock_get_incidents_entities = mocker.patch('CrowdStrikeFalcon.get_incidents_entities',
                                               return_value=incident_response)
    assert get_previous_tags(input_data.remote_incident_id) == set(input_data.response_incident["tags"])
    assert mock_get_incidents_entities.call_args[0][0] == [input_data.remote_incident_id]


@pytest.mark.parametrize('tags, action_name', input_data.remote_incident_handle_tags_args)
def test_remote_incident_handle_tags(mocker, tags, action_name):
    """
    Given
        - incident tag changes
    When
        - outgoing mirroring triggered by a change in the incident tags
    Then
        - sends the right request to the remote system
    """
    import CrowdStrikeFalcon
    mock_update_incident_request = mocker.patch.object(CrowdStrikeFalcon, 'http_request')
    CrowdStrikeFalcon.remote_incident_handle_tags(tags, action_name, input_data.remote_incident_id)
    assert mock_update_incident_request.call_count == len(tags)
    if len(tags):
        assert mock_update_incident_request.call_args_list[0].kwargs['json']['action_parameters'][0]['name'] == action_name


def test_get_mapping_fields_command():
    """
    Given
        - nothing
    When
        - running get_mapping_fields_command
    Then
        - the result fits the expected mapping scheme
    """
    from CrowdStrikeFalcon import get_mapping_fields_command
    result = get_mapping_fields_command()
    assert result.scheme_types_mappings[0].type_name == 'CrowdStrike Falcon Incident'
    assert result.scheme_types_mappings[0].fields.keys() == {'status', 'tag'}
    assert result.scheme_types_mappings[1].type_name == 'CrowdStrike Falcon Detection'
    assert result.scheme_types_mappings[1].fields.keys() == {'status'}


def test_error_in_get_detections_by_behaviors(mocker):
    """
    Given
        - Error occurred in call to get_detections_by_behaviors
    When
        - Run the cs-falcon-get-detections-for-incident command
    Then
        - Assert empty object returned and demisto.error was called
    """

    # prepare
    from CrowdStrikeFalcon import get_detection_for_incident_command
    mocker.patch('CrowdStrikeFalcon.get_behaviors_by_incident',
                 return_value={'resources': [{'dummy': 'test'}], 'meta': {'pagination': {'total': 1}}})

    def excpetion_raiser(*args, **kwargs):
        raise Exception

    mocker.patch('CrowdStrikeFalcon.http_request', side_effect=excpetion_raiser)
    mocker.patch.object(demisto, 'error')

    res = get_detection_for_incident_command(incident_id='zz')
    assert res.readable_output
    demisto.error.assert_called_once_with('Error occurred when trying to get detections by behaviors: ')


ARGS_vulnerability = [
    (
        {'display_remediation_info': 'True',
         'display_evaluation_logic_info': 'True',
         'display_host_info': 'False',
         'limit': '1'}, False,
        None, 'Please add a at least one filter argument'
    ),
    (
        {"cve_severity": "LOW", 'display_remediation_info': 'True',
         'display_evaluation_logic_info': 'True',
         'display_host_info': 'False', 'status': "open,closed"},
        True,  # Valid case
        {"resources":
         [
             {"id": "id1",
              "cid": "cid1",
              "aid": "aid1",
              "created_timestamp": "2021-09-16T15:12:42Z",
              "updated_timestamp": "2022-10-19T00:54:43Z",
              "status": "open",
              "cve": {
               "id": "cveid1",
               "base_score": 3.3,
               "severity": "LOW",
               "exploit_status": 0,
               "exprt_rating": "LOW",
               "remediation_level": "O",
               "spotlight_published_date": "2021-09-15T18:33:00Z",
               "description": "secd",
               "published_date": "2021-09-15T12:15:00Z"}},
             {"id": "ID2",
              "cid": "cid2",
              "aid": "aid2",
              "created_timestamp": "2022-10-12T22:12:49Z",
              "updated_timestamp": "2022-10-18T02:54:43Z",
              "status": "open",
              "cve": {"id": "idcve4",
                        "spotlight_published_date": "2022-10-12T14:57:00Z",
                        "description": "desc3",
                        "published_date": "2022-10-11T19:15:00Z",
                        "exploitability_score": 1.8,
                        "impact_score": 1.4}}
         ]
         },
        '### List Vulnerabilities\n' \
        '|ID|Severity|Status|Base Score|Published Date|Impact Score|Exploitability Score|\n' \
        '|---|---|---|---|---|---|---|\n' \
        '| cveid1 | LOW | open | 3.3 | 2021-09-15T12:15:00Z |  |  |\n' \
        '| idcve4 |  | open |  | 2022-10-11T19:15:00Z | 1.4 | 1.8 |\n'  # args list

    )
]


@pytest.mark.parametrize('args, is_valid, result_key_json, expected_hr', ARGS_vulnerability)
def test_cs_falcon_spotlight_search_vulnerability_command(mocker, args, is_valid, result_key_json, expected_hr):
    """
    Test cs_falcon_spotlight_search_vulnerability_command,
        with a the filters:  cve_severity, status
    Given
     - There is a vulnerability that are found
    When
     - The user is running cs_falcon_spotlight_search_vulnerability_command with an id
    Then
     - Return a CrowdStrike Falcon Vulnerability context output
     - Return an Endpoint context output
     """
    from CrowdStrikeFalcon import cs_falcon_spotlight_search_vulnerability_command
    from CommonServerPython import DemistoException
    mocker.patch("CrowdStrikeFalcon.http_request", return_value=result_key_json)
    if is_valid:
        outputs = cs_falcon_spotlight_search_vulnerability_command(args)
        assert outputs.readable_output == expected_hr
    else:
        with pytest.raises(DemistoException) as e:
            cs_falcon_spotlight_search_vulnerability_command(args)
        assert str(e.value) == expected_hr


def test_cs_falcon_spotlight_search_vulnerability_host_by_command(mocker):
    """
    Test cs_falcon_spotlight_list_host_by_vulnerability_command,
        with a the filters:  cve_severity, status
    Given
     - There is a vulnerability that are found
    When
     - The user is running cs_falcon_spotlight_list_host_by_vulnerability_command with an id
    Then
     - Return a CrowdStrike Falcon Vulnerability context output
     - Return an Endpoint context output
     """
    from CrowdStrikeFalcon import cs_falcon_spotlight_list_host_by_vulnerability_command

    result_key_json = {
        "resources": [
            {
                "id": "id1",
                "cid": "cid1",
                "aid": "aid1",
                "created_timestamp": "2022-01-25T22:44:53Z",
                "updated_timestamp": "2022-10-19T13:56:17Z",
                "status": "open",
                "host_info": {
                    "hostname": "host",
                    "local_ip": "ip_addr",
                    "machine_domain": "",
                    "os_version": "os_ver_example",
                    "ou": "",
                    "site_name": "",
                    "system_manufacturer": "manu_example",
                    "tags": [],
                    "platform": "Windows",
                    "instance_id": "int_id",
                    "service_provider_account_id": "id1_account",
                    "service_provider": "id_ser_prov",
                    "os_build": "1",
                    "product_type_desc": "Server"
                },
                "cve": {
                    "id": "CVE-2013-3900"
                }
            }
        ]
    }
    expected_hr = '### List Vulnerabilities For Host\n'\
                  '|CVE ID|hostname|os Version|Product Type Desc|Local IP|\n' \
                  '|---|---|---|---|---|\n' \
                  '| CVE-2013-3900 | host | os_ver_example | Server | ip_addr |\n'
    args = {'cve_ids': 'CVE-2013-3900', 'limit': 1}
    mocker.patch("CrowdStrikeFalcon.http_request", return_value=result_key_json)

    outputs = cs_falcon_spotlight_list_host_by_vulnerability_command(args)
    assert outputs.readable_output == expected_hr


def test_create_ml_exclusion_command(requests_mock):
    from CrowdStrikeFalcon import create_ml_exclusion_command
    requests_mock.post(
        f'{SERVER_URL}/policy/entities/ml-exclusions/v1',
        json=load_json('test_data/create_ml_exclusion.json')
    )

    results = create_ml_exclusion_command({'value': '/test', 'excluded_from': ['blocking'], 'groups': 123456})

    assert len(results.outputs) == 1
    assert results.outputs[0].get('id') == '123456'
    assert results.outputs[0].get('value') == '/test'


def test_update_ml_exclusion_command_with_args(requests_mock):
    from CrowdStrikeFalcon import update_ml_exclusion_command
    requests_mock.patch(
        f'{SERVER_URL}/policy/entities/ml-exclusions/v1',
        json=load_json('test_data/create_ml_exclusion.json')
    )

    results = update_ml_exclusion_command({'id': 123456, 'value': '/test', 'excluded_from': ['blocking'], 'groups': 123456})

    assert len(results.outputs) == 1
    assert results.outputs[0].get('id') == '123456'
    assert results.outputs[0].get('value') == '/test'


def test_update_ml_exclusion_command_without_args(requests_mock):
    from CrowdStrikeFalcon import update_ml_exclusion_command
    requests_mock.patch(
        f'{SERVER_URL}/policy/entities/ml-exclusions/v1',
        json=load_json('test_data/create_ml_exclusion.json')
    )

    with pytest.raises(Exception) as e:
        update_ml_exclusion_command({'id': 123456})

    assert str(e.value) == 'At least one argument (besides the id argument) should be provided to update the exclusion.'


def test_delete_ml_exclusion_command(requests_mock):
    from CrowdStrikeFalcon import delete_ml_exclusion_command
    requests_mock.delete(
        f'{SERVER_URL}/policy/entities/ml-exclusions/v1',
        json=load_json('test_data/create_ml_exclusion.json')
    )

    results = delete_ml_exclusion_command({'ids': '123456 789456'})

    assert results.readable_output == "The machine learning exclusions with IDs 123456 789456 was successfully deleted."


def test_search_ml_exclusion_command_by_ids(requests_mock):
    from CrowdStrikeFalcon import search_ml_exclusion_command
    requests_mock.get(
        f'{SERVER_URL}/policy/entities/ml-exclusions/v1?ids=123456&ids=789012',
        json=load_json('test_data/create_ml_exclusion.json')
    )

    results = search_ml_exclusion_command({'ids': '123456,789012'})

    assert len(results.outputs) == 1
    assert results.outputs[0].get('id') == '123456'
    assert results.outputs[0].get('value') == '/test'


def test_search_ml_exclusion_command_by_value(requests_mock):
    from CrowdStrikeFalcon import search_ml_exclusion_command
    requests_mock.get(
        f'{SERVER_URL}/policy/queries/ml-exclusions/v1?filter=value%3A%27%2Ftest%27',
        json={'resources': ['123456']}
    )
    requests_mock.get(
        f'{SERVER_URL}/policy/entities/ml-exclusions/v1?ids=123456',
        json=load_json('test_data/create_ml_exclusion.json')
    )

    results = search_ml_exclusion_command({'value': '/test'})

    assert len(results.outputs) == 1
    assert results.outputs[0].get('id') == '123456'
    assert results.outputs[0].get('value') == '/test'


def test_search_ml_exclusion_command_by_value_no_results(requests_mock):
    from CrowdStrikeFalcon import search_ml_exclusion_command
    requests_mock.get(
        f'{SERVER_URL}/policy/queries/ml-exclusions/v1?filter=value%3A%27%2Ftest-mock%27',
        json={}
    )

    results = search_ml_exclusion_command({'value': '/test-mock'})

    assert results.readable_output == 'The arguments/filters you provided did not match any exclusion.'


def test_search_ml_exclusion_command_by_filter(requests_mock):
    from CrowdStrikeFalcon import search_ml_exclusion_command
    requests_mock.get(
        f'{SERVER_URL}/policy/queries/ml-exclusions/v1?filter=value%3A%27%2Ftest%27',
        json={'resources': ['123456']}
    )
    requests_mock.get(
        f'{SERVER_URL}/policy/entities/ml-exclusions/v1?ids=123456',
        json=load_json('test_data/create_ml_exclusion.json')
    )

    results = search_ml_exclusion_command({'filter': 'value:\'/test\''})

    assert len(results.outputs) == 1
    assert results.outputs[0].get('id') == '123456'
    assert results.outputs[0].get('value') == '/test'


def test_create_ioa_exclusion_command(requests_mock):
    from CrowdStrikeFalcon import create_ioa_exclusion_command
    requests_mock.post(
        f'{SERVER_URL}/policy/entities/ioa-exclusions/v1',
        json=load_json('test_data/create_ioa_exclusion.json')
    )

    results = create_ioa_exclusion_command({'exclusion_name': 'test', 'pattern_id': 123456, 'groups': 123456})

    assert len(results.outputs) == 1
    assert results.outputs[0].get('id') == '123456'
    assert results.outputs[0].get('name') == 'test'


def test_update_ioa_exclusion_command_with_args(requests_mock):
    from CrowdStrikeFalcon import update_ioa_exclusion_command
    requests_mock.patch(
        f'{SERVER_URL}/policy/entities/ioa-exclusions/v1',
        json=load_json('test_data/create_ioa_exclusion.json')
    )

    results = update_ioa_exclusion_command({'id': 123456, 'exclusion_name': 'test'})

    assert len(results.outputs) == 1
    assert results.outputs[0].get('id') == '123456'
    assert results.outputs[0].get('name') == 'test'


def test_update_ioa_exclusion_command_without_args(requests_mock):
    from CrowdStrikeFalcon import update_ioa_exclusion_command
    requests_mock.patch(
        f'{SERVER_URL}/policy/entities/ioa-exclusions/v1',
        json=load_json('test_data/create_ioa_exclusion.json')
    )

    with pytest.raises(Exception) as e:
        update_ioa_exclusion_command({'id': 123456})

    assert str(e.value) == 'At least one argument (besides the id argument) should be provided to update the exclusion.'


def test_delete_ioa_exclusion_command(requests_mock):
    from CrowdStrikeFalcon import delete_ioa_exclusion_command
    requests_mock.delete(
        f'{SERVER_URL}/policy/entities/ioa-exclusions/v1',
        json=load_json('test_data/create_ioa_exclusion.json')
    )

    results = delete_ioa_exclusion_command({'ids': '123456, 456789'})

    assert results.readable_output == "The IOA exclusions with IDs 123456 456789 was successfully deleted."


def test_search_ioa_exclusion_command_by_ids(requests_mock):
    from CrowdStrikeFalcon import search_ioa_exclusion_command
    requests_mock.get(
        f'{SERVER_URL}/policy/entities/ioa-exclusions/v1?ids=123456&ids=789012',
        json=load_json('test_data/create_ioa_exclusion.json')
    )

    results = search_ioa_exclusion_command({'ids': '123456,789012'})

    assert len(results.outputs) == 1
    assert results.outputs[0].get('id') == '123456'
    assert results.outputs[0].get('name') == 'test'


def test_search_ioa_exclusion_command_by_name(requests_mock):
    from CrowdStrikeFalcon import search_ioa_exclusion_command
    requests_mock.get(
        f'{SERVER_URL}/policy/queries/ioa-exclusions/v1?filter=name%3A~%27test%27',
        json={'resources': ['123456']}
    )
    requests_mock.get(
        f'{SERVER_URL}/policy/entities/ioa-exclusions/v1?ids=123456',
        json=load_json('test_data/create_ioa_exclusion.json')
    )

    results = search_ioa_exclusion_command({'name': 'test'})

    assert len(results.outputs) == 1
    assert results.outputs[0].get('id') == '123456'
    assert results.outputs[0].get('name') == 'test'


def test_search_ioa_exclusion_command_by_name_no_results(requests_mock):
    from CrowdStrikeFalcon import search_ioa_exclusion_command
    requests_mock.get(
        f'{SERVER_URL}/policy/queries/ioa-exclusions/v1?filter=name%3A~%27test-mock%27',
        json={}
    )

    results = search_ioa_exclusion_command({'name': 'test-mock'})

    assert results.readable_output == 'The arguments/filters you provided did not match any exclusion.'


def test_search_ioa_exclusion_command_by_filter(requests_mock):
    from CrowdStrikeFalcon import search_ioa_exclusion_command
    requests_mock.get(
        f'{SERVER_URL}/policy/queries/ioa-exclusions/v1?filter=name%3A%27test%27',
        json={'resources': ['123456']}
    )
    requests_mock.get(
        f'{SERVER_URL}/policy/entities/ioa-exclusions/v1?ids=123456',
        json=load_json('test_data/create_ioa_exclusion.json')
    )

    results = search_ioa_exclusion_command({'filter': 'name:\'test\''})

    assert len(results.outputs) == 1
    assert results.outputs[0].get('id') == '123456'
    assert results.outputs[0].get('name') == 'test'


def test_list_quarantined_file_command(requests_mock):
    from CrowdStrikeFalcon import list_quarantined_file_command
    requests_mock.get(
        f'{SERVER_URL}/quarantine/queries/quarantined-files/v1?q=hostname%3A%27%5B%27INSTANCE-1%27%5D%27&limit=50',
        json={'resources': ['121212', '171717']}
    )
    requests_mock.post(
        f'{SERVER_URL}/quarantine/entities/quarantined-files/GET/v1',
        json=load_json('test_data/list_quarantine_files.json')
    )

    results = list_quarantined_file_command({'hostname': 'INSTANCE-1'})

    assert len(results.outputs) == 2
    assert results.outputs[0].get('id') == '121212'
    assert results.outputs[1].get('id') == '171717'


def test_list_quarantined_file_command_no_results(requests_mock):
    from CrowdStrikeFalcon import list_quarantined_file_command
    requests_mock.get(
        f'{SERVER_URL}/quarantine/queries/quarantined-files/v1?q=hostname%3A%27%5B%27INSTANCE-1%27%5D%27&limit=50',
        json={}
    )

    results = list_quarantined_file_command({'hostname': 'INSTANCE-1'})

    assert results.readable_output == 'The arguments/filters you provided did not match any files.'


def test_apply_quarantine_file_action_command(requests_mock):
    from CrowdStrikeFalcon import apply_quarantine_file_action_command
    requests_mock.get(
        f'{SERVER_URL}/quarantine/queries/quarantined-files/v1?q=hostname%3A%27%5B%27INSTANCE-1%27%5D%27&limit=50',
        json={'resources': ['121212', '171717']}
    )
    mock_request = requests_mock.patch(
        f'{SERVER_URL}/quarantine/entities/quarantined-files/v1',
        json={}
    )

    results = apply_quarantine_file_action_command({'hostname': 'INSTANCE-1', 'comment': 'Added a test comment.'})

    assert results.readable_output == "The Quarantined File with IDs ['121212', '171717'] was successfully updated."
    assert mock_request.last_request.text == '{"ids": ["121212", "171717"], "comment": "Added a test comment."}'


filter_args = {'key1': 'val1,val2', 'key2': 'val3', 'key3': None}
custom_filter = 'key1:"val1"+key2:["val3","val4"]'


@pytest.mark.parametrize(
    'filter_args, custom_filter, output_filter',
    (
        (filter_args, custom_filter, 'key1:"val1"%2Bkey2:["val3","val4"]%2Bkey1:[\'val1\', \'val2\']%2Bkey2:[\'val3\']'),
        (filter_args, None, 'key1:[\'val1\', \'val2\']%2Bkey2:[\'val3\']'),
        ({}, custom_filter, 'key1:"val1"%2Bkey2:["val3","val4"]')
    )
)
def test_build_cs_falcon_filter(filter_args, custom_filter, output_filter):
    """
    Test build_cs_falcon_filter.

    Given
        - A dictionary filter and a custom filter.

    When
        - Before an cs-falcon query.

    Then
        - Return a merged FQL filter as a single string.
    """
    from CrowdStrikeFalcon import build_cs_falcon_filter

    result = build_cs_falcon_filter(custom_filter, **filter_args)

    assert output_filter == result


@pytest.mark.parametrize(
    'command_args, query_result, entites_result, readable_output',
    (
        ({'wait_for_result': False}, [], {}, 'No scans match the arguments/filter.'),
        ({'wait_for_result': False}, ['123456'], {'resources': [{'id': '123456'}]},
         ('### CrowdStrike Falcon ODS Scans\n'
          '|ID|Status|Severity|File Count|Description|Hosts/Host groups|End time|Start time|Run by|\n'
          '|---|---|---|---|---|---|---|---|---|\n'
          '| 123456 |  |  |  |  |  |  |  |  |\n')),
        ({'wait_for_result': True, 'ids': '123456'}, [], {'resources': [{'status': 'pending'}]}, 'Retrieving scan results:'),
    )
)
def test_cs_falcon_ODS_query_scans_command(mocker, command_args, query_result, entites_result, readable_output):
    """
    Test cs_falcon_ODS_query_scans_command.

    Given
        - A request for a list of ODS endpoint scans by id.

    When
        - The user runs the "cs-falcon-ods-query-scan" command or the "cs-falcon-ods-create-scan".

    Then
        - Get a list of scans from CS Falcon and poll for results if wait_for_results is True.
    """

    from CrowdStrikeFalcon import cs_falcon_ODS_query_scans_command

    mocker.patch.object(ScheduledCommand, 'raise_error_if_not_supported')
    mocker.patch('CrowdStrikeFalcon.get_ODS_scan_ids', return_value=query_result)
    mocker.patch('CrowdStrikeFalcon.ODS_get_scans_by_id_request', return_value=entites_result)

    result = cs_falcon_ODS_query_scans_command(command_args)

    assert result.readable_output == readable_output


@pytest.mark.parametrize(
    'input_params, call_params',
    (
        ({'key1': 'val1', 'key2': None}, 'key1=val1'),
        ({'key1': 'val1', 'key2': 'val2'}, 'key1=val1&key2=val2')
    )
)
def test_ODS_query_scans_request(mocker, input_params, call_params):
    """
    Test ODS_query_scans_request.

    Given
        - A request for a list of ODS endpoint scans by id.

    When
        - The user runs the "cs-falcon-ods-query-scan" command without specifying ids.

    Then
        - Call /ods/queries/scans/v1 with a filter, limit and offset if given and return the ids in response.
    """

    from CrowdStrikeFalcon import ODS_query_scans_request

    http_request = mocker.patch('CrowdStrikeFalcon.http_request')
    ODS_query_scans_request(**input_params)
    http_request.assert_called_with('GET', f'/ods/queries/scans/v1?{call_params}')


def test_ODS_get_scans_by_id_request(mocker):
    """
    Test ODS_get_scans_by_id_request.

    Given
        - A request for info on ODS endpoint scans.

    When
        - The user runs the "cs-falcon-ods-query-scan" command and we obtain a non-empty list of ids.

    Then
        - Call /ods/entities/scans/v1 with the ids and return the response.
    """

    from CrowdStrikeFalcon import ODS_get_scans_by_id_request

    ids_list = ['<id1>', '<id2>', '<id3>']
    ids_string = 'ids=<id1>&ids=<id2>&ids=<id3>'

    http_request = mocker.patch('CrowdStrikeFalcon.http_request')

    ODS_get_scans_by_id_request(ids_list)
    http_request.assert_called_with('GET', f'/ods/entities/scans/v1?{ids_string}')


def test_map_scan_resource_to_UI(mocker):
    """
    Test map_scan_resource_to_UI.

    Given
        - A dictionary response from /ods/entities/scans.

    When
        - The user runs the "cs-falcon-ods-query-scan" command

    Then
        - Return a dict with keys corresponding the cs-falcon UI.
    """
    from CrowdStrikeFalcon import map_scan_resource_to_UI

    resource = {
        "id": "91000dbf0a4e4f5eb2a02528c00fa902",
        "cid": "20879a8064904ecfbb62c118a6a19411",
        "profile_id": "0e313756da21480c8eb5cf37da77a97a",
        "description": "desc3456346",
        "scan_inclusions": [
            "*"
        ],
        "initiated_from": "cloud_scheduled",
        "quarantine": True,
        "cpu_priority": 2,
        "preemption_priority": 15,
        "metadata": [
            {
                "host_id": "046761c46ec84f40b27b6f79ce7cd32c",
                "host_scan_id": "38588c1b29aa9946a3de95e997ad7948",
                "scan_host_metadata_id": "6aec6c04ab2e4c99b4e843637d3e37d0",
                "filecount": {
                    "scanned": 0,
                    "malicious": 0,
                    "quarantined": 0,
                    "skipped": 0,
                    "traversed": 518464
                },
                "status": "completed",
                "started_on": "2023-03-15T15:57:37.59543591Z",
                "completed_on": "2023-03-15T16:02:20.845829991Z",
                "last_updated": "2023-03-15T16:02:20.845909034Z"
            },
            {
                "host_id": "15dbb9d8f06b45fe9f61eb46e829d986",
                "scan_host_metadata_id": "2e99e4fc7a4f4b1e9254e0af210a6994",
                "filecount": {
                    "scanned": 0,
                    "malicious": 0,
                    "quarantined": 0,
                    "skipped": 0,
                    "traversed": 209
                },
                "status": "failed",
                "last_updated": "2023-04-05T02:23:10.316500752Z"
            }
        ],
        "filecount": {},
        "status": "failed",
        "host_groups": [
            "7471ba0636b34cbb8c65fae7979a6a9b"
        ],
        "endpoint_notification": True,
        "pause_duration": 2,
        "max_duration": 2,
        "max_file_size": 60,
        "sensor_ml_level_detection": 2,
        "sensor_ml_level_prevention": 2,
        "cloud_ml_level_detection": 2,
        "cloud_ml_level_prevention": 2,
        "policy_setting": [
            26439818674573,
            26439818674574,
        ],
        "scan_started_on": "2023-03-15T15:57:37.59543591Z",
        "scan_completed_on": "2023-04-18T14:56:38.527255649Z",
        "created_on": "2023-03-15T15:57:37.59543591Z",
        "created_by": "f7acf1bd5d3d4b40afe77546cbbaefde",
        "last_updated": "2023-04-05T02:23:10.316500752Z"
    }
    mapped_resource = {
        'ID': "91000dbf0a4e4f5eb2a02528c00fa902",
        'Status': "failed",
        'Severity': None,
        'Description': "desc3456346",
        'File Count': ('scanned: 0\nmalicious: 0\n'
                       'quarantined: 0\nskipped: 0\ntraversed: 518464'
                       '\n-\nscanned: 0\nmalicious: 0\n'
                       'quarantined: 0\nskipped: 0\ntraversed: 209'),
        'Hosts/Host groups': [
            "7471ba0636b34cbb8c65fae7979a6a9b"
        ],
        'Start time': "2023-03-15T15:57:37.59543591Z",
        'End time': "2023-04-18T14:56:38.527255649Z",
        'Run by': "f7acf1bd5d3d4b40afe77546cbbaefde"
    }

    output = map_scan_resource_to_UI(resource)

    assert output == mapped_resource


@pytest.mark.parametrize(
    'input_params, call_params',
    (
        ({'key1': 'val1', 'key2': None}, 'key1=val1'),
        ({'key1': 'val1', 'key2': 'val2'}, 'key1=val1&key2=val2')
    )
)
def test_ODS_query_scheduled_scans_request(mocker, input_params, call_params):
    """
    Test ODS_query_scheduled_scans_request.

    Given
        - A request for a list of ODS endpoint scheduled scans by id.

    When
        - The user runs the "cs-falcon-ods-query-scheduled-scan" command without specifying ids.

    Then
        - Call /ods/queries/scheduled-scans/v1 with a filter, limit and offset if given and return the ids in response.
    """

    from CrowdStrikeFalcon import ODS_query_scheduled_scans_request

    http_request = mocker.patch('CrowdStrikeFalcon.http_request')
    ODS_query_scheduled_scans_request(**input_params)
    http_request.assert_called_with('GET', f'/ods/queries/scheduled-scans/v1?{call_params}')


def test_ODS_get_scheduled_scans_by_id_request(mocker):
    """
    Test ODS_get_scheduled_scans_by_id_request.

    Given
        - A request for info on ODS endpoint scheduled scans.

    When
        - The user runs the "cs-falcon-ods-query-scheduled-scan" command and we obtain a non-empty list of ids.

    Then
        - Call /ods/entities/scheduled-scans/v1 with the ids and return the response.
    """

    from CrowdStrikeFalcon import ODS_get_scheduled_scans_by_id_request

    ids_list = ['<id1>', '<id2>', '<id3>']
    ids_string = 'ids=<id1>&ids=<id2>&ids=<id3>'

    http_request = mocker.patch('CrowdStrikeFalcon.http_request')

    ODS_get_scheduled_scans_by_id_request(ids_list)
    http_request.assert_called_with('GET', f'/ods/entities/scheduled-scans/v1?{ids_string}')


def test_map_scheduled_scan_resource_to_UI(mocker):
    """
    Test map_scan_resource_to_UI.

    Given
        - A dictionary response from /ods/entities/scheduled-scans.

    When
        - The user runs the "cs-falcon-ods-query-scheduled-scan" command

    Then
        - Return a dict with keys corresponding the cs-falcon UI.
    """
    from CrowdStrikeFalcon import map_scheduled_scan_resource_to_UI

    resource = {
        "id": "9055945bdfbc4b42bf7c9c16976186ca",
        "cid": "20879a8064904ecfbb62c118a6a19411",
        "description": "desc3456346",
        "scan_inclusions": [
            "*"
        ],
        "initiated_from": "cloud_scheduled",
        "quarantine": True,
        "cpu_priority": 2,
        "preemption_priority": 15,
        "metadata": [
            {
                "host_id": "046761c46ec84f40b27b6f79ce7cd32c",
                "last_updated": "2023-05-01T13:54:48.51553853Z"
            }
        ],
        "status": "scheduled",
        "host_groups": [
            "7471ba0636b34cbb8c65fae7979a6a9b"
        ],
        "endpoint_notification": True,
        "pause_duration": 2,
        "max_duration": 2,
        "max_file_size": 60,
        "sensor_ml_level_detection": 2,
        "sensor_ml_level_prevention": 2,
        "cloud_ml_level_detection": 2,
        "cloud_ml_level_prevention": 2,
        "policy_setting": [
            26439818674573,
        ],
        "schedule": {
            "start_timestamp": "2023-06-15T15:57",
            "interval": 0
        },
        "created_on": "2023-05-01T13:54:48.51553853Z",
        "created_by": "f7acf1bd5d3d4b40afe77546cbbaefde",
        "last_updated": "2023-05-01T13:54:48.51553853Z",
        "deleted": False
    }

    mapped_resource = {
        'ID': '9055945bdfbc4b42bf7c9c16976186ca',
        'Hosts targeted': 1,
        'Description': 'desc3456346',
        'Host groups': ['7471ba0636b34cbb8c65fae7979a6a9b'],
        'Start time': '2023-06-15T15:57',
        'Created by': 'f7acf1bd5d3d4b40afe77546cbbaefde',
    }

    output = map_scheduled_scan_resource_to_UI(resource)

    assert output == mapped_resource


@pytest.mark.parametrize(
    'input_params, call_params',
    (
        ({'key1': 'val1', 'key2': None}, 'key1=val1'),
        ({'key1': 'val1', 'key2': 'val2'}, 'key1=val1&key2=val2')
    )
)
def test_ODS_query_scan_hosts_request(mocker, input_params, call_params):
    """
    Test ODS_query_scan_hosts_request.

    Given
        - A request for a list of ODS endpoint scan hosts by id.

    When
        - The user runs the "cs-falcon-ods-query-scan-host" command without specifying ids.

    Then
        - Call /ods/queries/scan-hosts/v1 with a filter, limit and offset if given and return the ids in response.
    """

    from CrowdStrikeFalcon import ODS_query_scan_hosts_request

    http_request = mocker.patch('CrowdStrikeFalcon.http_request')
    ODS_query_scan_hosts_request(**input_params)
    http_request.assert_called_with('GET', f'/ods/queries/scan-hosts/v1?{call_params}')


def test_ODS_get_scan_hosts_by_id_request(mocker):
    """
    Test ODS_get_scan_hosts_by_id_request.

    Given
        - A request for info on ODS endpoint scan hosts.

    When
        - The user runs the "cs-falcon-ods-query-scan-hosts" command and we obtain a non-empty list of ids.

    Then
        - Call /ods/entities/scan-hosts/v1 with the ids and return the response.
    """

    from CrowdStrikeFalcon import ODS_get_scan_hosts_by_id_request

    ids_list = ['<id1>', '<id2>', '<id3>']
    ids_string = 'ids=<id1>&ids=<id2>&ids=<id3>'

    http_request = mocker.patch('CrowdStrikeFalcon.http_request')

    ODS_get_scan_hosts_by_id_request(ids_list)
    http_request.assert_called_with('GET', f'/ods/entities/scan-hosts/v1?{ids_string}')


def test_map_scan_host_resource_to_UI(mocker):
    """
    Test map_scan_resource_to_UI.

    Given
        - A dictionary response from /ods/entities/scan-hosts.

    When
        - The user runs the "cs-falcon-ods-query-scan-host" command

    Then
        - Return a dict with keys corresponding the cs-falcon UI.
    """
    from CrowdStrikeFalcon import map_scan_host_resource_to_UI

    resource = {
        "id": "185a0ad5e159418e8927d956c1a793d8",
        "cid": "3c74ca9ad4k43592ea2adf4ca94k4359",
        "scan_id": "fadde07ee8a44a07988e009b3152e339",
        "profile_id": "ddf8914cca5f4ac595272fe8122e308f",
        "host_id": "82395m302t8zea2u25978416be1973c5",
        "host_scan_id": "7e80aa16a44d30cb819e27144d2603b0",
        "filecount": {
            "scanned": 1021,
            "malicious": 104,
            "quarantined": 0,
            "skipped": 9328
        },
        "status": "completed",
        "severity": 70,
        "started_on": "2022-11-01T18:54:59.39861174Z",
        "completed_on": "2022-11-01T19:08:17.903700092Z",
        "last_updated": "2022-11-01T19:08:17.903732519Z"
    }

    mapped_resource = {
        'ID': "185a0ad5e159418e8927d956c1a793d8",
        'Scan ID': "fadde07ee8a44a07988e009b3152e339",
        'Host ID': "82395m302t8zea2u25978416be1973c5",
        'Filecount': {
            "scanned": 1021,
            "malicious": 104,
            "quarantined": 0,
            "skipped": 9328
        },
        'Status': "completed",
        'Severity': 70,
        'Started on': "2022-11-01T18:54:59.39861174Z",
    }

    output = map_scan_host_resource_to_UI(resource)

    assert output == mapped_resource


@pytest.mark.parametrize(
    'input_params, call_params',
    (
        ({'key1': 'val1', 'key2': None}, 'key1=val1'),
        ({'key1': 'val1', 'key2': 'val2'}, 'key1=val1&key2=val2')
    )
)
def test_ODS_query_malicious_files_request(mocker, input_params, call_params):
    """
    Test ODS_query_malicious_files_request.

    Given
        - A request for a list of ODS endpoint malicious files by id.

    When
        - The user runs the "cs-falcon-ods-query-malicious-file" command without specifying ids.

    Then
        - Call /ods/queries/malicious-files/v1 with a filter, limit and offset if given and return the ids in response.
    """

    from CrowdStrikeFalcon import ODS_query_malicious_files_request

    http_request = mocker.patch('CrowdStrikeFalcon.http_request')
    ODS_query_malicious_files_request(**input_params)
    http_request.assert_called_with('GET', f'/ods/queries/malicious-files/v1?{call_params}')


def test_ODS_get_malicious_files_by_id_request(mocker):
    """
    Test ODS_get_malicious_files_by_id_request.

    Given
        - A request for info on ODS endpoint malicious files.

    When
        - The user runs the "cs-falcon-ods-query-malicious-files" command and we obtain a non-empty list of ids.

    Then
        - Call /ods/entities/malicious-files/v1 with the ids and return the response.
    """

    from CrowdStrikeFalcon import ODS_get_malicious_files_by_id_request

    ids_list = ['<id1>', '<id2>', '<id3>']
    ids_string = 'ids=<id1>&ids=<id2>&ids=<id3>'

    http_request = mocker.patch('CrowdStrikeFalcon.http_request')

    ODS_get_malicious_files_by_id_request(ids_list)
    http_request.assert_called_with('GET', f'/ods/entities/malicious-files/v1?{ids_string}')


def test_map_malicious_file_resource_to_UI(mocker):
    """
    Test map_scan_resource_to_UI.

    Given
        - A dictionary response from /ods/entities/malicious-files.

    When
        - The user runs the "cs-falcon-ods-query-malicious-file" command

    Then
        - Return a dict with keys corresponding the cs-falcon UI.
    """
    from CrowdStrikeFalcon import map_malicious_file_resource_to_UI

    resource = {
        "id": "d684849d4cea435daec706e473743863",
        "cid": "91a0649f84749a38f6d939423bed5576",
        "scan_id": "81c8009a59be4570b5c66f8946559205",
        "host_id": "3c7be1c5ea21849fa5c74ca9842f46a9",
        "host_scan_id": "4f9fea030a0626ed4dc53a7dec70a100",
        "filepath": "C:\\\\Windows\\Malicious\\Mimikatz_newzipp\\Mimikatz\\x86\\mimilib.dll",
        "filename": "mimilib.dll",
        "hash": "9ff1a527861a69b436b51a8d464aaee8d416e39ff1a52aee16e39b436b564a78",
        "pattern_id": 4004,
        "severity": 70,
        "quarantined": True,
        "last_updated": "2022-11-01T17:06:18.900620631Z"
    }
    mapped_resource = {
        'ID': 'd684849d4cea435daec706e473743863',
        'Scan id': '81c8009a59be4570b5c66f8946559205',
        'Filename': 'mimilib.dll',
        'Hash': '9ff1a527861a69b436b51a8d464aaee8d416e39ff1a52aee16e39b436b564a78',
        'Severity': 70,
        'Last updated': '2022-11-01T17:06:18.900620631Z',
    }

    output = map_malicious_file_resource_to_UI(resource)

    assert output == mapped_resource


@pytest.mark.parametrize(
    'args, is_scheduled, expected_result',
    (
        ({'quarantine': 'false', 'schedule_interval': 'every other week',
          'schedule_start_timestamp': 'tomorrow'}, True, {'quarantine': False}),
        ({'cpu_priority': 'Low', 'max_duration': 1}, False, {'cpu_priority': 2, 'max_duration': 1}),
    )
)
def test_make_create_scan_request_body(args, is_scheduled, expected_result):
    """
    Test make_create_scan_request_body.

    Given
        - Arguments to create a scan/scheduled-scan.

    When
        - The user runs the "cs-falcon-ods-create-scan" command

    Then
        - Return a dict to send as the body for a create scan request.
    """

    from CrowdStrikeFalcon import make_create_scan_request_body

    output = make_create_scan_request_body(args, is_scheduled)

    if is_scheduled:
        assert 'hosts' not in output
        assert isinstance(output['schedule']['interval'], int)  # function doesn't enforce this
    else:
        assert 'hosts' in output
        assert 'schedule' not in output

    for key, value in expected_result.items():
        assert output[key] == value


@pytest.mark.parametrize(
    'args, is_error, expected_error_info',
    (
        ({}, True, 'MUST set either hosts OR host_groups.'),
        ({'hosts': 'john doe'}, True, 'MUST set either file_paths OR scan_inclusions.'),
        ({'hosts': 'john doe', 'file_paths': '*'}, False, None),
    )
)
def test_ODS_verify_create_scan_command(args, is_error, expected_error_info):
    """
    Test ODS_verify_create_scan_command.

    Given
        - Arguments to create a scan/scheduled-scan.

    When
        - The user runs the "cs-falcon-ods-create-scan" command

    Then
        - Return a dict to send as the body for a create scan request.
    """
    from CrowdStrikeFalcon import ODS_verify_create_scan_command

    if is_error:
        with pytest.raises(DemistoException) as error_info:
            ODS_verify_create_scan_command(args)
        assert str(error_info.value) == expected_error_info
    else:
        ODS_verify_create_scan_command(args)


def test_cs_falcon_ods_create_scan_command(mocker):
    """
    Test cs_falcon_ods_create_scan_command.

    Given
        - Arguments to create a scan.

    When
        - The user runs the "cs-falcon-ods-create-scan" command

    Then
        - Create an ODS scan.
    """

    from CrowdStrikeFalcon import cs_falcon_ods_create_scan_command

    mocker.patch('CrowdStrikeFalcon.ods_create_scan', return_value={'id': 'random_id'})
    query_scans_command = mocker.patch('CrowdStrikeFalcon.cs_falcon_ODS_query_scans_command')

    cs_falcon_ods_create_scan_command({'interval_in_seconds': 1, 'timeout_in_seconds': 1})

    query_scans_command.assert_called_with({
        'ids': 'random_id',
        'wait_for_result': True,
        'interval_in_seconds': 1,
        'timeout_in_seconds': 1,
    })


def test_cs_falcon_ods_create_scheduled_scan_command(mocker):
    """
    Test cs_falcon_ods_create_scheduled_scan_command.

    Given
        - Arguments to create a scheduled-scan.

    When
        - The user runs the "cs-falcon-ods-create-scheduled-scan" command

    Then
        - Create a scheduled scan.
    """

    from CrowdStrikeFalcon import cs_falcon_ods_create_scheduled_scan_command

    mocker.patch('CrowdStrikeFalcon.ods_create_scan', return_value={'id': 'random_id'})
    result = cs_falcon_ods_create_scheduled_scan_command(
        {'quarantine': 'false', 'schedule_interval': 'every other week'})
    assert result.readable_output == 'Successfully created scheduled scan with ID: random_id'


@pytest.mark.parametrize(
    'args, is_scheduled, body',
    (
        ({'quarantine': 'false', 'schedule_interval': 'every other week',
          'schedule_start_timestamp': 'tomorrow'}, True,
         {'quarantine': False, 'schedule': {'interval': 14, 'start_timestamp': '2020-09-27T17:22'}}),
        ({'cpu_priority': 'Low'}, False, {'cpu_priority': 2}),
    )
)
@freeze_time("2020-09-26 17:22:13 UTC")
def test_ODS_create_scan_request(mocker, args, is_scheduled, body):
    """
    Test ODS_create_scan_request.

    Given
        - Arguments to create a scan/scheduled-scan.

    When
        - The user runs the "cs-falcon-ods-create-scan" command

    Then
        - Create a scan/scheduled-scan.
    """

    from CrowdStrikeFalcon import ODS_create_scan_request

    http_request = mocker.patch('CrowdStrikeFalcon.http_request')
    ODS_create_scan_request(args, is_scheduled)
    http_request.assert_called_with('POST', f'/ods/entities/{"scheduled-scans" if is_scheduled else "scans"}/v1', json=body)


@pytest.mark.parametrize(
    'ids, scans_filter, url_params',
    (
        (['id1', 'id2'], None, 'ids=id1&ids=id2'),
        ([], 'key1:val1+key2:val2', 'filter=key1:val1%2Bkey2:val2'),
        (['id1', 'id2'], 'key1:val1+key2:val2', 'ids=id1&ids=id2&filter=key1:val1%2Bkey2:val2'),
    )
)
def test_ODS_delete_scheduled_scans_request(mocker, ids, scans_filter, url_params):
    """
    Test ODS_delete_scheduled_scans_request.

    Given
        - Arguments to delete a scheduled-scans.

    When
        - The user runs the "cs-falcon-ods-delete-scheduled-scan" command

    Then
        - Delete ODS scheduled scans.
    """

    from CrowdStrikeFalcon import ODS_delete_scheduled_scans_request

    http_request = mocker.patch('CrowdStrikeFalcon.http_request')
    ODS_delete_scheduled_scans_request(ids, scans_filter)
    http_request.assert_called_with('DELETE', f'/ods/entities/scheduled-scans/v1?{url_params}', status_code=500)


class mocker_gql_client:
    def __init__(self, mock_responses, expected_after):
        self.mock_responses = mock_responses
        self.expected_after = expected_after
        self.index = 0

    def execute(self, idp_query, variable_values):
        if 'after' not in variable_values or self.expected_after == variable_values.get('after', ""):
            response = self.mock_responses[self.index]
            self.index += 1
            return response
        return None


@pytest.mark.parametrize("test_case", ["test_case_1", "test_case_2"])
def test_list_identity_entities_command(mocker, test_case):
    """
        Given:
        - test case that point to the relevant test case in the json test data which include:
          args, response mock, expected_after, expected_raw_response_len, expected hr, and expected_ec.
        - Case 1: args with limit=1, some filter args, mock_response with 1 identity entity, and an empty expected_after
        - Case 2: args with limit=50, page=size=1, page=2 mock_response with 2 response each have 1 identity entity,
        and an empty expected_after that matches the endCursor of the first response.

        When:
        - Running list_identity_entities_command.

        Then:
        - Ensure that the response was parsed correctly and right HR, raw_response, and EC are returned.
        - Case 1: Should return the parsed identity from the response and 1 response in the rew_response list.
        - Case 2: Should return onle the second identity entity, and have 2 responses in the rew_response list.
    """
    from CrowdStrikeFalcon import list_identity_entities_command
    import CrowdStrikeFalcon
    test_data = load_json("./test_data/test_list_identity_entities_command.json").get(test_case, {})
    expected_after = test_data.get('expected_after', "")
    mock_responses = test_data.get('mock_responses', "")
    mock_client = mocker_gql_client(mock_responses, expected_after)
    mocker.patch.object(CrowdStrikeFalcon, "create_gql_client", return_value=mock_client)
    args = test_data.get("args", {})
    command_results = list_identity_entities_command(args)
    assert test_data.get('expected_hr') == command_results.readable_output
    assert test_data.get('expected_ec') == command_results.outputs
    assert test_data.get('expected_res_len') == len(command_results.raw_response)


@pytest.mark.parametrize("timeout, expected_timeout", [(60, 60), (None, 30)])
def test_run_batch_write_cmd_timeout_argument(mocker, timeout, expected_timeout):
    """
    Given
        - Different timeout argument
    When
        - Run the run_batch_write_cmd function
    Then
        - Asserst the expected timeout called with the http request function
    """
    from CrowdStrikeFalcon import run_batch_write_cmd
    batch_id = '12345'
    command_type = 'ls'
    full_command = 'ls -l'
    request_mock = mocker.patch('CrowdStrikeFalcon.http_request', return_value={})
    run_batch_write_cmd(batch_id, command_type, full_command, timeout=timeout)
    assert request_mock.call_args[1].get('params').get('timeout') == expected_timeout


def assert_command_results(command_results_to_assert: CommandResults, expected_outputs: list | dict,
                           expected_outputs_key_field: str | list[str],
                           expected_outputs_prefix: str):
    """This function is used to assert the command results object returned from running command using mocked data.
    It checks the three important fields, which are:
    1. outputs
    2. outputs_key_field
    3. outputs_prefix

    Args:
        command_results_to_check (CommandResults): The command results object to assert.
        expected_outputs (list | dict): The expected outputs object.
        expected_outputs_key_field (str | list[str]): The expected outputs key field object.
        expected_outputs_prefix (str): The expected outputs prefix object.
    """
    assert command_results_to_assert.outputs == expected_outputs
    assert command_results_to_assert.outputs_key_field == expected_outputs_key_field
    assert command_results_to_assert. outputs_prefix == expected_outputs_prefix


class TestCSFalconCSPMListPolicyDetialsCommand:

    def test_http_request_with_status_code_400_500_207(self, mocker: MockerFixture):
        """
        Given:
            - Policy IDs to retrieve their details.
        When
            - Making a http request for the cs-falcon-cspm-list-policy-details command.
        Then
            - Validate that the http_request function accepts the status codes 500, 400, and 207,
            since we deal with them manually.
        """
        from CrowdStrikeFalcon import cspm_list_policy_details_request
        http_request_mocker = mocker.patch('CrowdStrikeFalcon.http_request')
        cspm_list_policy_details_request(policy_ids=['1', '2'])
        assert http_request_mocker.call_args_list[0][1].get('status_code') == [500, 400, 207]

    def test_get_policy_details(self, mocker: MockerFixture):
        """
        Given:
            - Policy IDs to retrieve their details.
        When
            - Calling the cs-falcon-cspm-list-policy-details command.
        Then
            - Validate the data of the CommandResults object returned.
        """
        from CrowdStrikeFalcon import cs_falcon_cspm_list_policy_details_command
        raw_response = load_json('test_data/policy_details/policy_details_raw_response.json')
        mocker.patch('CrowdStrikeFalcon.http_request', return_value=raw_response)
        command_results = cs_falcon_cspm_list_policy_details_command(args={'policy_ids': '1,2'})
        expected_context_data = load_json('test_data/policy_details/policy_details_context_data.json')
        assert_command_results(command_results_to_assert=command_results, expected_outputs=expected_context_data,
                               expected_outputs_key_field='ID', expected_outputs_prefix='CrowdStrike.CSPMPolicy')

    def test_get_policy_details_error_500(self, mocker: MockerFixture):
        """
        Given
            - A wrong a policy id.
        When
            - Running the cs-falcon-cspm-list-policy-details command, and receiving a 500 status code.
        Then
            - Validate that we output an error with the correct message.
        """
        from CrowdStrikeFalcon import cs_falcon_cspm_list_policy_details_command
        raw_response = load_json('test_data/policy_details/policy_details_error_500_raw_response.json')
        mocker.patch('CrowdStrikeFalcon.http_request', return_value=raw_response)
        with pytest.raises(DemistoException) as e:
            cs_falcon_cspm_list_policy_details_command(args={'policy_ids': '12123123123123'})
        assert 'Perhaps the policy IDs are invalid?' in str(e)

    def test_get_policy_details_error_400(self, mocker: MockerFixture):
        """
        Given
            - A wrong a policy id.
        When
            - Running the cs-falcon-cspm-list-policy-details command, and receiving a 400 status code.
        Then
            - Validate that we output a warning with the correct message.
        """
        from CrowdStrikeFalcon import cs_falcon_cspm_list_policy_details_command
        raw_response = load_json('test_data/policy_details/policy_details_error_400_raw_response.json')
        mocker.patch('CrowdStrikeFalcon.http_request', return_value=raw_response)
        demisto_results_mocker = mocker.patch.object(demisto, 'results')
        command_results = cs_falcon_cspm_list_policy_details_command(args={'policy_ids': '1,121231'})
        expected_context_data = load_json('test_data/policy_details/policy_details_error_400_context_data.json')
        assert_command_results(command_results_to_assert=command_results, expected_outputs=expected_context_data,
                               expected_outputs_key_field='ID', expected_outputs_prefix='CrowdStrike.CSPMPolicy')
        # Entry type '11' means warning
        assert demisto_results_mocker.call_args_list[0][0][0].get('Type') == 11
        assert 'Invalid policy ID 121231 provided' in demisto_results_mocker.call_args_list[0][0][0].get('Contents')


class TestCSFalconCSPMListServicePolicySettingsCommand:

    def test_http_request_arguments(self, mocker: MockerFixture):
        """
        Given:
            - Policy ID to retrieve their details.
        When
            - Making a http request for the cs-falcon-cspm-list-service-policy-settings command.
        Then
            - Validate that the http_request function accepts the status code 207, since we deal with it manually,
            and that the arguments are mapped correctly to the appropriate params.
        """
        from CrowdStrikeFalcon import cspm_list_service_policy_settings_request
        http_request_mocker = mocker.patch('CrowdStrikeFalcon.http_request')
        cspm_list_service_policy_settings_request(policy_id='1', cloud_platform='aws', service='IAM')
        assert http_request_mocker.call_args_list[0][1].get('status_code') == [207]
        assert http_request_mocker.call_args_list[0][1].get('params') == {'service': 'IAM', 'policy-id': '1',
                                                                          'cloud-platform': 'aws'}

    def test_get_service_policy_settings(self, mocker: MockerFixture):
        """
        Given:
            - Arguments for the command.
        When
            - Calling the cs-falcon-cspm-list-service-policy-settings command.
        Then
            - Validate the data of the CommandResults object returned.
        """
        from CrowdStrikeFalcon import cs_falcon_cspm_list_service_policy_settings_command
        raw_response = load_json('test_data/service_policy_settings/policy_settings_raw_response.json')
        mocker.patch('CrowdStrikeFalcon.http_request', return_value=raw_response)
        command_results = cs_falcon_cspm_list_service_policy_settings_command(args={'cloud_platform': 'aws',
                                                                                    'service': 'IAM'})
        expected_context_data = load_json('test_data/service_policy_settings/policy_settings_context_data.json')
        assert_command_results(command_results_to_assert=command_results, expected_outputs=expected_context_data,
                               expected_outputs_key_field='policy_id', expected_outputs_prefix='CrowdStrike.CSPMPolicySetting')

    def test_get_service_policy_settings_manual_pagination(self, mocker: MockerFixture):
        """
        Given:
            - Arguments for the command, with the limit argument.
        When
            - Calling the cs-falcon-cspm-list-service-policy-settings command.
        Then
            - Validate the code does a manual pagination, since the API does not offer it.
        """
        # The raw response in the test data has 2 values, we set a limit of 1 to assert the manual pagination
        from CrowdStrikeFalcon import cs_falcon_cspm_list_service_policy_settings_command
        raw_response = load_json('test_data/service_policy_settings/policy_settings_raw_response.json')
        mocker.patch('CrowdStrikeFalcon.http_request', return_value=raw_response)
        command_results = cs_falcon_cspm_list_service_policy_settings_command(args={'cloud_platform': 'aws',
                                                                                    'service': 'IAM', 'limit': '1'})
        assert isinstance(command_results.outputs, list)
        assert len(command_results.outputs) == 1


class TestCSFalconCSPMUpdatePolicySettingsCommand:

    def test_http_request_arguments(self, mocker: MockerFixture):
        """
        Given:
            - Arguments for the cs-falcon-cspm-update-policy_settings command.
        When
            - Making a http request.
        Then
            - Validate that the http_request function accepts the status code 500, since we deal with it manually,
            and that the arguments are mapped correctly to the json body.
        """
        from CrowdStrikeFalcon import cspm_update_policy_settings_request
        http_request_mocker = mocker.patch('CrowdStrikeFalcon.http_request')
        cspm_update_policy_settings_request(account_id='12', enabled=True, policy_id=1,
                                            regions=['eu-west', 'eu-east'], severity='high', tag_excluded=False)
        assert http_request_mocker.call_args_list[0][1].get('status_code') == 500
        assert http_request_mocker.call_args_list[0][1].get('json') == {'resources':
                                                                        [{'account_id': '12', 'enabled': True, 'policy_id': 1,
                                                                          'regions': ['eu-west', 'eu-east'], 'severity': 'high',
                                                                          'tag_excluded': False}]}

    def test_update_policy_settings_error_500(self, mocker: MockerFixture):
        """
        Given
            - A wrong a account id.
        When
            - Running the cs-falcon-cspm-update-policy_settings command, and receiving a 500 status code.
        Then
            - Validate that we output an error with the correct message.
        """
        from CrowdStrikeFalcon import cs_falcon_cspm_update_policy_settings_command
        raw_response = load_json('test_data/update_policy_settings/update_settings_error_500_raw_response.json')
        mocker.patch('CrowdStrikeFalcon.http_request', return_value=raw_response)
        with pytest.raises(DemistoException) as e:
            cs_falcon_cspm_update_policy_settings_command(args={'account_id': 'wrong_account_id',
                                                                'policy_id': 1})
        assert 'Perhaps the policy ID or account ID are invalid?' in str(e)

    def test_update_policy_settings(self, mocker: MockerFixture):
        """
        Given:
            - Arguments for the command.
        When
            - Calling the cs-falcon-cspm-update-policy_settings command.
        Then
            - Validate the data of the CommandResults object returned.
        """
        from CrowdStrikeFalcon import cs_falcon_cspm_update_policy_settings_command
        raw_response = load_json('test_data/update_policy_settings/update_settings_raw_response.json')
        mocker.patch('CrowdStrikeFalcon.http_request', return_value=raw_response)
        command_results = cs_falcon_cspm_update_policy_settings_command(args={'policy_id': 1})
        assert isinstance(command_results.readable_output, str)
        assert 'Policy 1 was updated successfully' in command_results.readable_output


class TestCSFalconResolveIdentityDetectionCommand:
    def test_http_request_arguments(self, mocker: MockerFixture):
        """
        Given:
            - Arguments for the cs-falcon-resolve-identity-detection command.
        When
            - Making a http request.
        Then
            - Validate that the arguments are mapped correctly to the json body.
        """
        from CrowdStrikeFalcon import resolve_identity_detection_request
        http_request_mocker = mocker.patch('CrowdStrikeFalcon.http_request')
        ids = ['1,2']
        action_param_values = {'update_status': 'new', 'assign_to_name': 'bot'}
        action_params_http_body = [{'name': 'update_status', 'value': 'new'}, {'name': 'assign_to_name', 'value': 'bot'}]
        resolve_identity_detection_request(ids=ids, **action_param_values)
        assert http_request_mocker.call_args_list[0][1].get('json') == {'action_parameters': action_params_http_body,
                                                                        'ids': ids}

    def test_resolve_identity_detection(self, mocker: MockerFixture):
        """
        Given:
            - Arguments for the command.
        When
            - Calling the cs-falcon-resolve-identity-detection command.
        Then
            - Validate the data of the CommandResults object returned.
        """
        from CrowdStrikeFalcon import cs_falcon_resolve_identity_detection
        mocker.patch('CrowdStrikeFalcon.http_request', return_value=requests.Response())
        command_results = cs_falcon_resolve_identity_detection(args={'ids': '1,2'})
        assert isinstance(command_results.readable_output, str)
        assert 'IDP Detection(s) 1, 2 were successfully updated' in command_results.readable_output


class TestIOAFetch:
    # Since this integration fetches multiple incidents, the last run object contains a list of
    # last run objects for each incident type, for IOA, that is the 5th position
    @pytest.mark.parametrize('fetch_query, error_message',
                             [('account_id=1', 'A cloud provider is required as part of the IOA fetch query'),
                              ("cloud_provider!='aws'", 'An unsupported parameter has been entered'),
                              ("cloud_provider='aws'&weird_param=val",
                               'An unsupported parameter has been entered'),
                              ("cloud_provider='aws'&state=", 'cannot be an empty string'),
                              ("cloud_provider='aws'&state:val", 'does not match the parameter=value format'),
                              ("cloud_provider='aws'&state==val", 'does not match the parameter=value format')])
    def test_validate_ioa_fetch_query_error(self, fetch_query, error_message):
        """
        Given:
            - An incorrect IOA fetch query to validate.
        When
            - Validating the query supplied by the user.
        Then
            - Validate that the correct error message is returned for the incorrect fetch query.
        """
        from CrowdStrikeFalcon import validate_ioa_fetch_query
        with pytest.raises(DemistoException) as e:
            validate_ioa_fetch_query(ioa_fetch_query=fetch_query)
        assert error_message in str(e)

    def test_fetch_query_with_paginating(self, mocker: MockerFixture):
        """
        Given:
            - The query of the last fetch, and the next token.
        When
            - Performing pagination and receiving the next token from the previous run.
        Then
            - Validate that the last fetch query is used in the current run, and the next token is added to the API call.
        """
        from CrowdStrikeFalcon import fetch_incidents
        fetch_query = 'cloud_provider=aws'
        last_fetch_query = f'{fetch_query}&date_time_since=some_time'
        ioa_next_token = 'dummy_token'
        last_run_object: list[dict[str, Any]] = [{}, {}, {}, {},
                                                 {'ioa_next_token': ioa_next_token,
                                                  'last_fetch_query': last_fetch_query,
                                                  'last_date_time_since': '2023-01-01T00:00:00Z'}]
        mocker.patch.object(demisto, 'params',
                            return_value={'fetch_incidents_or_detections': 'Indicator of Attack',
                                          'ioa_fetch_query': fetch_query})
        mocker.patch.object(demisto, 'getLastRun', return_value=last_run_object)
        http_request_mocker = mocker.patch('CrowdStrikeFalcon.http_request')
        fetch_incidents()
        assert last_fetch_query in http_request_mocker.call_args_list[0][1].get('url_suffix')
        assert f'next_token={ioa_next_token}' in http_request_mocker.call_args_list[0][1].get('url_suffix')

    def test_fetch_query_with_paginating_empty_last_filter_error(self, mocker: MockerFixture):
        """
        Given:
            - An empty query as the last fetch query, and the next token.
        When
            - Performing pagination and receiving the next token from the previous run.
        Then
            - Validate that an error is thrown if the last fetch filter is an empty string.
        """
        from CrowdStrikeFalcon import fetch_incidents
        last_run_object: list[dict[str, Any]] = [{}, {}, {}, {},
                                                 {'ioa_next_token': 'dummy_token',
                                                  'last_fetch_query': '',
                                                  'last_date_time_since': '2023-01-01T00:00:00Z'}]
        mocker.patch.object(demisto, 'params',
                            return_value={'fetch_incidents_or_detections': 'Indicator of Attack',
                                          'ioa_fetch_query': 'cloud_provider=aws'})
        mocker.patch.object(demisto, 'getLastRun', return_value=last_run_object)
        mocker.patch('CrowdStrikeFalcon.http_request')
        with pytest.raises(DemistoException) as e:
            fetch_incidents()
        assert 'Last fetch query must not be empty when doing pagination' in str(e)

    def test_fetch_query_without_pagination(self, mocker: MockerFixture):
        """
        Given:
            - The date_time_since date from the previous fetch, and the fetch query.
        When
            - Performing fetch without pagination.
        Then
            - Validate that the passed date_date_since date is appended to the supplied fetch query.
        """
        from CrowdStrikeFalcon import fetch_incidents
        last_date_time_since = '2023-01-01T00:00:00Z'
        fetch_query = 'cloud_provider=aws'
        last_run_object: list[dict[str, Any]] = [{}, {}, {}, {},
                                                 {'last_date_time_since': last_date_time_since}]
        mocker.patch.object(demisto, 'params',
                            return_value={'fetch_incidents_or_detections': 'Indicator of Attack',
                                          'ioa_fetch_query': fetch_query})
        mocker.patch.object(demisto, 'getLastRun', return_value=last_run_object)
        http_request_mocker = mocker.patch('CrowdStrikeFalcon.http_request')
        fetch_incidents()
        assert fetch_query in http_request_mocker.call_args_list[0][1].get('url_suffix')
        assert f'date_time_since={last_date_time_since}' in http_request_mocker.call_args_list[0][1].get('url_suffix')

    @pytest.mark.parametrize('next_toke_object, expected_next_token', [({'next_token': 'dummy_token'}, 'dummy_token'),
                                                                       ({}, None)])
    def test_return_values_get_ioa_events(self, mocker: MockerFixture, next_toke_object, expected_next_token):
        """
        Given:
            - The response of the API when a pagination object is returned or not.
        When
            - Doing an API call to retrieve the IOA events.
        Then
            - Validate that we extract the events and next token from the raw response, if they exist.
        """
        from CrowdStrikeFalcon import get_ioa_events
        exepcted_events = ['event_1', 'event_2']
        raw_response = {'meta':
                        {
                            'pagination': next_toke_object
                        },
                        'resources': {'events': exepcted_events}
                        }
        mocker.patch('CrowdStrikeFalcon.http_request', return_value=raw_response)
        events, next_token = get_ioa_events(ioa_fetch_query='some_query', ioa_next_token='not_important')
        assert exepcted_events == events
        assert expected_next_token == next_token

    def test_ioa_events_pagination(self, mocker: MockerFixture):
        """
        Given:
            - 2 responses from the API that includes a pagination object.
        When
            - Fetching incidents, and the fetch limit is greater than the API limit of a single call (If the fetch limit is 4,
            and the API limit is 2, that means in each fetch, we should do 2 API calls, using pagination, to acquire 4 results, or
            until no more results are found).
        Then
            - Validate that we do API calls using the correct pagination arguments, and that we get the next token so it can be
            used in the next fetch round.
        """
        # We saved two responses, where both of them return a next token. We have that the api_limit=2,
        # and the fetch_limit=3, that way, we would need to do a request twice, and on the second request,
        # we would make it while having a limit of 1. We will check the arguments of the method get_ioa_events,
        # and the return values of ioa_events_pagination.
        from CrowdStrikeFalcon import ioa_events_pagination, get_ioa_events
        page_1_raw_response = load_json('test_data/ioa_fetch_incidents.json/ioa_events_page_1_raw_response.json')
        page_2_raw_response = load_json('test_data/ioa_fetch_incidents.json/ioa_events_page_2_raw_response.json')
        mocker.patch('CrowdStrikeFalcon.http_request', side_effect=[page_1_raw_response, page_2_raw_response])
        get_events_for_fetch_mocker = mocker.patch(
            'CrowdStrikeFalcon.get_ioa_events', side_effect=get_ioa_events)
        events, next_token = ioa_events_pagination(ioa_fetch_query='dummy_fetch_query',
                                                   ioa_next_token='dummy_token',
                                                   fetch_limit=3,
                                                   api_limit=2)
        # We retrieved 3 events from the pagination phase, therefore, we assert that we acquire them
        assert events == [{'event_id': 'event_1'}, {'event_id': 'event_2'}, {'event_id': 'event_3'}]
        # The first time we do pagination, we won't have any fetched incidents, and since the fetch limit is 3,
        # and api limit is 2, that means we do an API request to retrieve the first 2 events
        assert get_events_for_fetch_mocker.call_args_list[0][1].get('limit') == 2
        # After the first API request, the second one should use the token that was retrieved from the previous request
        assert get_events_for_fetch_mocker.call_args_list[1][1].get('ioa_next_token') == 'next_token_1'
        # After the first pagination, we would have fetched two incidents, and only 1 incident is left, therefore, we
        # do an API request with a limit of 1 in order to get the last incident of the current round
        assert get_events_for_fetch_mocker.call_args_list[1][1].get('limit') == 1
        # Since there are more results to be returned from the API, we assert that we get the next token so we can
        # use it in the next fetching round
        assert next_token == 'next_token_2'

    def test_no_ioa_events_added_if_found_in_last_run(self, mocker: MockerFixture):
        """
        Given:
            - The event ids of the last fetch run.
        When
            - Converting the fetched events to incidents.
        Then
            - Validate that we do not create incidents of events that have been fetched in the previous round.
        """
        # Make last_event_ids have the values ['1', '2'], and return the values ['2', '3'] when fetching,
        # and once we enter the for loop to go over the fetched events, '2' will not get picked up, since it
        # was already fetched, therfore, we check that in the returned incidents object, only the event with id '3'
        # was added as an incident
        from CrowdStrikeFalcon import fetch_incidents
        last_run_object: list[dict[str, Any]] = [{}, {}, {}, {},
                                                 {'last_event_ids': ['1', '2']}]
        mocker.patch.object(demisto, 'params',
                            return_value={'fetch_incidents_or_detections': 'Indicator of Attack',
                                          'ioa_fetch_query': 'cloud_provider=aws'})
        mocker.patch.object(demisto, 'getLastRun', return_value=last_run_object)
        # The function ioa_events_pagination returns the fetched events, and the next token (for the sake of testing, it is None)
        mocker.patch('CrowdStrikeFalcon.ioa_events_pagination',
                     return_value=([{'event_id': '2', 'event_created': '2023-01-01T00:00:00Z'},
                                    {'event_id': '3', 'event_created': '2023-01-01T00:00:00Z'}], None))
        mocker.patch('CrowdStrikeFalcon.reformat_timestamp', return_value='2023-01-01T00:00:00Z')
        fetched_incidents = fetch_incidents()
        assert len(fetched_incidents) == 1
        rawJSON = json.loads(fetched_incidents[0].get('rawJSON'))
        assert rawJSON.get('incident_type') == 'ioa_events'
        assert rawJSON.get('event_id') == '3'

    def test_save_fetched_events_when_paginating(self, mocker: MockerFixture):
        """
        Given:
            - The event ids of the last fetch run.
        When
            - Saving the fetched event ids.
        Then
            - Validate that we add the newly fetched event ids to the previous ones, and not override them, when we are
            doing pagination.
        """
        # Make sure that we save all the events that have been fetched throught the whole pagination process,
        # which can span on many fetches. We will have ids in last_event_ids (['1']), and configure that we are
        # doing pagination, and that we fetched event '2', and in the new returned last run, the key last_event_ids
        # has a value of ['1', '2']
        from CrowdStrikeFalcon import fetch_incidents
        last_run_object: list[dict[str, Any]] = [{}, {}, {}, {},
                                                 {'last_event_ids': ['1']}]
        mocker.patch.object(demisto, 'params',
                            return_value={'fetch_incidents_or_detections': 'Indicator of Attack',
                                          'ioa_fetch_query': 'cloud_provider=aws'})
        mocker.patch.object(demisto, 'getLastRun', return_value=last_run_object)
        mocker.patch('CrowdStrikeFalcon.ioa_events_pagination',
                     return_value=([{'event_id': '2', 'event_created': '2023-01-01T00:00:00Z'}], 'next_token'))
        mocker.patch('CrowdStrikeFalcon.reformat_timestamp', return_value='2023-01-01T00:00:00Z')
        set_last_run_mocker = mocker.patch.object(demisto, 'setLastRun', side_effect=demisto.setLastRun)
        fetch_incidents()
        assert set_last_run_mocker.call_args_list[0][0][0][4].get('last_event_ids') == ['2', '1']

    def test_save_fetched_events_when_starting_pagination(self, mocker: MockerFixture):
        """
        Given:
            - The event ids of the last fetch run.
        When
            - Saving the fetched event ids.
        Then
            - Validate that we add the newly fetched event ids to the previous ones, and not override them, when we are
            going to start pagination in the next fetch run.
        """
        # Make sure that we save all the events that have been fetched before when starting the pagination process.
        # We will have ids in last_event_ids (['1']), and configure that we are, doing pagination, and that we fetched event '2',
        # and in the new returned last run, the key last_event_ids has a value of ['1', '2']
        from CrowdStrikeFalcon import fetch_incidents
        last_run_object: list[dict[str, Any]] = [{}, {}, {}, {},
                                                 {'last_event_ids': ['1'], 'ioa_next_token': 'next_token',
                                                  'last_fetch_query': 'cloud_provider=aws'}]
        mocker.patch.object(demisto, 'params',
                            return_value={'fetch_incidents_or_detections': 'Indicator of Attack',
                                          'ioa_fetch_query': 'cloud_provider=aws'})
        mocker.patch.object(demisto, 'getLastRun', return_value=last_run_object)
        mocker.patch('CrowdStrikeFalcon.ioa_events_pagination',
                     return_value=([{'event_id': '2', 'event_created': '2023-01-01T00:00:00Z'}], None))
        mocker.patch('CrowdStrikeFalcon.reformat_timestamp', return_value='2023-01-01T00:00:00Z')
        set_last_run_mocker = mocker.patch.object(demisto, 'setLastRun', side_effect=demisto.setLastRun)
        fetch_incidents()
        assert set_last_run_mocker.call_args_list[0][0][0][4].get('last_event_ids') == ['2', '1']

    def test_fetch_ioa_events(self, mocker: MockerFixture):
        """
        Given:
            - A last run object.
        When
            - Fetching IOA events.
        Then
            - Validate that we construct the correct last run object for the next run by:
                1. The next token is saved.
                2. The largest date_time_since date between the dates of all fetched events is saved.
                3. The fetch query that was used in the API call is saved.
                4. The fetched event ids are saved.
        """
        # A successful fetch of incidents
        from CrowdStrikeFalcon import fetch_incidents
        last_run_object: list[dict[str, Any]] = [{}, {}, {}, {},
                                                 {'last_event_ids': ['1'], 'ioa_next_token': 'next_token',
                                                  'last_fetch_query': 'last_dummy_query',
                                                  'last_date_time_since': '2022-01-01T00:00:00Z'}]
        mocker.patch.object(demisto, 'params',
                            return_value={'fetch_incidents_or_detections': 'Indicator of Attack',
                                          'ioa_fetch_query': 'cloud_provider=aws'})
        mocker.patch.object(demisto, 'getLastRun', return_value=last_run_object)
        mocker.patch('CrowdStrikeFalcon.ioa_events_pagination',
                     return_value=([{'event_id': '3', 'event_created': '2024-01-01T00:00:00Z'},
                                    {'event_id': '2', 'event_created': '2023-01-01T00:00:00Z'}], 'new_next_token'))
        set_last_run_mocker = mocker.patch.object(demisto, 'setLastRun', side_effect=demisto.setLastRun)
        fetched_incidents = fetch_incidents()
        assert set_last_run_mocker.call_args_list[0][0][0][4] == {'ioa_next_token': 'new_next_token',
                                                                  'last_date_time_since': '2024-01-01T00:00:00Z',
                                                                  'last_fetch_query': 'last_dummy_query',
                                                                  'last_event_ids': ['3', '2', '1']}
        assert len(fetched_incidents) == 2


class TestIOMFetch:
    # Since this integration fetches multiple incidents, the last run object contains a list of
    # last run objects for each incident type, for IOM, that is the 4th position
    def test_validate_iom_fetch_query(self):
        """
        Given:
            - An incorrect IOM fetch query to validate.
        When
            - Validating the query supplied by the user.
        Then
            - Validate that the correct error message is returned for the incorrect fetch query.
        """
        from CrowdStrikeFalcon import validate_iom_fetch_query
        with pytest.raises(DemistoException) as e:
            validate_iom_fetch_query(iom_fetch_query='scan_time: >some_time')
        assert 'scan_time is not allowed as part of the IOM fetch query' in str(e)

    def test_fetch_query_with_paginating(self, mocker: MockerFixture):
        """
        Given:
            - The query of the last fetch, and the next token.
        When
            - Performing pagination and receiving the next token from the previous run.
        Then
            - Validate that the last fetch query is used in the current run, and the next token is added to the API call.
        """
        from CrowdStrikeFalcon import fetch_incidents
        fetch_filter = "cloud_provider: 'aws'"
        last_fetch_filter = f'scan_time: some_time+{fetch_filter}'
        iom_next_token = 'dummy_token'
        last_run_object: list[dict[str, Any]] = [{}, {}, {},
                                                 {'iom_next_token': iom_next_token,
                                                  'last_fetch_filter': last_fetch_filter,
                                                  'last_scan_time': '2023-01-01T00:00:00.000000Z'},
                                                 {}]
        mocker.patch.object(demisto, 'params',
                            return_value={'fetch_incidents_or_detections': 'Indicator of Misconfiguration',
                                          'iom_fetch_query': fetch_filter})
        mocker.patch.object(demisto, 'getLastRun', return_value=last_run_object)
        http_request_mocker = mocker.patch('CrowdStrikeFalcon.http_request')
        fetch_incidents()
        assert http_request_mocker.call_args_list[0][1].get('params').get('filter') == last_fetch_filter
        assert http_request_mocker.call_args_list[0][1].get('params').get('next_token') == iom_next_token

    def test_fetch_query_with_paginating_empty_last_filter_error(self, mocker: MockerFixture):
        """
        Given:
            - An empty filter as the last fetch filter, and the next token.
        When
            - Performing pagination and receiving the next token from the previous run.
        Then
            - Validate that an error is thrown if the last fetch filter is an empty string.
        """
        from CrowdStrikeFalcon import fetch_incidents
        last_run_object: list[dict[str, Any]] = [{}, {}, {},
                                                 {'iom_next_token': 'dummy_token',
                                                  'last_fetch_filter': '',
                                                  'last_scan_time': '2023-01-01T00:00:00.000000Z'},
                                                 {}]
        mocker.patch.object(demisto, 'params',
                            return_value={'fetch_incidents_or_detections': 'Indicator of Misconfiguration',
                                          'iom_fetch_query': "cloud_provider: 'aws'"})
        mocker.patch.object(demisto, 'getLastRun', return_value=last_run_object)
        mocker.patch('CrowdStrikeFalcon.http_request')
        with pytest.raises(DemistoException) as e:
            fetch_incidents()
        assert 'Last fetch filter must not be empty when doing pagination' in str(e)

    def test_fetch_query_without_pagination_and_not_first_run(self, mocker: MockerFixture):
        """
        Given:
            - The last_scan_time date from the previous fetch, and the fetch query..
        When
            - Performing fetch without pagination, and this is not the first fetch run.
        Then
            - Validate that we append the last_scan_time date, while using '>' in the fetch query.
        """
        from CrowdStrikeFalcon import fetch_incidents
        last_scan_time = '2023-01-01T00:00:00.000000Z'
        fetch_filter = "cloud_provider: 'aws'"
        last_run_object: list[dict[str, Any]] = [{}, {}, {},
                                                 {'last_scan_time': last_scan_time},
                                                 {}]
        mocker.patch.object(demisto, 'params',
                            return_value={'fetch_incidents_or_detections': 'Indicator of Misconfiguration',
                                          'iom_fetch_query': fetch_filter})
        mocker.patch.object(demisto, 'getLastRun', return_value=last_run_object)
        http_request_mocker = mocker.patch('CrowdStrikeFalcon.http_request')
        fetch_incidents()
        assert f"scan_time: >'{last_scan_time}'+{fetch_filter}" == \
            http_request_mocker.call_args_list[0][1].get('params').get('filter')

    @freeze_time("2023-01-04T00:00:00Z")
    def test_fetch_query_without_pagination_and_first_run(self, mocker: MockerFixture):
        """
        Given:
            - The fetch query.
        When
            - Performing fetch without pagination, and this is the first fetch run.
        Then
            - Validate that we append the last_scan_time date, while using '>=' in the fetch query.
        """
        from CrowdStrikeFalcon import fetch_incidents
        # The date configured in @freeze_time minues 3 days, which is the default FETCH_TIME
        last_scan_time = '2023-01-01T00:00:00.000000Z'
        fetch_filter = "cloud_provider: 'aws'"
        last_run_object: list[dict[str, Any]] = [{}, {}, {},
                                                 {},
                                                 {}]
        mocker.patch.object(demisto, 'params',
                            return_value={'fetch_incidents_or_detections': 'Indicator of Misconfiguration',
                                          'iom_fetch_query': fetch_filter})
        mocker.patch.object(demisto, 'getLastRun', return_value=last_run_object)
        http_request_mocker = mocker.patch('CrowdStrikeFalcon.http_request')
        fetch_incidents()
        assert f"scan_time: >='{last_scan_time}'+{fetch_filter}" == \
            http_request_mocker.call_args_list[0][1].get('params').get('filter')

    @pytest.mark.parametrize('next_toke_object, expected_next_token', [({'next_token': 'dummy_token'}, 'dummy_token'),
                                                                       ({}, None)])
    def test_return_values_get_iom_resource_ids(self, mocker: MockerFixture, next_toke_object, expected_next_token):
        """
        Given:
            - The response of the API when a pagination object is returned or not.
        When
            - Doing an API call to retrieve the IOM resources.
        Then
            - Validate that we extract the resources and next token from the raw response, if they exist.
        """
        from CrowdStrikeFalcon import get_iom_ids_for_fetch
        exepcted_resource_ids = ['resource_1', 'resource_2']
        raw_response = {'meta':
                        {
                            'pagination': next_toke_object
                        },
                        'resources': exepcted_resource_ids
                        }
        mocker.patch('CrowdStrikeFalcon.http_request', return_value=raw_response)
        resource_ids, next_token = get_iom_ids_for_fetch(filter='some_filter', iom_next_token='not_important')
        assert exepcted_resource_ids == resource_ids
        assert expected_next_token == next_token

    def test_iom_events_pagination(self, mocker: MockerFixture):
        """
        Given:
            - 2 responses from the API that includes a pagination object.
        When
            - Fetching incidents, and the fetch limit is greater than the API limit of a single call (If the fetch limit is 4,
            and the API limit is 2, that means in each fetch, we should do 2 API calls, using pagination, to acquire 4 results, or
            until no more results are found).
        Then
            - Validate that we do API calls using the correct pagination arguments, and that we get the next token so it can be
            used in the next fetch round.
        """
        # Save two responses, where both of them return a next token with them. Make the api_limit=2,
        # and the fetch_limit=3, that way, we would need to do a request twice, and on the second request,
        # we would make it while having a limit of 1. We will check the arguments of the method get_iom_ids_for_fetch,
        # and the return values of iom_ids_pagination.
        from CrowdStrikeFalcon import iom_ids_pagination, get_iom_ids_for_fetch
        page_1_raw_response = load_json('test_data/iom_fetch_incidents/iom_resource_ids_page_1_raw_response.json')
        page_2_raw_response = load_json('test_data/iom_fetch_incidents/iom_resource_ids_page_2_raw_response.json')
        mocker.patch('CrowdStrikeFalcon.http_request', side_effect=[page_1_raw_response, page_2_raw_response])
        get_events_for_fetch_mocker = mocker.patch(
            'CrowdStrikeFalcon.get_iom_ids_for_fetch', side_effect=get_iom_ids_for_fetch)
        events, next_token = iom_ids_pagination(filter='dummy_filter',
                                                iom_next_token='dummy_token',
                                                fetch_limit=3,
                                                api_limit=2)
        # We retrieved 3 events from the pagination phase, therefore, we assert that we acquire them
        assert events == ['resource_1', 'resource_2', 'resource_3']
        # The first time we do pagination, we won't have any fetched incidents, and since the fetch limit is 3,
        # and api limit is 2, that means we do an API request to retrieve the first 2 events
        assert get_events_for_fetch_mocker.call_args_list[0][1].get('limit') == 2
        # After the first API request, the second one should use the token that was retrieved from the previous request
        assert get_events_for_fetch_mocker.call_args_list[1][1].get('iom_next_token') == 'next_token_1'
        # After the first pagination, we would have fetched two incidents, and only 1 incident is left, therefore, we
        # do an API request with a limit of 1 in order to get the last incident of the current round
        assert get_events_for_fetch_mocker.call_args_list[1][1].get('limit') == 1
        # Since there are more results to be returned from the API, we assert that we get the next token so we can
        # use it in the next fetching round
        assert next_token == 'next_token_2'

    def test_no_iom_resources_added_if_found_in_last_run(self, mocker: MockerFixture):
        """
        Given:
            - The resources ids of the last fetch run.
        When
            - Converting the fetched resources to incidents.
        Then
            - Validate that we do not create incidents of resources that have been fetched in the previous round.
        """
        # Make last_resource_ids have the values ['1', '2'], and return the values ['2', '3'] when fetching,
        # and once we enter the for loop to go over the fetched resources, '2' will not get picked up, since it
        # was already fetched, therfore, we check that in the returned incidents object, only the resource with id '3'
        # was added as an incident
        from CrowdStrikeFalcon import fetch_incidents
        last_run_object: list[dict[str, Any]] = [{}, {}, {},
                                                 {'last_resource_ids': ['1', '2']},
                                                 {}]
        mocker.patch.object(demisto, 'params',
                            return_value={'fetch_incidents_or_detections': 'Indicator of Misconfiguration',
                                          'iom_fetch_query': "cloud_provider: 'aws'"})
        mocker.patch.object(demisto, 'getLastRun', return_value=last_run_object)
        # The function iom_ids_pagination returns the ids of the fetched events, and the
        # next token (for the sake of testing, it is None)
        mocker.patch('CrowdStrikeFalcon.iom_ids_pagination', return_value=(['2', '3'], None))
        mocker.patch('CrowdStrikeFalcon.get_iom_resources',
                     return_value=[{'id': '2', 'scan_time': '2023-01-01T00:00:00.00Z'},
                                   {'id': '3', 'scan_time': '2023-01-01T00:00:00.00Z'}])
        mocker.patch('CrowdStrikeFalcon.reformat_timestamp', return_value='2023-01-01T00:00:00.00Z')
        fetched_incidents = fetch_incidents()
        assert len(fetched_incidents) == 1
        rawJSON = json.loads(fetched_incidents[0].get('rawJSON'))
        assert rawJSON.get('incident_type') == 'iom_configurations'
        assert rawJSON.get('id') == '3'

    def test_save_fetched_resources_when_paginating(self, mocker: MockerFixture):
        """
        Given:
            - The resource ids of the last fetch run.
        When
            - Saving the fetched resource ids.
        Then
            - Validate that we add the newly fetched resource ids to the previous ones, and not override them, when we are
            doing pagination.
        """
        # Make sure that we save all the resources that have been fetched throught the whole pagination process,
        # which can span on many fetches. We will have ids in last_resource_ids (['1']), and configure that we are
        # doing pagination, and that we fetched resource '2', and in the new returned last run, the key last_resource_ids
        # has a value of ['1', '2']
        from CrowdStrikeFalcon import fetch_incidents
        last_run_object: list[dict[str, Any]] = [{}, {}, {},
                                                 {'last_resource_ids': ['1']},
                                                 {}]
        mocker.patch.object(demisto, 'params',
                            return_value={'fetch_incidents_or_detections': 'Indicator of Misconfiguration',
                                          'iom_fetch_query': "cloud_provider: 'aws'"})
        mocker.patch.object(demisto, 'getLastRun', return_value=last_run_object)
        mocker.patch('CrowdStrikeFalcon.iom_ids_pagination', return_value=(['2'], 'next_token'))
        mocker.patch('CrowdStrikeFalcon.get_iom_resources',
                     return_value=[{'id': '2', 'scan_time': '2023-01-01T00:00:00.00Z'}])
        mocker.patch('CrowdStrikeFalcon.reformat_timestamp', return_value='2023-01-01T00:00:00.00Z')
        set_last_run_mocker = mocker.patch.object(demisto, 'setLastRun', side_effect=demisto.setLastRun)
        fetch_incidents()
        assert set_last_run_mocker.call_args_list[0][0][0][3].get('last_resource_ids') == ['2', '1']

    def test_save_fetched_resources_when_starting_pagination(self, mocker: MockerFixture):
        """
        Given:
            - The resource ids of the last fetch run.
        When
            - Saving the fetched resource ids.
        Then
            - Validate that we add the newly fetched resource ids to the previous ones, and not override them, when we are
            going to start pagination in the next fetch run.
        """
        # Make sure that we save all the resources that have been fetched before when starting the pagination process.
        # We will have ids in last_resource_ids (['1']), and configure that we are, doing pagination, and that we fetched
        # resource '2', and in the new returned last run, the key last_resource_ids has a value of ['1', '2']
        from CrowdStrikeFalcon import fetch_incidents
        last_run_object: list[dict[str, Any]] = [{}, {}, {},
                                                 {'last_resource_ids': ['1'], 'iom_next_token': 'next_token',
                                                  'last_fetch_filter': 'previous_filter'},
                                                 {}]
        mocker.patch.object(demisto, 'params',
                            return_value={'fetch_incidents_or_detections': 'Indicator of Misconfiguration',
                                          'iom_fetch_query': "cloud_provider: 'aws'"})
        mocker.patch.object(demisto, 'getLastRun', return_value=last_run_object)
        mocker.patch('CrowdStrikeFalcon.iom_ids_pagination', return_value=(['2'], None))
        mocker.patch('CrowdStrikeFalcon.get_iom_resources',
                     return_value=[{'id': '2', 'scan_time': '2023-01-01T00:00:00.00Z'}])
        mocker.patch('CrowdStrikeFalcon.reformat_timestamp', return_value='2023-01-01T00:00:00.00Z')
        set_last_run_mocker = mocker.patch.object(demisto, 'setLastRun', side_effect=demisto.setLastRun)
        fetch_incidents()
        assert set_last_run_mocker.call_args_list[0][0][0][3].get('last_resource_ids') == ['2', '1']

    def test_fetch_iom_events(self, mocker: MockerFixture):
        """
        Given:
            - A last run object.
        When
            - Fetching IOM resources.
        Then
            - Validate that we construct the correct last run object for the next run by:
                1. The next token is saved.
                2. The largest scan_time date between the dates of all fetched resources is saved.
                3. The fetch query that was used in the API call is saved.
                4. The fetched resource ids are saved.
        """
        # A successful fetch of incidents
        from CrowdStrikeFalcon import fetch_incidents
        last_run_object: list[dict[str, Any]] = [{}, {}, {},
                                                 {'last_resource_ids': ['1'], 'iom_next_token': 'next_token',
                                                  'last_fetch_filter': 'last_dummy_filter',
                                                  'last_scan_time': '2022-01-01T00:00:00.00Z'},
                                                 {}]
        mocker.patch.object(demisto, 'params',
                            return_value={'fetch_incidents_or_detections': 'Indicator of Misconfiguration',
                                          'iom_fetch_query': "cloud_provider: 'aws'"})
        mocker.patch.object(demisto, 'getLastRun', return_value=last_run_object)

        mocker.patch('CrowdStrikeFalcon.iom_ids_pagination', return_value=(['3', '2'], 'new_next_token'))
        mocker.patch('CrowdStrikeFalcon.get_iom_resources',
                     return_value=[{'id': '3', 'scan_time': '2024-01-01T00:00:00.00Z'},
                                   {'id': '2', 'scan_time': '2023-01-01T00:00:00.00Z'}])
        set_last_run_mocker = mocker.patch.object(demisto, 'setLastRun', side_effect=demisto.setLastRun)
        fetched_incidents = fetch_incidents()
        assert set_last_run_mocker.call_args_list[0][0][0][3] == {'iom_next_token': 'new_next_token',
                                                                  'last_scan_time': '2024-01-01T00:00:00.000000Z',
                                                                  'last_fetch_filter': 'last_dummy_filter',
                                                                  'last_resource_ids': ['3', '2', '1']}
        assert len(fetched_incidents) == 2


def test_list_detection_summaries_command_no_results(mocker):
    """
    Test cs-falcon-list-detection-summaries when no detections found

    Given:
     - There is no detection in the system
    When:
     - Searching for detections using cs-falcon-list-detection-summaries command
     - The server returns empty list
    Then:
     - The command not fails
    """
    from CrowdStrikeFalcon import list_detection_summaries_command
    response = {'meta': {'query_time': 0.028057688, }, 'resources': [], 'errors': []}
    mocker.patch('CrowdStrikeFalcon.http_request', return_value=response)
    res = list_detection_summaries_command()
<<<<<<< HEAD
    assert res.readable_output == '### CrowdStrike Detections\n**No entries.**\n'
=======
    assert res.readable_output == '### CrowdStrike Detections\n**No entries.**\n'


def test_run_command_batch_id(requests_mock, mocker):
    """
    Test cs-falcon-run-command when batch_id is given as an argument.

    Given:
     - A batch_id host_ids, command_type, full_command.
    When:
     - Running the command cs-falcon-run-command
    Then:
     - Check that the batch_id is correct.
    """
    from CrowdStrikeFalcon import run_command
    args = {
        'host_ids': 'host_id',
        'command_type': 'ls',
        'full_command': 'ls',
        'batch_id': 'batch_id'
    }
    mocker.patch.object(
        demisto,
        'args',
        return_value=args
    )
    response = load_json('test_data/run_command/run_command_with_batch.json')
    requests_mock.post(
        f'{SERVER_URL}/real-time-response/combined/batch-command/v1',
        json=response,
        status_code=201
    )
    results = run_command()
    expected_results = {
        'CrowdStrike': {
            'Command': [{
                "BaseCommand": "ls",
                "BatchID": "batch_id",
                "Command": "ls",
                "HostID": "aid",
                "SessionID": "session_id",
                "Stderr": "",
                "Stdout": 'Directory listing for C:\\ -\n\n'
                          'Name                                     Type         Size (bytes)    Size (MB)       '
                          'Last Modified (UTC+2)     Created (UTC+2)          \n'
                          '----                                     ----         ------------    ---------       '
                          '---------------------     ---------------          \n'
                          '$Recycle.Bin                             <Directory>  --              --              '
                          '6/19/2023 4:11:43 PM      9/15/2018 10:19:00 AM    \n'
                          'Config.Msi                               <Directory>  --              --              '
                          '11/14/2023 1:56:25 AM     8/17/2023 1:49:07 AM     \n'
            }]
        }
    }
    assert results['EntryContext'] == expected_results


def test_run_command_without_batch_id(requests_mock, mocker):
    """
    Test cs-falcon-run-command when batch_id isn't given as an argument.

    Given:
     - host_ids, command_type, full_command.
    When:
     - Running the command cs-falcon-run-command
    Then:
     - Check that the batch_id is correct.
    """
    from CrowdStrikeFalcon import run_command
    args = {
        'host_ids': 'host_id',
        'command_type': 'ls',
        'full_command': 'ls',
    }
    mocker.patch.object(
        demisto,
        'args',
        return_value=args
    )
    requests_mock.post(
        f'{SERVER_URL}/real-time-response/combined/batch-init-session/v1',
        json={
            'batch_id': 'new_batch_id'
        },
        status_code=201
    )
    response = load_json('test_data/run_command/run_command_with_batch.json')
    requests_mock.post(
        f'{SERVER_URL}/real-time-response/combined/batch-command/v1',
        json=response,
        status_code=201
    )
    results = run_command()
    expected_results = {
        'CrowdStrike': {
            'Command': [{
                "BaseCommand": "ls",
                "BatchID": "new_batch_id",
                "Command": "ls",
                "HostID": "aid",
                "SessionID": "session_id",
                "Stderr": "",
                "Stdout": 'Directory listing for C:\\ -\n\n'
                          'Name                                     Type         Size (bytes)    Size (MB)       '
                          'Last Modified (UTC+2)     Created (UTC+2)          \n'
                          '----                                     ----         ------------    ---------       '
                          '---------------------     ---------------          \n'
                          '$Recycle.Bin                             <Directory>  --              --              '
                          '6/19/2023 4:11:43 PM      9/15/2018 10:19:00 AM    \n'
                          'Config.Msi                               <Directory>  --              --              '
                          '11/14/2023 1:56:25 AM     8/17/2023 1:49:07 AM     \n'
            }]
        }
    }
    assert results['EntryContext'] == expected_results


def test_list_users_command(mocker):
    """
    Test cs-falcon-list-users command.

    Given:
     - No arguments.
    When:
     - Running the command cs-falcon-list-users
    Then:
     - Check that the command returns the correct results.
    """
    import CrowdStrikeFalcon
    entities_api_mock = load_json('test_data/list_users_command/entities_users_response.json')
    queries_api_mock = load_json('test_data/list_users_command/queries_users_response.json')
    mocker.patch.object(CrowdStrikeFalcon, 'http_request', side_effect=[entities_api_mock, queries_api_mock])

    result = CrowdStrikeFalcon.cs_falcon_list_users_command(args={})
    assert result.outputs_prefix == 'CrowdStrike.Users'
    assert result.outputs_key_field == 'uuid'
    assert result.outputs == queries_api_mock['resources']


def test_get_incident_behavior_command(mocker):
    import CrowdStrikeFalcon
    api_mock = load_json('test_data/entities_behaviors_response.json')
    mocker.patch.object(CrowdStrikeFalcon, 'http_request', return_value=api_mock)

    result = CrowdStrikeFalcon.get_incident_behavior_command(args={'behavior_ids': 'ind:XX:XX'})
    assert result.outputs_prefix == 'CrowdStrike.IncidentBehavior'
    assert result.outputs_key_field == 'behavior_id'
    assert result.outputs == api_mock['resources']
>>>>>>> 6f77591c
<|MERGE_RESOLUTION|>--- conflicted
+++ resolved
@@ -2222,37 +2222,11 @@
         assert demisto.setLastRun.mock_calls[0][1][0] == [
             {'time': '2020-09-04T09:16:10Z'}, {'time': '2020-09-04T09:22:10Z'}, {}, {}, {}]
 
-<<<<<<< HEAD
-    @freeze_time("2020-08-26 17:22:13 UTC")
-    def delete_offset_test(self, set_up_mocks, mocker):
-=======
     @freeze_time("2020-09-04T09:16:10Z")
     def test_new_fetch(self, set_up_mocks, mocker, requests_mock):
->>>>>>> 6f77591c
-        """
-        Tests the change of logic done in fetch. Validates that it's done smoothly
+        """
+        Tests the correct flow of fetch
         Given:
-<<<<<<< HEAD
-            Old getLastRun which holds two lists with offset key
-        When:
-            The offset is inside the lastRun
-        Then:
-            The offset is deleted from the lastRun
-
-        """
-
-        from CrowdStrikeFalcon import fetch_incidents
-        mocker.patch.object(demisto, 'params', return_value={})
-        mocker.patch.object(demisto, 'getLastRun',
-                            return_value=[{'time': '2020-09-04T09:16:10Z', 'offset': 2},
-                                          {'time': '2020-09-04T09:22:10Z', 'offset': 4}])
-        fetch_incidents()
-        assert demisto.setLastRun.mock_calls[0][1][0] == [{'time': '2020-09-04T09:16:10Z'},
-                                                          {'time': '2020-09-04T09:22:10Z'}]
-
-    @freeze_time("2020-09-04T09:16:10Z")
-    def test_new_fetch(self, set_up_mocks, mocker, requests_mock):
-=======
             `getLastRun` which holds  `first_behavior_time` and `offset`
         When:
             1 result is returned (which is less than the FETCH_LIMIT)
@@ -2276,7 +2250,6 @@
 
     @freeze_time("2020-09-04T09:16:10Z")
     def test_fetch_with_offset(self, set_up_mocks, mocker, requests_mock):
->>>>>>> 6f77591c
         """
         Tests the correct flow of fetch with offset
         Given:
@@ -2293,13 +2266,8 @@
                                                                             'meta': {'pagination': {'total': 4}}})
 
         mocker.patch.object(demisto, 'getLastRun',
-<<<<<<< HEAD
-                            return_value=[{'time': '2020-09-04T09:16:10Z',
-                                          'offset': 2}, {}, {}])
-=======
                             return_value=[{'time': '2020-09-04T09:16:10.000000Z',
                                           'offset': 0}, {}, {}])
->>>>>>> 6f77591c
         # Override post to have 1 results so FETCH_LIMIT won't be reached
         requests_mock.post(f'{SERVER_URL}/detects/entities/summaries/GET/v1',
                            json={'resources': [{'detection_id': 'ldt:1',
@@ -2308,10 +2276,6 @@
                                  })
         from CrowdStrikeFalcon import fetch_incidents
         fetch_incidents()
-<<<<<<< HEAD
-        assert demisto.setLastRun.mock_calls[0][1][0][0] == {
-            'time': '2020-09-04T09:16:11Z', 'limit': 3, "found_incident_ids": {'Detection ID: ldt:1': 1599210970}}
-=======
         # the offset should be increased to 2, and the time should be stay the same
         expected_last_run = {
             'time': '2020-09-04T09:16:10.000000Z', 'limit': 2, 'offset': 2, "found_incident_ids":
@@ -2336,7 +2300,6 @@
             'time': '2020-09-04T09:16:13.000000Z', 'limit': 2, 'offset': 0, "found_incident_ids":
                 {'Detection ID: ldt:1': 1599210970,
                  'Detection ID: ldt:2': 1599210970}}
->>>>>>> 6f77591c
 
     def test_fetch_incident_type(self, set_up_mocks, mocker):
         """
@@ -2393,12 +2356,8 @@
         from CrowdStrikeFalcon import fetch_incidents
         mocker.patch.object(demisto, 'getLastRun', return_value=[{'time': '2020-09-04T09:16:10Z'}, {}, {}])
 
-<<<<<<< HEAD
-        requests_mock.get(f'{SERVER_URL}/incidents/queries/incidents/v1', json={'resources': ['ldt:1', 'ldt:2']})
-=======
         requests_mock.get(f'{SERVER_URL}/incidents/queries/incidents/v1', json={'resources': ['ldt:1', 'ldt:2'],
                                                                                 'meta': {'pagination': {'total': 2}}})
->>>>>>> 6f77591c
         requests_mock.post(f'{SERVER_URL}/incidents/entities/incidents/GET/v1',
                            json={'resources': [{'incident_id': 'ldt:1', 'start': '2020-09-04T09:16:11Z'},
                                                {'incident_id': 'ldt:2', 'start': '2020-09-04T09:16:11Z'}]})
@@ -2481,10 +2440,6 @@
         from CrowdStrikeFalcon import fetch_incidents
         fetch_incidents()
         assert demisto.setLastRun.mock_calls[0][1][0][1] == {'time': '2020-09-04T09:16:11Z',
-<<<<<<< HEAD
-                                                             'limit': 3,
-                                                             'found_incident_ids': {'Incident ID: ldt:1': 1598462533}}
-=======
                                                              'limit': 2,
                                                              'offset': 0,
                                                              'found_incident_ids': {'Incident ID: ldt:1': 1598462533}}
@@ -2539,7 +2494,6 @@
         assert demisto.setLastRun.mock_calls[1][1][0][1] == {
             'time': '2020-09-04T09:16:13Z', 'limit': 2, 'offset': 0, "found_incident_ids": {'Incident ID: ldt:1': 1599210970,
                                                                                             'Incident ID: ldt:2': 1599210970}}
->>>>>>> 6f77591c
 
     def test_incident_type_in_fetch(self, set_up_mocks, mocker):
         """Tests the addition of incident_type field to the context
@@ -3754,24 +3708,6 @@
     assert m.last_request.json()['action_parameters'][0]['value'] == 'comment'
 
 
-def test_update_incident_comment(requests_mock):
-    """
-    Test Update incident comment
-    Given
-     - Comment
-    When
-     - Calling update incident comment command
-    Then
-     - Update incident comment
-     """
-    from CrowdStrikeFalcon import update_incident_comment_command
-    m = requests_mock.post(
-        f'{SERVER_URL}/incidents/entities/incident-actions/v1',
-        json={})
-    update_incident_comment_command(['test'], 'comment')
-    assert m.last_request.json()['action_parameters'][0]['value'] == 'comment'
-
-
 def test_list_host_group_members(requests_mock):
     """
     Test list host group members with not arguments given
@@ -4308,16 +4244,11 @@
                                       return_value={'resources': [input_data.remote_incident_id]})
     mock_get_detections = mocker.patch('CrowdStrikeFalcon.get_fetch_detections',
                                        return_value={'resources': [input_data.remote_detection_id]})
-    mock_get_idp_detections = mocker.patch('CrowdStrikeFalcon.get_idp_detections_ids',
-                                           return_value={'resources': [input_data.remote_idp_detection_id]})
     last_update = '2022-03-08T08:17:09Z'
-    last_update_idp_detection = '2022-03-08T08:17:09.000000Z'
     result = get_modified_remote_data_command({'lastUpdate': last_update})
     assert mock_get_incidents.call_args.kwargs['last_updated_timestamp'] == last_update
     assert mock_get_detections.call_args.kwargs['last_updated_timestamp'] == last_update
-    assert last_update_idp_detection in mock_get_idp_detections.call_args.kwargs['filter_arg']
-    assert result.modified_incident_ids == [input_data.remote_incident_id, input_data.remote_detection_id,
-                                            input_data.remote_idp_detection_id]
+    assert result.modified_incident_ids == [input_data.remote_incident_id, input_data.remote_detection_id]
 
 
 @pytest.mark.parametrize('status',
@@ -6625,9 +6556,6 @@
     response = {'meta': {'query_time': 0.028057688, }, 'resources': [], 'errors': []}
     mocker.patch('CrowdStrikeFalcon.http_request', return_value=response)
     res = list_detection_summaries_command()
-<<<<<<< HEAD
-    assert res.readable_output == '### CrowdStrike Detections\n**No entries.**\n'
-=======
     assert res.readable_output == '### CrowdStrike Detections\n**No entries.**\n'
 
 
@@ -6775,5 +6703,4 @@
     result = CrowdStrikeFalcon.get_incident_behavior_command(args={'behavior_ids': 'ind:XX:XX'})
     assert result.outputs_prefix == 'CrowdStrike.IncidentBehavior'
     assert result.outputs_key_field == 'behavior_id'
-    assert result.outputs == api_mock['resources']
->>>>>>> 6f77591c
+    assert result.outputs == api_mock['resources']