{
<<<<<<< HEAD
 "autorun": true,
 "color": "#F06292",
 "days": 0,
 "daysR": 0,
 "default": false,
 "detached": false,
 "disabled": false,
 "extractSettings": {
  "fieldCliNameToExtractSettings": {

  },
  "mode": "All"
 },
 "hours": 0,
 "hoursR": 0,
 "id": "XSOAR Dev to Prod",
 "layout": "XSOAR Dev to Prod",
 "locked": false,
 "name": "XSOAR Dev to Prod",
 "onChangeRepAlg": 1,
 "playbookId": "JOB - XSOAR - Export Selected Custom Content",
 "readonly": false,
 "reputationCalc": 1,
 "system": false,
 "version": -1,
 "weeks": 0,
 "weeksR": 0,
 "fromVersion": "6.0.0",
 "marketplaces": ["xsoar"]
=======
    "autorun": true,
    "color": "#F06292",
    "days": 0,
    "daysR": 0,
    "default": false,
    "detached": false,
    "disabled": false,
    "extractSettings": {
        "fieldCliNameToExtractSettings": {},
        "mode": "All"
    },
    "hours": 0,
    "hoursR": 0,
    "id": "XSOAR Dev to Prod",
    "layout": "XSOAR Dev to Prod",
    "locked": false,
    "name": "XSOAR Dev to Prod",
    "onChangeRepAlg": 1,
    "playbookId": "JOB - XSOAR - Export Selected Custom Content",
    "readonly": false,
    "reputationCalc": 1,
    "system": false,
    "version": -1,
    "weeks": 0,
    "weeksR": 0,
    "fromVersion": "6.0.0",
    "marketplaces": [
        "xsoar"
    ]
>>>>>>> 6f77591c
}<|MERGE_RESOLUTION|>--- conflicted
+++ resolved
@@ -1,35 +1,4 @@
 {
-<<<<<<< HEAD
- "autorun": true,
- "color": "#F06292",
- "days": 0,
- "daysR": 0,
- "default": false,
- "detached": false,
- "disabled": false,
- "extractSettings": {
-  "fieldCliNameToExtractSettings": {
-
-  },
-  "mode": "All"
- },
- "hours": 0,
- "hoursR": 0,
- "id": "XSOAR Dev to Prod",
- "layout": "XSOAR Dev to Prod",
- "locked": false,
- "name": "XSOAR Dev to Prod",
- "onChangeRepAlg": 1,
- "playbookId": "JOB - XSOAR - Export Selected Custom Content",
- "readonly": false,
- "reputationCalc": 1,
- "system": false,
- "version": -1,
- "weeks": 0,
- "weeksR": 0,
- "fromVersion": "6.0.0",
- "marketplaces": ["xsoar"]
-=======
     "autorun": true,
     "color": "#F06292",
     "days": 0,
@@ -59,5 +28,4 @@
     "marketplaces": [
         "xsoar"
     ]
->>>>>>> 6f77591c
 }