--- conflicted
+++ resolved
@@ -2,11 +2,7 @@
     "name": "QualysFIM",
     "description": "Cloud solution for detecting and identifying critical changes, incidents, and risks resulting from normal and malicious events",
     "support": "xsoar",
-<<<<<<< HEAD
-    "currentVersion": "1.0.27",
-=======
     "currentVersion": "1.0.28",
->>>>>>> 19e52d5b
     "author": "Cortex XSOAR",
     "url": "https://www.paloaltonetworks.com/cortex",
     "email": "",
