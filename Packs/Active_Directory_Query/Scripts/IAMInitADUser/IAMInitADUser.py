--- conflicted
+++ resolved
@@ -1,8 +1,5 @@
 import demistomock as demisto  # noqa: F401
 from CommonServerPython import *  # noqa: F401
-import pyminizip
-
-DEFAULT_PWD_GENERATION_SCRIPT = "GeneratePassword"
 
 import uuid
 import pyminizip
@@ -250,74 +247,6 @@
     incident_id = args.get("inc_id")
     email_subject = args.get("email_subject")
     email_body = args.get("email_body")
-<<<<<<< HEAD
-    min_lcase = args.get("min_lcase", 0)
-    max_lcase = args.get("max_lcase", 10)
-    min_ucase = args.get("min_ucase", 0)
-    max_ucase = args.get("max_ucase", 10)
-    min_digits = args.get("min_digits", 0)
-    max_digits = args.get("max_digits", 10)
-    min_symbols = args.get("min_symbols", 0)
-    max_symbols = args.get("max_symbols", 10)
-    password = None
-    zip_protect_with_password = args.get("ZipProtectWithPassword", '')
-
-    try:
-        # Generate a random password
-        if pwd_generation_script == DEFAULT_PWD_GENERATION_SCRIPT:
-            pwd_generation_script_output = demisto.executeCommand(pwd_generation_script,
-                                                                  {"min_lcase": min_lcase,
-                                                                   "max_lcase": max_lcase,
-                                                                   "min_ucase": min_ucase,
-                                                                   "max_ucase": max_ucase,
-                                                                   "min_digits": min_digits,
-                                                                   "max_digits": max_digits,
-                                                                   "min_symbols": min_symbols,
-                                                                   "max_symbols": max_symbols})
-        else:
-            pwd_generation_script_output = demisto.executeCommand(pwd_generation_script, {})
-        if is_error(pwd_generation_script_output):
-            raise Exception(f'An error occurred while trying to generate a new password for the user. '
-                            f'Error is:\n{get_error(pwd_generation_script_output)}')
-        else:
-            password_output = demisto.get(pwd_generation_script_output[0], 'Contents')
-            if isinstance(password_output, dict):
-                password = password_output.get("NEW_PASSWORD")
-            elif isinstance(password_output, str):
-                password = password_output
-            else:
-                raise Exception(f'Could not parse the generated password from {pwd_generation_script} outputs. '
-                                f'Please make sure the output of the script is a string.')
-
-            # set a new password
-            ad_create_user_arguments = {
-                'username': username,
-                'password': password,
-                'attribute-name': 'pwdLastSet',
-                'attribute-value': -1
-            }
-
-            set_password_outputs = demisto.executeCommand("ad-set-new-password", ad_create_user_arguments)
-            if is_error(set_password_outputs):
-                err = get_error(set_password_outputs)
-                if '5003' in err:
-                    raise Exception(f"An error occurred while trying to set a new password for the user. "
-                                    f"Please make sure that \"{pwd_generation_script}\" script "
-                                    f"complies with your domain's password complexity policy.")
-                raise Exception(f"An error occurred while trying to set a new password for the user. "
-                                f"Error is:\n{err}")
-            else:
-                enable_outputs = demisto.executeCommand("ad-enable-account", ad_create_user_arguments)
-                if is_error(enable_outputs):
-                    raise Exception(f'An error occurred while trying to enable the user account. '
-                                    f'Error is:\n{get_error(enable_outputs)}')
-                else:
-                    update_outputs = demisto.executeCommand("ad-update-user", ad_create_user_arguments)
-                    if is_error(update_outputs):
-                        raise Exception(f'An error occurred while trying to update the user account. '
-                                        f'Error is:\n{get_error(update_outputs)}')
-        outputs['success'] = True
-=======
     zip_password = args.get("ZipProtectWithPassword")
     zip_file_name = args.get("zip_file_name")
 
@@ -325,7 +254,6 @@
     file_entry_id: str | None = None
     context_outputs: dict[str, str] = {'success': 'true'}
     error_message: str | None = None
->>>>>>> 6f77591c
 
     if not zip_password:
         return_warning("It is highly recommended to run the script using the 'ZipProtectWithPassword' argument,"
@@ -365,16 +293,10 @@
         file_entry_id = find_file_entry_id(zip_file_name)
 
     try:
-<<<<<<< HEAD
-        send_mail_outputs = send_email(display_name, username, user_email, err,
-                                       to_email, password, inc_id, email_subject, email_body,
-                                       zip_protect_with_password)
-=======
         send_mail_outputs = send_email(username=username, user_email=user_email, incident_id=incident_id,
                                        email_recipient=email_recipient, email_subject=email_subject, email_body=email_body,
                                        display_name=display_name, error_message=error_message, password=generated_password,
                                        zip_file_entry_id=file_entry_id)
->>>>>>> 6f77591c
 
         if is_error(send_mail_outputs):
             raise Exception(f'An error occurred while trying to send mail:\n{get_error(send_mail_outputs)}')
@@ -408,67 +330,5 @@
     return_results(result)
 
 
-<<<<<<< HEAD
-def send_email(display_name, username, user_email, err, to_email, password, inc_id, email_subject, email_body, zip_with_password):
-    if not err:
-        if not email_subject:
-            email_subject = f'[IAM] User {display_name} was successfully activated in Active Directory'
-
-        email_password = 'Available in the attached zip file' if zip_with_password else password
-        if not email_body:
-            email_body = 'Hello,\n\n' \
-                         'The following account has been created in Active Directory:\n\n'
-            if display_name:
-                email_body += f'Name: {display_name} \n'
-
-            email_body += f'Username: {username}\nEmail: {user_email}\nPassword: {email_password}\n\nRegards,\nIAM Team'
-        else:
-            email_body += f'\nUsername: {username}\nEmail: {user_email}\nPassword: {email_password}'
-
-        if zip_with_password:
-            zip_file = create_zip_with_password(password, zip_with_password)
-            result = fileResult('Okta_Password.zip', zip_file)
-            file_id = result['FileID']
-    else:
-        email_subject = f'"IAM - Activate User In Active Directory" incident {inc_id} failed with user {display_name}'
-        email_body = 'Hello,\n\n' \
-                     'This message was sent to inform you that an error occurred while trying ' \
-                     'to activate the user account of ' + username + ' in the active Directory.\n\n' \
-                     'The error is: ' + err + '\n\nRegards,\nIAM Team'
-
-    send_email_args = {"to": to_email, "subject": email_subject, "body": email_body}
-    if zip_with_password:
-        send_email_args |= {"attachIDs": file_id, "attachNames": 'Okta_Password.zip'}
-
-    return demisto.executeCommand("send-mail", send_email_args)
-
-
-def create_zip_with_password(generated_password, zip_password):
-    text_file_name = 'AD_password.txt'
-    zip_file_name = 'AD_password.zip'
-
-    try:
-        with open(text_file_name, 'w') as text_file:
-            text_file.write(generated_password)
-
-        pyminizip.compress(text_file_name, '', zip_file_name, zip_password, 1)
-
-        with open(zip_file_name, 'rb') as zip_file:
-            zip_content = zip_file.read()
-
-    except Exception as e:
-        raise Exception(f'An error occurred while trying to create a zip file. Error is:\n{str(e)}')
-
-    finally:
-        for file_name in (text_file_name, zip_file_name):
-            if os.path.exists(file_name):
-                os.remove(file_name)
-
-    return zip_content
-
-
-if __name__ in ['__main__', 'builtin', 'builtins']:
-=======
 if __name__ in ('__main__', 'builtin', 'builtins'):
->>>>>>> 6f77591c
     main()