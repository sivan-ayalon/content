--- conflicted
+++ resolved
@@ -3294,12 +3294,8 @@
 | number_of_logs    | The maximum number of logs to retrieve. If empty, the default is 100. The maximum is 5,000. Default is 100.                                                       | Optional | 
 | polling           | Whether to use polling. Possible values are: true, false. Default is false.                                                                                       | Optional | 
 | timeout           | The timeout (in seconds) when polling. Default is 120.                                                                                                            | Optional | 
-<<<<<<< HEAD
-| interval_in_seconds | The interval (in seconds) when polling. Default is 10.                                                                                                            | Optional | 
-=======
 | interval_in_seconds | The interval (in seconds) when polling. Default is 10.                                                                                                            | Optional |
 | show-detail       | Whether to show only `after-change-preview`, and `before-change-preview`, or get full data for it.  The full data are under the fields `after-change-detail`, and `before-change-detail`. Possible values are: yes, no. Default is no.                                                                                                             | Optional | 
->>>>>>> 6f77591c
 
 
 #### Context Output
@@ -4411,7 +4407,6 @@
 
 #### Human Readable Output
 >The profile spyware = test has been applied to the rule rule1
-<<<<<<< HEAD
 
 ### pan-os-remove-security-profile
 
@@ -4431,27 +4426,6 @@
 | pre_post | The location of the rules. Mandatory for Panorama instances. Possible values are: pre-rulebase, post-rulebase. | Optional | 
 | device-group | The device group for which to apply security profiles. | Optional | 
 
-=======
-
-### pan-os-remove-security-profile
-
-***
-Removes a security profile to specific rules or rules with a specific tag.
-
-#### Base Command
-
-`pan-os-remove-security-profile`
-
-#### Input
-
-| **Argument Name** | **Description** | **Required** |
-| --- | --- | --- |
-| profile_type | The security profile type. Possible values are: data-filtering, file-blocking, spyware, url-filtering, virus, vulnerability, wildfire-analysis. | Required | 
-| rule_name | The rule name to apply. | Required | 
-| pre_post | The location of the rules. Mandatory for Panorama instances. Possible values are: pre-rulebase, post-rulebase. | Optional | 
-| device-group | The device group for which to apply security profiles. | Optional | 
-
->>>>>>> 6f77591c
 #### Human Readable Output
 >The profile test has been removed from the rule rule1
 
@@ -9011,9 +8985,6 @@
 
 | **Path** | **Type** | **Description** |
 | --- | --- | --- |
-<<<<<<< HEAD
-| Panorama.DeviceGroupNames | string | The list of device groups. |
-=======
 | Panorama.DeviceGroupNames | string | The list of device groups. |
 
 ### pan-os-export-tech-support-file
@@ -9041,5 +9012,4 @@
 
 #### Human Readable Output
 
->Waiting for tech support file export with job ID 101 to finish...
->>>>>>> 6f77591c
+>Waiting for tech support file export with job ID 101 to finish...