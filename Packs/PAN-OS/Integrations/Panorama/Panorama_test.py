--- conflicted
+++ resolved
@@ -2069,7 +2069,7 @@
                                            {'Description': '', 'JobID': '19420', 'Status': 'Pending'}, id="no args")
                               ])
     def test_panorama_commit_command_without_polling(
-            self, mocker, args, expected_request_params, request_result, expected_demisto_result
+        self, mocker, args, expected_request_params, request_result, expected_demisto_result
     ):
         """
         Given:
@@ -2130,7 +2130,7 @@
         ]
     )
     def test_panorama_commit_command_with_polling(
-            self, mocker, args, expected_commit_request_url_params, api_response_queue
+        self, mocker, args, expected_commit_request_url_params, api_response_queue
     ):
         """
         Given:
@@ -3580,12 +3580,8 @@
     apply_dns_signature_policy_command({'anti_spyware_profile_name': 'fake_profile_name'})
 
     request_params = request_mock.call_args.kwargs['params']  # The body part of the request
-<<<<<<< HEAD
-    assert request_params.get('xpath') == "/config/devices/entry[@name='localhost.localdomain']/device-group/entry[@name='fakeDeviceGroup']/profiles/spyware/entry[@name='fake_profile_name']"  # noqa
-=======
     assert request_params.get(
         'xpath') == "/config/devices/entry[@name='localhost.localdomain']/device-group/entry[@name='fakeDeviceGroup']/profiles/spyware/entry[@name='fake_profile_name']"  # noqa
->>>>>>> 6f77591c
 
 
 class TestHygieneFunctions:
@@ -4801,7 +4797,7 @@
         ]
     )
     def test_pan_os_list_redistribution_profiles_main_flow(
-            self, mocker, args, params, expected_url_params
+        self, mocker, args, params, expected_url_params
     ):
         """
         Given:
@@ -5002,7 +4998,7 @@
         ]
     )
     def test_pan_os_edit_redistribution_profile_command_replace_action_main_flow(
-            self, mocker, args, params, expected_url_params
+        self, mocker, args, params, expected_url_params
     ):
         """
         Tests several cases where behavior == 'replace'
@@ -5072,7 +5068,7 @@
         ]
     )
     def test_pan_os_edit_redistribution_profile_command_add_action_main_flow(
-            self, mocker, args, params, expected_url_params
+        self, mocker, args, params, expected_url_params
     ):
         """
         Tests cases where behavior == 'add'
@@ -5148,7 +5144,7 @@
         ]
     )
     def test_pan_os_edit_redistribution_profile_command_remove_action_main_flow(
-            self, mocker, args, params, expected_url_params
+        self, mocker, args, params, expected_url_params
     ):
         """
         Tests cases where behavior == 'remove'
@@ -6804,13 +6800,8 @@
     """
     from Panorama import filter_fetched_entries
     raw_entries = {"log_type1": [{'device_name': 'dummy_device1'},
-<<<<<<< HEAD
-                   {'device_name': 'dummy_device1', 'seqno': '000000002'},
-                   {'device_name': 'dummy_device2', 'seqno': '000000001'}],
-=======
                                  {'device_name': 'dummy_device1', 'seqno': '000000002'},
                                  {'device_name': 'dummy_device2', 'seqno': '000000001'}],
->>>>>>> 6f77591c
                    "log_type2": [{'device_name': 'dummy_device3', 'seqno': '000000004'},
                                  {'seqno': '000000007'}]}
     id_dict = {"log_type1": {'dummy_device1': '000000003', 'dummy_device2': '000000000'}}
@@ -6923,8 +6914,6 @@
         "/config/devices/entry/vsys/entry[@name='vsys1']/rulebase/security/rules/entry[(application/member = 'dns')]"
 
 
-<<<<<<< HEAD
-=======
 def test_prettify_rules():
     """
     Given:
@@ -6945,7 +6934,6 @@
     assert 'Failing String' in prettier_rules[0].get('Source')
 
 
->>>>>>> 6f77591c
 @pytest.mark.parametrize('include_shared', ['No', 'Yes'])
 def test_panorama_list_tags(mocker, include_shared):
     """
