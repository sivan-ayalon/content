--- conflicted
+++ resolved
@@ -2,10 +2,7 @@
     "name": "Exchange 2016 Compliance Search",
     "description": "Exchange Server 2016 Compliance Search enables you to search for and delete an email message from all mailboxes in your organization.",
     "support": "xsoar",
-<<<<<<< HEAD
-=======
     "hidden": true,
->>>>>>> 6f77591c
     "currentVersion": "1.0.8",
     "author": "Cortex XSOAR",
     "url": "https://www.paloaltonetworks.com/cortex",
