--- conflicted
+++ resolved
@@ -475,13 +475,6 @@
           root: inputs.File
       InternetAccess:
         simple: "True"
-<<<<<<< HEAD
-      Interval:
-        simple: "1"
-      Timeout:
-        simple: "15"
-=======
->>>>>>> c21fd9fa
     separatecontext: true
     continueonerrortype: ""
     loop:
@@ -1461,7 +1454,6 @@
   type: string
 - contextPath: SecneurXAnalysis.Report.Platform
   description: Platform of the analyzed sample.
-<<<<<<< HEAD
   type: String
 - contextPath: ATD.Task.taskId
   description: The task ID of the sample uploaded.
@@ -1658,204 +1650,6 @@
 - contextPath: csfalconx.resource.created_timestamp
   description: Analysis start time.
   type: String
-=======
-  type: String
-- contextPath: ATD.Task.taskId
-  description: The task ID of the sample uploaded.
-  type: string
-- contextPath: ATD.Task.jobId
-  description: The job ID of the sample uploaded.
-  type: string
-- contextPath: ATD.Task.messageId
-  description: The message Id relevant to the sample uploaded.
-  type: string
-- contextPath: ATD.Task.srcIp
-  description: Source IPv4 address.
-  type: string
-- contextPath: ATD.Task.destIp
-  description: Destination IPv4 address.
-  type: string
-- contextPath: ATD.Task.MD5
-  description: MD5 of the sample uploaded.
-  type: string
-- contextPath: ATD.Task.SHA1
-  description: SHA1 of the sample uploaded.
-  type: string
-- contextPath: ATD.Task.SHA256
-  description: SHA256 of the sample uploaded.
-  type: string
-- contextPath: InfoFile.Extension
-  description: The extension of the report file.
-  type: string
-- contextPath: File.EntryID
-  description: The Entry ID of the sample.
-  type: string
-- contextPath: URL.Data
-  description: List of malicious URLs identified by Lastline analysis.
-  type: string
-- contextPath: URL.Malicious.Vendor
-  description: For malicious URLs, the vendor that made the decision.
-  type: string
-- contextPath: URL.Malicious.Description
-  description: For malicious URLs, the reason for the vendor to make the decision.
-  type: string
-- contextPath: URL.Malicious.Score
-  description: For malicious URLs, the score from the vendor.
-  type: number
-- contextPath: Lastline.Submission.Status
-  description: Status of the submission.
-  type: string
-- contextPath: Lastline.Submission.DNSqueries
-  description: List of DNS queries done by the analysis subject.
-  type: string
-- contextPath: Lastline.Submission.NetworkConnections
-  description: ist of network connections done by the analysis subject.
-  type: string
-- contextPath: Lastline.Submission.DownloadedFiles
-  description: List of files that were downloaded using the Microsoft Windows file-download API functions. Each element is a tuple of file-origin URL and a File element.
-  type: string
-- contextPath: Lastline.Submission.UUID
-  description: Task UUID of submitted sample.
-  type: number
-- contextPath: Lastline.Submission.YaraSignatures.name
-  description: Yara signatures name.
-  type: string
-- contextPath: Lastline.Submission.YaraSignatures.score
-  description: The score according to the yara signatures. from 0 to 100.
-  type: number
-- contextPath: Lastline.Submission.YaraSignatures.internal
-  description: True if the signature is only for internal usage.
-  type: boolean
-- contextPath: Lastline.Submission.Process.arguments
-  description: Argument of the process.
-  type: string
-- contextPath: Lastline.Submission.Process.process_id
-  description: The process ID.
-  type: string
-- contextPath: Lastline.Submission.Process.executable.abs_path
-  description: Absolute path of the executable of the process.
-  type: string
-- contextPath: Lastline.Submission.Process.executable.filename
-  description: Filename of the executable.
-  type: string
-- contextPath: Lastline.Submission.Process.executable.yara_signature_hits
-  description: Yara signature of the executable of the process.
-  type: string
-- contextPath: Lastline.Submission.Process.executable.ext_info
-  description: Executable info of the process.
-  type: string
-- contextPath: Joe.Analysis.ID
-  description: Web ID.
-  type: string
-- contextPath: Domain.Name
-  description: The Domain name.
-  type: string
-- contextPath: Domain.DNS
-  description: A list of IP objects resolved by DNS.
-  type: string
-- contextPath: RegistryKey.Path
-  description: The path to the registry key.
-  type: string
-- contextPath: RegistryKey.Value
-  description: The value at the given RegistryKey.
-  type: string
-- contextPath: Process.Name
-  description: Process name.
-  type: string
-- contextPath: Process.PID
-  description: Process PID.
-  type: number
-- contextPath: Process.CommandLine
-  description: Process Command Line.
-  type: string
-- contextPath: Process.Path
-  description: Process path.
-  type: string
-- contextPath: Process.StartTime
-  description: Process start time.
-  type: date
-- contextPath: Process.EndTime
-  description: Process end time.
-  type: date
-- contextPath: Polygon.Analysis.ID
-  description: Analysis ID in THF.
-  type: number
-- contextPath: Polygon.Analysis.Name
-  description: File Name.
-  type: string
-- contextPath: Polygon.Analysis.Size
-  description: File Size.
-  type: number
-- contextPath: Polygon.Analysis.Started
-  description: Analysis start timestamp.
-  type: date
-- contextPath: Polygon.Analysis.Analyzed
-  description: Analysis finish timestamp.
-  type: date
-- contextPath: Polygon.Analysis.MD5
-  description: Analyzed file MD5 hash.
-  type: string
-- contextPath: Polygon.Analysis.SHA1
-  description: Analyzed file SHA1 hash.
-  type: string
-- contextPath: Polygon.Analysis.SHA256
-  description: Analyzed file SHA256.
-  type: string
-- contextPath: Polygon.Analysis.Result
-  description: Analysis verdict.
-  type: string
-- contextPath: Polygon.Analysis.Status
-  description: The analysis status.
-  type: string
-- contextPath: Polygon.Analysis.Verdict
-  description: Analysis verdict.
-  type: boolean
-- contextPath: Polygon.Analysis.Probability
-  description: Verdict probability.
-  type: string
-- contextPath: Polygon.Analysis.Families
-  description: Malware families.
-  type: string
-- contextPath: Polygon.Analysis.Score
-  description: Polygon score.
-  type: number
-- contextPath: Polygon.Analysis.Internet-connection
-  description: Internet availability.
-  type: string
-- contextPath: Polygon.Analysis.Type
-  description: File type.
-  type: string
-- contextPath: Polygon.Analysis.DumpExists
-  description: Network activity dump exists.
-  type: boolean
-- contextPath: Polygon.Analysis.File
-  description: The information about files in analysis.
-  type: string
-- contextPath: Polygon.Analysis.URL
-  description: The information about URL indicators.
-  type: string
-- contextPath: Polygon.Analysis.IP
-  description: The information about IP indicators.
-  type: string
-- contextPath: Polygon.Analysis.Domain
-  description: The information about Domain indicators.
-  type: string
-- contextPath: Polygon.Analysis.RegistryKey
-  description: The information about registry keys which were modified during the analysis.
-  type: string
-- contextPath: Polygon.Analysis.Process
-  description: The information about processes started during the analysis.
-  type: string
-- contextPath: csfalconx.resource.id
-  description: Analysis ID.
-  type: String
-- contextPath: csfalconx.resource.verdict
-  description: Analysis verdict.
-  type: String
-- contextPath: csfalconx.resource.created_timestamp
-  description: Analysis start time.
-  type: String
->>>>>>> c21fd9fa
 - contextPath: csfalconx.resource.environment_id
   description: Environment ID.
   type: String
