--- conflicted
+++ resolved
@@ -3,11 +3,7 @@
 contentitemexportablefields:
   contentitemfields: {}
 name: Block Indicators - Generic v3
-<<<<<<< HEAD
-description: |+
-=======
 description: |-
->>>>>>> 6f77591c
   This playbook blocks malicious indicators using all integrations that are enabled, using the following sub-playbooks:
 
   - Block URL - Generic v2
@@ -15,12 +11,7 @@
   - Block IP - Generic v3
   - Block File - Generic v2
   - Block Email - Generic v2
-<<<<<<< HEAD
-  - Block Domain - Generic v2
-
-=======
   - Block Domain - Generic v2.
->>>>>>> 6f77591c
 starttaskid: "0"
 tasks:
   "0":
@@ -36,21 +27,13 @@
       description: ''
     nexttasks:
       '#none#':
-<<<<<<< HEAD
-      - "20"
-=======
       - "27"
->>>>>>> 6f77591c
     separatecontext: false
     view: |-
       {
         "position": {
           "x": 1125,
-<<<<<<< HEAD
-          "y": -630
-=======
           "y": -870
->>>>>>> 6f77591c
         }
       }
     note: false
@@ -202,10 +185,7 @@
     quietmode: 0
     isoversize: false
     isautoswitchedtoquietmode: false
-<<<<<<< HEAD
-=======
-    continueonerrortype: ""
->>>>>>> 6f77591c
+    continueonerrortype: ""
   "13":
     id: "13"
     taskid: 53c7faa6-ec4b-46c0-8322-71972e65dad0
@@ -1145,17 +1125,10 @@
       id: ee795eae-1fc0-4458-864b-91b2f224db89
       version: -1
       name: Tag received from inputs?
-<<<<<<< HEAD
-      type: condition
-      iscommand: false
-      brand: ""
-      description: ''
-=======
       description: Checks whether a tag for blocked indicators was specified.
       type: condition
       iscommand: false
       brand: ""
->>>>>>> 6f77591c
     nexttasks:
       '#default#':
       - "14"
@@ -1186,18 +1159,6 @@
     quietmode: 0
     isoversize: false
     isautoswitchedtoquietmode: false
-<<<<<<< HEAD
-system: true
-view: |-
-  {
-    "linkLabelsPosition": {},
-    "paper": {
-      "dimensions": {
-        "height": 1700,
-        "width": 2530,
-        "x": 50,
-        "y": -630
-=======
   "27":
     id: "27"
     taskid: 4b64da5f-53b9-4fdd-8e65-5a133c6700d6
@@ -1322,7 +1283,6 @@
         "width": 2530,
         "x": 50,
         "y": -870
->>>>>>> 6f77591c
       }
     }
   }
@@ -1773,20 +1733,11 @@
 - contextPath: CheckpointFWRule.Hits.Value
   description: Value of rule hits.
 - contextPath: IndicatorsToBlock
-<<<<<<< HEAD
-  description: Selected indicators to block
-=======
   description: Selected indicators to block.
->>>>>>> 6f77591c
   type: unknown
 tests:
 - Block IP - Generic V3_Test
 fromversion: 6.5.0
 marketplaces:
-<<<<<<< HEAD
-  - xsoar
-  - marketplacev2
-=======
 - xsoar
-- marketplacev2
->>>>>>> 6f77591c
+- marketplacev2