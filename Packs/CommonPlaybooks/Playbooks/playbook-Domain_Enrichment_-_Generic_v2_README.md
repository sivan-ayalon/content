Enrich domains using one or more integrations.
Domain enrichment includes:
* Threat information
* Domain reputation using !domain command

## Dependencies

This playbook uses the following sub-playbooks, integrations, and scripts.

### Sub-playbooks

This playbook does not use any sub-playbooks.

### Integrations

This playbook does not use any integrations.

### Scripts

This playbook does not use any scripts.

### Commands

* umbrella-domain-categorization
* domain

## Playbook Inputs

---

| **Name** | **Description** | **Default Value** | **Required** |
| --- | --- | --- | --- |
| Domain | The domain name to enrich. | Domain.Name | Optional |
| UseReputationCommand | Define if you would like to use the \!url command.<br/>Note: This input should be used whenever there is no auto-extract enabled in the investigation flow.<br/>Possible values: True / False. | False | Required |

## Playbook Outputs

---

| **Path** | **Description** | **Type** |
| --- | --- | --- |
<<<<<<< HEAD
| Domain | The domain objects. | unknown |
| DBotScore | Indicator, Score, Type, and Vendor. | unknown |
| Domain.Name | Bad domain found. | unknown |
| Domain.Malicious.Vendor | For malicious domains, the vendor that made the decision. | unknown |
| DBotScore.Indicator | The indicator that was tested. | unknown |
| DBotScore.Type | The indicator type. | unknown |
| DBotScore.Score | The actual DBot score. | unknown |
| DBotScore.Reliability | Reliability of the source providing the intelligence data. | unknown |
=======
| Domain | The domain objects. | string |
| DBotScore | Indicator, Score, Type, and Vendor. | string |
| Domain.Name | Bad domain found. | string |
| Domain.Malicious.Vendor | For malicious domains, the vendor that made the decision. | string |
| DBotScore.Indicator | The indicator that was tested. | string |
| DBotScore.Type | The indicator type. | string |
| DBotScore.Score | The actual DBot score. | number |
| Domain.SecurityCategories | The Umbrella security category, or categories, that match this domain | string |
| Domain.ContentCategories | The Umbrella content category or categories that match this domain | string |
| Domain.Malicious.Description | For malicious domains, the reason for the vendor to make the decision | string |
| Domain.CreationDate | The date on which the domain was created. | string |
| Domain.DomainStatus | The status of the domain. | string |
| Domain.UpdatedDate | The date on which the domain was last updated. | string |
| Domain.ExpirationDate | The expiration date of the domain. | string |
| Domain.Umbrella.RiskScore | The status will be "-1" if the domain is believed to be malicious, "1" if the domain is believed to be benign, "0" if it hasn't been classified yet. | string |
| Domain.Umbrella.SecureRank  | Suspicious rank for a domain that reviews based on the lookup behavior of client IP for the domain. Securerank is designed to identify hostnames requested by known infected clients but never requested by clean clients, assuming these domains are more likely to be bad. Scores returned range from -100 \(suspicious\) to 100 \(benign\). Note, this parameter is deprecated by the API, and will be equal to 0. | string |
| Domain.Umbrella.FirstQueriedTime | The time when the attribution for this Domain was made. | string |
| Domain.Umbrella.ContentCategories | The Umbrella content category or categories that match this domain. If none of them match, the return will be blank. | string |
| Domain.Umbrella.MalwareCategories | The Umbrella security category, or categories, that match this domain or that this domain is associated with. If none match, the return will be blank. | string |
| DBotScore.Vendor | The vendor used to calculate the score. | string |
| Domain.Admin.Country | The country of the domain administrator. | string |
| Domain.Admin.Email | The email address of the domain administrator. | string |
| Domain.Admin.Name | The name of the domain administrator. | string |
| Domain.Admin.Phone | The phone number of the domain administrator. | string |
| Domain.Registrant.Country | The country of the registrant. | string |
| Domain.Registrant.Email | The email address of the registrant. | string |
| Domain.Registrant.Name | The name of the registrant. | string |
| Domain.Registrant.Phone | The phone number of the registrant. | string |
| Domain.Registrar.Name | The name of the registrar, such as "GoDaddy". | string |
>>>>>>> 6f77591c

## Playbook Image

---

![Domain Enrichment - Generic v2](../doc_files/Domain_Enrichment_-_Generic_v2.png)<|MERGE_RESOLUTION|>--- conflicted
+++ resolved
@@ -39,16 +39,6 @@
 
 | **Path** | **Description** | **Type** |
 | --- | --- | --- |
-<<<<<<< HEAD
-| Domain | The domain objects. | unknown |
-| DBotScore | Indicator, Score, Type, and Vendor. | unknown |
-| Domain.Name | Bad domain found. | unknown |
-| Domain.Malicious.Vendor | For malicious domains, the vendor that made the decision. | unknown |
-| DBotScore.Indicator | The indicator that was tested. | unknown |
-| DBotScore.Type | The indicator type. | unknown |
-| DBotScore.Score | The actual DBot score. | unknown |
-| DBotScore.Reliability | Reliability of the source providing the intelligence data. | unknown |
-=======
 | Domain | The domain objects. | string |
 | DBotScore | Indicator, Score, Type, and Vendor. | string |
 | Domain.Name | Bad domain found. | string |
@@ -78,7 +68,6 @@
 | Domain.Registrant.Name | The name of the registrant. | string |
 | Domain.Registrant.Phone | The phone number of the registrant. | string |
 | Domain.Registrar.Name | The name of the registrar, such as "GoDaddy". | string |
->>>>>>> 6f77591c
 
 ## Playbook Image
 
