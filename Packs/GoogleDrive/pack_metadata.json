--- conflicted
+++ resolved
@@ -2,11 +2,7 @@
     "name": "Google Drive",
     "description": "Google Drive allows users to store files on their servers, synchronize files across devices, and share files. This integration helps you to create a new drive, query past activity and view change logs performed by the users, as well as list drives and files, and manage their permissions.",
     "support": "xsoar",
-<<<<<<< HEAD
-    "currentVersion": "1.2.45",
-=======
     "currentVersion": "1.2.48",
->>>>>>> 6f77591c
     "author": "Cortex XSOAR",
     "url": "https://www.paloaltonetworks.com/cortex",
     "email": "",
