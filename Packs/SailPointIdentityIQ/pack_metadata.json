--- conflicted
+++ resolved
@@ -2,11 +2,7 @@
     "name": "SailPoint IdentityIQ",
     "description": "SailPoint IdentityIQ context pack enables XSOAR customers to utilize the deep, enriched contextual data in the SailPoint predictive identity platform to better drive identity-aware security practices.",
     "support": "partner",
-<<<<<<< HEAD
-    "currentVersion": "1.0.14",
-=======
     "currentVersion": "1.0.15",
->>>>>>> 6f77591c
     "author": "SailPoint",
     "url": "https://support.sailpoint.com/hc/en-us/requests/new",
     "email": "support.idplusa@sailpoint.com",
