commonfields:
  id: CompareIndicators
  version: -1
name: CompareIndicators
fromversion: 6.0.0
script: ''
type: python
tags: []
comment: Find the differences between two indicators lists.
enabled: true
args:
- name: base_list
  required: true
  description: Either a list of Indicators of Compromise or an EntryID to a File containing a list.
  isArray: true
- name: compare_to_list
  required: true
  description: Either a list of Indicators of Compromise or an EntryID to a File containing a list.
  isArray: true
outputs:
- contextPath: IndicatorsCompare.BaseList
  description: Indicators that appear in the first indicators list only.
  type: String
- contextPath: IndicatorsCompare.CompareList
  description: Indicators that appear in the second indicators list only.
  type: String
scripttarget: 0
subtype: python3
<<<<<<< HEAD
dockerimage: demisto/netutils:1.0.0.74582
=======
dockerimage: demisto/netutils:1.0.0.83404
>>>>>>> 6f77591c
runas: DBotWeakRole
tests:
- No test<|MERGE_RESOLUTION|>--- conflicted
+++ resolved
@@ -26,11 +26,7 @@
   type: String
 scripttarget: 0
 subtype: python3
-<<<<<<< HEAD
-dockerimage: demisto/netutils:1.0.0.74582
-=======
 dockerimage: demisto/netutils:1.0.0.83404
->>>>>>> 6f77591c
 runas: DBotWeakRole
 tests:
 - No test