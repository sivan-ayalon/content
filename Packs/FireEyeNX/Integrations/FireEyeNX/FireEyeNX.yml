--- conflicted
+++ resolved
@@ -231,15 +231,9 @@
       - 12_hours
       - 24_hours
       - 48_hours
-<<<<<<< HEAD
-    - description: "The start time of the search. This filter is used with the duration filter. If the start_time is specified but not the duration, the system defaults to duration=12_hours, starting at the specified start_time.\nFormats:\nYYYY-MM-dd\nYYYY-MM-ddTHH:mm:ss\nN days \nN hours\nExample:\n 2020-05-01 \n 2020-05-01T00:00:00 \n 2 days \n 5 hours"
-      name: start_time
-    - description: "The end time of the search. This filter is used with the duration filter. If the end_time is specified but not the duration, the system defaults to duration=12_hours, ending at the specified end_time.\nFormats:\nYYYY-MM-dd\nYYYY-MM-ddTHH:mm:ss\nN days \nN hours\nExample:\n 2020-05-01 \n 2020-05-01T00:00:00 \n 2 days \n 5 hours"
-=======
     - description: "The start time of the search. This filter is used with the duration filter. If the start_time is specified but not the duration, the system defaults to duration=12_hours, starting at the specified start_time.\nFormats:\nYYYY-MM-dd\nYYYY-MM-ddTHH:mm:ss\nN days \nN hours\nExample:\n 2020-05-01 \n 2020-05-01T00:00:00 \n 2 days \n 5 hours."
       name: start_time
     - description: "The end time of the search. This filter is used with the duration filter. If the end_time is specified but not the duration, the system defaults to duration=12_hours, ending at the specified end_time.\nFormats:\nYYYY-MM-dd\nYYYY-MM-ddTHH:mm:ss\nN days \nN hours\nExample:\n 2020-05-01 \n 2020-05-01T00:00:00 \n 2 days \n 5 hours."
->>>>>>> 6f77591c
       name: end_time
     - description: The name of the malware file to retrieve.
       name: file_name
@@ -1021,21 +1015,12 @@
       - 12_hours
       - 24_hours
       - 48_hours
-<<<<<<< HEAD
-    - description: "The start time of the search. This filter is used with the duration filter. If the start_time is specified but not the duration, the system defaults to duration=12_hours, starting at the specified start_time.\nFormats:\nYYYY-MM-dd\nYYYY-MM-ddTHH:mm:ss\nN days \nN hours\nExample:\n 2020-05-01 \n 2020-05-01T00:00:00 \n 2 days \n 5 hours"
-      name: start_time
-    - description: "The end time of the search. This filter is used with the duration filter. If the end_time is specified but not the duration, the system defaults to duration=12_hours, ending at the specified end_time. \nFormats:\nYYYY-MM-dd\nYYYY-MM-ddTHH:mm:ss\nN days \nN hours\nExample:\n 2020-05-01 \n 2020-05-01T00:00:00 \n 2 days \n 5 hours"
-      name: end_time
-    - auto: PREDEFINED
-      description: 'Whether to include all IPS events or MVX-correlated events only. Default: false'
-=======
     - description: "The start time of the search. This filter is used with the duration filter. If the start_time is specified but not the duration, the system defaults to duration=12_hours, starting at the specified start_time.\nFormats:\nYYYY-MM-dd\nYYYY-MM-ddTHH:mm:ss\nN days \nN hours\nExample:\n 2020-05-01 \n 2020-05-01T00:00:00 \n 2 days \n 5 hours."
       name: start_time
     - description: "The end time of the search. This filter is used with the duration filter. If the end_time is specified but not the duration, the system defaults to duration=12_hours, ending at the specified end_time. \nFormats:\nYYYY-MM-dd\nYYYY-MM-ddTHH:mm:ss\nN days \nN hours\nExample:\n 2020-05-01 \n 2020-05-01T00:00:00 \n 2 days \n 5 hours."
       name: end_time
     - auto: PREDEFINED
       description: 'Whether to include all IPS events or MVX-correlated events only. Default: false.'
->>>>>>> 6f77591c
       name: mvx_correlated_only
       predefined:
       - 'true'
@@ -1109,11 +1094,7 @@
     - contextPath: FireEyeNX.Event.IncidentId
       description: The incident ID of the event on FireEye.
       type: Number
-<<<<<<< HEAD
-  dockerimage: demisto/python3:3.10.13.72123
-=======
   dockerimage: demisto/python3:3.10.13.83255
->>>>>>> 6f77591c
   isfetch: true
   runonce: false
   script: '-'
