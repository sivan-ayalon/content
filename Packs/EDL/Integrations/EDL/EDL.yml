category: Data Enrichment & Threat Intelligence
sectionOrder:
- Connect
- Collect
commonfields:
  id: EDL
  version: -1
configuration:
- additionalinfo: Enabling this prevents automatic list refresh.
  display: Update list on demand only
  name: on_demand
  type: 8
  section: Connect
  advanced: true
  required: false
- additionalinfo: The query to run to update the indicators list. To view expected results, run the following command from the Cortex XSOAR CLI `!findIndicators query=<your query>`. An empty value may load unwanted indicators.
  display: Indicator Query
  name: indicators_query
  type: 0
  section: Collect
<<<<<<< HEAD
  advanced: true
=======
  advanced: false
>>>>>>> 6f77591c
  required: false
- additionalinfo: The format of the exported list.
  defaultvalue: PAN-OS (text)
  display: Outbound Format
  name: format
  options:
  - PAN-OS (text)
  - CSV
  - JSON
  - McAfee Web Gateway
  - Symantec ProxySG
  type: 15
  section: Collect
  advanced: true
  required: false
- additionalinfo: For use with JSON and CSV formats - select specific XSOAR fields to export (comma separated list). If given the value 'all' - all XSOAR fields are exported (in large quantities this can cause a performance issue). If left empty - only value and type are exported.
  display: Exported Fields
  name: fields_filter
  type: 0
  section: Collect
  advanced: true
  required: false
- additionalinfo: Maximum number of items in the list.
  defaultvalue: '2500'
  display: List Size
  name: edl_size
  required: true
  type: 0
  section: Collect
- additionalinfo: How often to refresh the list (e.g., less than 1 minute, 5 minutes, 12 hours, 7 days, 3 months, 1 year). For performance reasons, we do not recommend setting this value at less than 1 minute.
  defaultvalue: 30 minutes
  display: Refresh Rate
  name: cache_refresh_rate
  type: 0
  section: Collect
  advanced: true
  required: false
- additionalinfo: "Runs the service on this port from within Cortex XSOAR. Requires a unique port for each long-running integration instance. Do not use the same port for multiple instances.\nNote: If you click the test button more than once, a failure may occur mistakenly indicating that the port is already in use. (For Cortex XSOAR 8 and Cortex XSIAM) If you do not enter a Listen Port, an unused port for the EDL will automatically be generated when the instance is saved. However, if using an engine, you must enter a Listen Port.                     "
  display: Listen Port
  name: longRunningPort
  type: 0
  section: Connect
  required: false
<<<<<<< HEAD
=======
  hidden:
  - marketplacev2
>>>>>>> 6f77591c
- additionalinfo: (For Cortex XSOAR 6.x) For use with HTTPS - the certificate that the service should use. (For Cortex XSOAR 8 and Cortex XSIAM) Custom certificates are not supported.
  display: Certificate (Required for HTTPS)
  name: certificate
  type: 12
  section: Connect
  advanced: true
  required: false
- additionalinfo: (For Cortex XSOAR 6.x) For use with HTTPS - the private key that the service should use.  <br> (For Cortex XSOAR 8 and Cortex XSIAM) When using an engine, configure a private API key. Not supported on the Cortex XSOAR​​ 8 or Cortex XSIAM server.
  display: Private Key (Required for HTTPS)
  name: key
  type: 14
  section: Connect
  advanced: true
  required: false
- additionalinfo: Uses basic authentication for accessing the list. If empty, no authentication is enforced. (For Cortex XSOAR 8 and Cortex XSIAM) Optional for engines, otherwise mandatory.
  display: Username
  name: credentials
  type: 9
  section: Connect
  required: false
<<<<<<< HEAD
=======
  hidden:
  - marketplacev2
>>>>>>> 6f77591c
- additionalinfo: If selected, the comment "# Empty list" is added to an empty list.
  defaultvalue: 'true'
  display: Add comment to empty list
  name: add_comment_if_empty
  type: 8
  section: Collect
  advanced: true
  required: false
- additionalinfo: If selected, ports in URLs are removed. For example, 'www.example.com:9999/path' becomes 'www.example.com/path'.
  defaultvalue: 'true'
  display: Strip ports from URLs
  name: url_port_stripping
  type: 8
  section: Collect
  advanced: true
  required: false
- additionalinfo: If selected, strips the protocol from URLs (http/https).
  defaultvalue: 'true'
  display: Strip protocols from URLs
  name: url_protocol_stripping
  type: 8
  section: Collect
  advanced: true
  required: false
- additionalinfo: If selected, URLs are truncated to no more than 254 characters.
  defaultvalue: 'false'
  display: Truncate URL length
  name: url_truncate
  type: 8
  section: Collect
  advanced: true
  required: false
- display: Enforce ASCII only
  name: enforce_ascii
  type: 8
  additionalinfo: If selected, it will force the list to contain only ASCII chars (non-ASCII URLs will be dropped).
  section: Collect
  advanced: true
  required: false
  defaultvalue: 'false'
- display: Prepend string to list
  name: prepend_string
  type: 12
  additionalinfo: For use with PAN-OS (text) format - String to add to beginning of published list. Supports newline characters (\n).
  section: Collect
  advanced: true
  required: false
- display: Append string to list
  name: append_string
  type: 12
  additionalinfo: For use with PAN-OS (text) format - String to add to end of published list. Supports newline characters (\n).
  section: Collect
  advanced: true
  required: false
- additionalinfo: 'For use with PAN-OS (text) format - collapse method for IPs (none, range, CIDR).'
  defaultvalue: Don't Collapse
  display: 'IP Collapsing'
  name: collapse_ips
  type: 15
  section: Collect
  advanced: true
  required: false
  options:
  - Don't Collapse
  - To CIDRS
  - To Ranges
- additionalinfo: 'CIDRs with a lower network prefix bits number are not included. For example - if the number is 8, then 0.0.0.0/2 is excluded from the list.'
  defaultvalue: 8
  display: 'Maximum CIDR network prefix bits size'
  name: maximum_cidr_size
  type: 0
  section: Collect
  advanced: true
  required: false
- additionalinfo: 'Option to remove top level domainGlobs from the list. For example - *.com.'
  display: 'Exclude top level domainGlobs'
  name: no_wildcard_tld
  type: 8
  section: Collect
  advanced: true
  required: false
  defaultvalue: 'false'
- additionalinfo: For use with PAN-OS (text) format - if selected, any URL entry that is not compliant with PAN-OS URL format is dropped instead of rewritten.
  display: "PAN-OS: drop invalid URL entries"
  name: drop_invalids
  type: 8
  required: false
  section: Collect
  advanced: true
- additionalinfo: When set to true and the certificate and private key are provided, the HSTS header is added to all requests.
  defaultvalue: 'false'
  display: "Add HSTS header"
  name: hsts_header
  type: 8
  required: false
- additionalinfo: For use with McAfee Web Gateway format - set the indicator list type.
  display: "McAfee Gateway: Indicator List Type"
  name: mwg_type
  type: 15
  required: false
  defaultvalue: string
  options:
  - string
  - applcontrol
  - dimension
  - category
  - ip
  - mediatype
  - number
  - regex
  section: Collect
  advanced: true
- additionalinfo: For use with Symantec ProxySG format - set the default category for the output.
  defaultvalue: bc_category
  display: "Symantec ProxySG: Default Category"
  name: category_default
  type: 0
  section: Collect
  advanced: true
  required: false
- additionalinfo: For use with Symantec ProxySG format - set the categories that should be listed in the output (comma separated list). If not set, lists all existing categories.
  display: "Symantec ProxySG: Listed Categories"
  name: category_attribute
  type: 0
  section: Collect
  advanced: true
  required: false
- additionalinfo: If selected, CSV format appears in a textual webpage instead of initiating a file download.
  display: "Show CSV format as Text"
  name: csv_text
  type: 8
  section: Collect
  required: false
- additionalinfo: Internal page size used when querying Cortex XSOAR for the indicators. Value can be up to 10,000 due to performance limitations.
  display: XSOAR Indicator Page Size
  name: page_size
  type: 0
  section: Collect
  advanced: true
  required: false
  defaultvalue: '10000'
- defaultvalue: 'true'
  display: Long Running Instance
  name: longRunning
  type: 8
  section: Connect
  required: false
  hidden: true
- display: NGINX Global Directives
  name: nginx_global_directives
  type: 0
  section: Connect
  required: false
  additionalinfo: 'NGINX global directives to be passed on the command line using the -g option. Each directive should end with `;`. For example: `worker_processes 4; timer_resolution 100ms;`. Advanced configuration to be used only if instructed by Cortex XSOAR Support.'
  advanced: true
- additionalinfo: 'NGINX server configuration to be used instead of the default NGINX_SERVER_CONF used in the integration code. Advanced configuration to be used only if instructed by Cortex XSOAR Support.'
  display: NGINX Server Conf
  name: nginx_server_conf
  type: 12
  section: Connect
  advanced: true
  required: false
- additionalinfo: NGNIX read timeout in seconds.
  display: NGINX Read Timeout
  name: timeout
  type: 0
  section: Connect
  advanced: true
  required: false
<<<<<<< HEAD
- additionalinfo: 'This parameter will be deprecated from September 2023. Make sure to adjust your default queries accordingly..'
  display: 'Advanced: Use Legacy Queries (Deprecated)'
=======
- additionalinfo: 'When enabled, the integration queries the server using full queries (overwrites the "Exported Fields" parameter). Advanced configuration to be used only if instructed by Cortex XSOAR Support, or you have encountered log errors in the form of: msgpack: invalid code.'
  display: 'Advanced: Use Legacy Queries'
>>>>>>> 6f77591c
  name: use_legacy_query
  type: 8
  section: Collect
  advanced: true
  required: false
description: Use the Generic Export Indicators Service integration to provide an endpoint with a list of indicators as a service for the system indicators.
display: Generic Export Indicators Service
name: EDL
script:
  commands:
  - name: edl-update
    arguments:
    - description: The query to run to update the indicators list. To view expected results, run the following command from the Cortex XSOAR CLI `!findIndicators query=<your query>`.
      name: query
    - auto: PREDEFINED
      defaultValue: PAN-OS (text)
      description: The format of the exported list.
      name: format
      predefined:
      - PAN-OS (text)
      - JSON
      - CSV
      - McAfee Web Gateway
      - Symantec ProxySG
      required: true
    - description: Maximum number of items in the list.
      name: edl_size
    - defaultValue: '0'
<<<<<<< HEAD
      description: The starting entry index from which to export the indicators.
=======
      description: The starting entry index from which to export the indicators when index 0 is the first position.
>>>>>>> 6f77591c
      name: offset
    - auto: PREDEFINED
      defaultValue: string
      description: For use with McAfee Web Gateway format - set the indicator list type.
      name: mwg_type
      predefined:
      - string
      - applcontrol
      - dimension
      - category
      - ip
      - mediatype
      - number
      - regex
    - auto: PREDEFINED
      defaultValue: 'True'
      description: If selected, ports in URLs are removed. For example, 'www.example.com:9999/path' becomes 'www.example.com/path'.
      name: url_port_stripping
      predefined:
      - 'True'
      - 'False'
    - auto: PREDEFINED
      defaultValue: 'True'
      description: If selected, strips the protocol from URLs (http/https).
      name: url_protocol_stripping
      predefined:
      - 'True'
      - 'False'
    - auto: PREDEFINED
      defaultValue: 'False'
      description: For use with PAN-OS (text) format - if selected, any URL entry that is not compliant with PAN-OS URL format is dropped instead of rewritten.
      name: drop_invalids
      predefined:
      - 'False'
      - 'True'
    - auto: PREDEFINED
      defaultValue: Don't Collapse
      description: For use with PAN-OS (text) format - collapse method for IPs (none, range, CIDR).
      name: collapse_ips
      predefined:
      - Don't Collapse
      - To CIDRS
      - To Ranges
    - defaultValue: bc_category
      description: For use with Symantec ProxySG format - set the default category for the output.
      name: category_default
    - description: For use with Symantec ProxySG format - set the categories that should be listed in the output. If not set, lists all existing categories.
      name: category_attribute
    - auto: PREDEFINED
      defaultValue: 'False'
      description: If selected, CSV format appears in a textual webpage instead of initiating a file download.
      name: csv_text
      predefined:
      - 'False'
      - 'True'
    - auto: PREDEFINED
      defaultValue: 'false'
      description: If selected, add to an empty list the comment "# Empty list".
      name: add_comment_if_empty
      predefined:
      - 'False'
      - 'True'
    deprecated: true
    description: Updates values stored in the EDL (only available On-Demand).
  - name: export-indicators-list-update
    arguments:
    - description: The query to run to update the indicators list. To view expected results, run the following command from the Cortex XSOAR CLI `!findIndicators query=<your query>`. An empty value may load unwanted indicators.
      name: query
    - auto: PREDEFINED
      defaultValue: PAN-OS (text)
      description: The format of the exported list.
      name: format
      predefined:
      - PAN-OS (text)
      - JSON
      - CSV
      - McAfee Web Gateway
      - Symantec ProxySG
      required: true
    - description: Maximum number of items in the list.
      name: edl_size
    - defaultValue: '0'
<<<<<<< HEAD
      description: The starting entry index from which to export the indicators.
=======
      description: The starting entry index from which to export the indicators when index 0 is the first position.
>>>>>>> 6f77591c
      name: offset
    - auto: PREDEFINED
      defaultValue: string
      description: For use with McAfee Web Gateway format - set the indicator list type.
      name: mwg_type
      predefined:
      - string
      - applcontrol
      - dimension
      - category
      - ip
      - mediatype
      - number
      - regex
    - auto: PREDEFINED
      defaultValue: 'True'
      description: If selected, ports in URLs are removed. For example, 'www.example.com:9999/path' becomes 'www.example.com/path'.
      name: url_port_stripping
      predefined:
      - 'True'
      - 'False'
    - auto: PREDEFINED
      defaultValue: 'True'
      description: If selected, strips the protocol from URLs (http/https).
      name: url_protocol_stripping
      predefined:
      - 'True'
      - 'False'
    - auto: PREDEFINED
      defaultValue: 'False'
      description: For use with PAN-OS (text) format - if selected, any URL entry that is not compliant with PAN-OS URL format is dropped instead of rewritten.
      name: drop_invalids
      predefined:
      - 'False'
      - 'True'
    - auto: PREDEFINED
      defaultValue: Don't Collapse
      description: For use with PAN-OS (text) format - collapse method for IPs (none, range, CIDR).
      name: collapse_ips
      predefined:
      - Don't Collapse
      - To CIDRS
      - To Ranges
    - defaultValue: bc_category
      description: For use with Symantec ProxySG format - set the default category for the output.
      name: category_default
    - description: For use with Symantec ProxySG format - set the categories that should be listed in the output. If not set, lists all existing categories.
      name: category_attribute
    - auto: PREDEFINED
      defaultValue: 'False'
      description: If selected, CSV format appears in a textual webpage instead of initiating a file download.
      name: csv_text
      predefined:
      - 'False'
      - 'True'
    - auto: PREDEFINED
      defaultValue: 'false'
      description: If selected, add to an empty list the comment "# Empty list".
      name: add_comment_if_empty
      predefined:
      - 'False'
      - 'True'
    description: Updates values stored in the List (only available On-Demand).
<<<<<<< HEAD
  dockerimage: demisto/flask-nginx:1.0.0.75066
=======
  dockerimage: demisto/flask-nginx:1.0.0.83461
>>>>>>> 6f77591c
  longRunning: true
  longRunningPort: true
  script: '-'
  subtype: python3
  type: python
tests:
- Test_EDL
- EDL Performance Test
fromversion: 5.5.0<|MERGE_RESOLUTION|>--- conflicted
+++ resolved
@@ -18,11 +18,7 @@
   name: indicators_query
   type: 0
   section: Collect
-<<<<<<< HEAD
-  advanced: true
-=======
   advanced: false
->>>>>>> 6f77591c
   required: false
 - additionalinfo: The format of the exported list.
   defaultvalue: PAN-OS (text)
@@ -66,11 +62,8 @@
   type: 0
   section: Connect
   required: false
-<<<<<<< HEAD
-=======
   hidden:
   - marketplacev2
->>>>>>> 6f77591c
 - additionalinfo: (For Cortex XSOAR 6.x) For use with HTTPS - the certificate that the service should use. (For Cortex XSOAR 8 and Cortex XSIAM) Custom certificates are not supported.
   display: Certificate (Required for HTTPS)
   name: certificate
@@ -91,11 +84,8 @@
   type: 9
   section: Connect
   required: false
-<<<<<<< HEAD
-=======
   hidden:
   - marketplacev2
->>>>>>> 6f77591c
 - additionalinfo: If selected, the comment "# Empty list" is added to an empty list.
   defaultvalue: 'true'
   display: Add comment to empty list
@@ -265,13 +255,8 @@
   section: Connect
   advanced: true
   required: false
-<<<<<<< HEAD
-- additionalinfo: 'This parameter will be deprecated from September 2023. Make sure to adjust your default queries accordingly..'
-  display: 'Advanced: Use Legacy Queries (Deprecated)'
-=======
 - additionalinfo: 'When enabled, the integration queries the server using full queries (overwrites the "Exported Fields" parameter). Advanced configuration to be used only if instructed by Cortex XSOAR Support, or you have encountered log errors in the form of: msgpack: invalid code.'
   display: 'Advanced: Use Legacy Queries'
->>>>>>> 6f77591c
   name: use_legacy_query
   type: 8
   section: Collect
@@ -300,11 +285,7 @@
     - description: Maximum number of items in the list.
       name: edl_size
     - defaultValue: '0'
-<<<<<<< HEAD
-      description: The starting entry index from which to export the indicators.
-=======
       description: The starting entry index from which to export the indicators when index 0 is the first position.
->>>>>>> 6f77591c
       name: offset
     - auto: PREDEFINED
       defaultValue: string
@@ -387,11 +368,7 @@
     - description: Maximum number of items in the list.
       name: edl_size
     - defaultValue: '0'
-<<<<<<< HEAD
-      description: The starting entry index from which to export the indicators.
-=======
       description: The starting entry index from which to export the indicators when index 0 is the first position.
->>>>>>> 6f77591c
       name: offset
     - auto: PREDEFINED
       defaultValue: string
@@ -455,11 +432,7 @@
       - 'False'
       - 'True'
     description: Updates values stored in the List (only available On-Demand).
-<<<<<<< HEAD
-  dockerimage: demisto/flask-nginx:1.0.0.75066
-=======
   dockerimage: demisto/flask-nginx:1.0.0.83461
->>>>>>> 6f77591c
   longRunning: true
   longRunningPort: true
   script: '-'
