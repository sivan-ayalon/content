{
    "name": "Google Calendar",
    "description": "Google Calendar integration with Cortex XSOAR.",
    "support": "xsoar",
<<<<<<< HEAD
    "currentVersion": "1.1.39",
=======
    "currentVersion": "1.1.40",
>>>>>>> 19e52d5b
    "author": "Cortex XSOAR",
    "url": "https://www.paloaltonetworks.com/cortex",
    "email": "",
    "created": "2020-08-14T10:49:54Z",
    "categories": [
        "Cloud Services"
    ],
    "tags": [],
    "useCases": [],
    "keywords": [],
    "githubUser": [],
    "marketplaces": [
        "xsoar",
        "marketplacev2"
    ]
}<|MERGE_RESOLUTION|>--- conflicted
+++ resolved
@@ -2,11 +2,7 @@
     "name": "Google Calendar",
     "description": "Google Calendar integration with Cortex XSOAR.",
     "support": "xsoar",
-<<<<<<< HEAD
-    "currentVersion": "1.1.39",
-=======
     "currentVersion": "1.1.40",
->>>>>>> 19e52d5b
     "author": "Cortex XSOAR",
     "url": "https://www.paloaltonetworks.com/cortex",
     "email": "",
