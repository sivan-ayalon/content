--- conflicted
+++ resolved
@@ -2,11 +2,7 @@
     "name": "IsItPhishing",
     "description": "Collaborative web service that provides validation on whether a URL is a phishing page or not by analyzing the content of the webpage",
     "support": "xsoar",
-<<<<<<< HEAD
-    "currentVersion": "1.0.3",
-=======
     "currentVersion": "1.0.4",
->>>>>>> 6f77591c
     "author": "Cortex XSOAR",
     "url": "https://www.paloaltonetworks.com/cortex",
     "email": "",
