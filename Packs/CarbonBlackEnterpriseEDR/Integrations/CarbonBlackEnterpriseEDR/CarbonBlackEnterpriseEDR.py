--- conflicted
+++ resolved
@@ -1,3 +1,4 @@
+
 
 import demistomock as demisto  # noqa: F401
 from CommonServerPython import *  # noqa: F401
@@ -10,6 +11,7 @@
 
 # Disable insecure warnings
 urllib3.disable_warnings()
+LOG_INIT = "CBEEDR - "
 LOG_INIT = "CBEEDR - "
 
 
@@ -35,11 +37,7 @@
 
         return self._http_request('POST', url_suffix=url_suffix, json_data=body)
 
-<<<<<<< HEAD
     def search_alerts_request(self, minimum_severity: None | int = None, time_range: None | dict = None,
-=======
-    def search_alerts_request(self, minimum_severity: None | int = None, create_time: None | dict = None,
->>>>>>> fdab825b
                               device_os_version: None | list = None, policy_id: None | list = None, alert_tag: None | list = None,
                               alert_id: None | list = None, device_username: None | list = None, device_id: None | list = None,
                               device_os: None | list = None, process_sha256: None | list = None, policy_name: None | list = None,
@@ -1296,17 +1294,9 @@
 
 
 def fetch_incidents(client: Client, fetch_time: str, fetch_limit: str, last_run: dict) -> tuple[list, dict]:
-<<<<<<< HEAD
     
     from more_itertools import map_reduce
     
-=======
-    # The new API version (v7) always returns the previous last alert along with the new alerts.
-    if not (int_fetch_limit := arg_to_number(fetch_limit)):
-        raise ValueError("limit cannot be empty.")
-    if last_run:
-        int_fetch_limit += 1
->>>>>>> fdab825b
     last_fetched_alert_create_time = last_run.get('last_fetched_alert_create_time')
     last_fetched_alerts_ids = last_run.get('last_fetched_alerts_ids', '')
     if not last_fetched_alert_create_time:
@@ -1337,13 +1327,9 @@
     demisto.debug(f'{LOG_INIT} got {len(alerts)} alerts from server')
     for alert in alerts:
         alert_id = alert.get('id')
-<<<<<<< HEAD
         
         #  dedup
         if alert_id in last_fetched_alerts_ids:
-=======
-        if alert_id == last_fetched_alert_id:
->>>>>>> fdab825b
             demisto.debug(f'{LOG_INIT} got previously fetched alert {alert_id}, skipping it')
             continue
 
@@ -1356,18 +1342,10 @@
         incidents.append(incident)
         parsed_date = dateparser.parse(alert_create_date)
         assert parsed_date is not None, f'failed parsing {alert_create_date}'
-<<<<<<< HEAD
         
         
     demisto.debug(f'{LOG_INIT} sending {len(incidents)} incidents')
     res = {'last_fetched_alert_create_time': alert_create_date, 'last_fetched_alerts_ids': alerts_ids_to_save}
-=======
-        latest_alert_create_date = datetime.strftime(parsed_date + timedelta(seconds=1),
-                                                     '%Y-%m-%dT%H:%M:%S.000Z')
-        latest_alert_id = alert_id
-    demisto.debug(f'{LOG_INIT} sending {len(incidents)} incidents')
-    res = {'last_fetched_alert_create_time': latest_alert_create_date, 'last_fetched_alert_id': latest_alert_id}
->>>>>>> fdab825b
     return incidents, res
 
 
