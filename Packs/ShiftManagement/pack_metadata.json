{
    "name": "Shift Management",
    "description": "This pack's purpose is to provide a single interface for all those essential elements of Shift management and handover in one place.",
    "support": "xsoar",
<<<<<<< HEAD
    "currentVersion": "1.3.7",
=======
    "currentVersion": "1.3.9",
>>>>>>> 6f77591c
    "author": "Cortex XSOAR",
    "url": "https://www.paloaltonetworks.com/cortex",
    "email": "",
    "created": "2020-04-01T08:30:00Z",
    "categories": [
        "Utilities"
    ],
    "tags": [
        "Core"
    ],
    "useCases": [],
    "keywords": [
        "Shift management",
        "Handover",
        "Assign",
        "Reassign"
    ],
    "dependencies": {
        "CommonScripts": {
            "mandatory": true,
            "display_name": "Common Scripts"
        },
        "CommonTypes": {
            "mandatory": true,
            "display_name": "Common Types"
        },
        "Zoom": {
            "mandatory": false,
            "display_name": "Zoom"
        },
        "Slack": {
            "mandatory": false,
            "display_name": "Slack"
        },
        "MicrosoftTeams": {
            "mandatory": false,
            "display_name": "MicrosoftTeams"
        }
    },
    "displayedImages": [
        "CommonScripts",
        "CommonTypes",
        "Zoom",
        "Slack",
        "MicrosoftTeams"
    ],
    "marketplaces": [
        "xsoar"
    ]
}<|MERGE_RESOLUTION|>--- conflicted
+++ resolved
@@ -2,11 +2,7 @@
     "name": "Shift Management",
     "description": "This pack's purpose is to provide a single interface for all those essential elements of Shift management and handover in one place.",
     "support": "xsoar",
-<<<<<<< HEAD
-    "currentVersion": "1.3.7",
-=======
     "currentVersion": "1.3.9",
->>>>>>> 6f77591c
     "author": "Cortex XSOAR",
     "url": "https://www.paloaltonetworks.com/cortex",
     "email": "",
