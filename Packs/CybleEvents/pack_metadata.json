--- conflicted
+++ resolved
@@ -2,11 +2,7 @@
     "name": "Cyble Events (Deprecated)",
     "description": "Deprecated. Use Cyble Events V2 instead.",
     "support": "partner",
-<<<<<<< HEAD
-    "currentVersion": "1.0.13",
-=======
     "currentVersion": "1.0.14",
->>>>>>> 6f77591c
     "author": "Cyble Infosec",
     "hidden": true,
     "url": "https://cyble.com/",
