category: Forensics & Malware Analysis
commonfields:
  id: Hatching Triage
  version: -1
fromversion: 5.5.0
configuration:
- display: API URL
  additionalinfo: Private url is https://private.tria.ge/api/v0/
  defaultvalue: https://api.tria.ge/v0/
  name: base_url
  required: true
  type: 0
- display: API Key
  name: API Key
  required: false
  type: 4
  additionalinfo: The API Key to use for the connection.
  hidden: true
- name: credentials
  type: 9
  required: false
  displaypassword: API Key
  hiddenusername: true
- display: Verify SSL
  name: Verify SSL
<<<<<<< HEAD
  type: 8
  required: false
- display: Use system proxy settings
  name: proxy
  defaultvalue: 'false'
  type: 8
  required: false
description: Submit a high volume of samples to run in a sandbox and view reports
=======
  defaultvalue: 'true'
  type: 8
  required: false
- defaultvalue: 'false'
  display: Use system proxy settings
  name: proxy
  required: false
  type: 8
description: Submit a high volume of samples to run in a sandbox and view reports.
>>>>>>> 6f77591c
display: Hatching Triage
name: Hatching Triage
script:
  commands:
  - arguments:
    - auto: PREDEFINED
<<<<<<< HEAD
      description: Get samples from either private or public reports
=======
      description: Get samples from either private or public reports.
>>>>>>> 6f77591c
      name: subset
      predefined:
      - owned
      - public
    name: triage-query-samples
    outputs:
    - contextPath: Triage.submissions.completed
      description: Date the sample analysis was completed.
      type: Date
    - contextPath: Triage.submissions.filename
      description: Name of the file submitted.
      type: String
    - contextPath: Triage.submissions.id
      description: Unique identifier of the submission.
      type: String
    - contextPath: Triage.submissions.kind
      description: Type of analysis.
      type: String
    - contextPath: Triage.submissions.private
      description: If the submissions is private or publically viewable.
      type: Boolean
    - contextPath: Triage.submissions.status
      description: Status of the submitted file.
      type: String
    - contextPath: Triage.submissions.submitted
      description: Date the sample was submitted.
      type: Date
    - contextPath: Triage.submissions.tasks.id
      description: Array of tasks that have been applied to the sample (static, behavioral, etc).
      type: String
    - contextPath: Triage.submissions.tasks.status
      description: Status of the task.
      type: String
    - contextPath: Triage.submissions.tasks.target
      description: Sample the task is being run on.
      type: String
    - contextPath: Triage.submissions.url
      description: URL that was submitted.
      type: String
    description: Get a list of all samples either private or public.
  - arguments:
    - auto: PREDEFINED
<<<<<<< HEAD
      description: Select if sample is a URL, file, or a file that should be fetched from a URL
=======
      description: Select if sample is a URL, file, or a file that should be fetched from a URL.
>>>>>>> 6f77591c
      name: kind
      predefined:
      - url
      - file
      - fetch
      required: true
    - auto: PREDEFINED
      defaultValue: 'false'
<<<<<<< HEAD
      description: Choose if the sample should be interacted with in the GUI glovebox
=======
      description: Choose if the sample should be interacted with in the GUI glovebox.
>>>>>>> 6f77591c
      name: interactive
      predefined:
      - 'false'
      - 'true'
<<<<<<< HEAD
    - description: Select what profile to run the sample with. Requires the user to be registered with a company
      name: profiles
    - description: Data to submit for analysis. For URLs and fetch, give the URL. For files, give the entry-id of the file
      name: data
      required: true
    - name: password
      description: A password that may be used to decrypt the provided file, usually an archive
    - name: timeout
      description: The timeout in seconds of the behavioral analysis
    - name: network
      auto: PREDEFINED
      description: The type of network routing to use
=======
    - description: Select what profile to run the sample with. Requires the user to be registered with a company.
      name: profiles
    - description: Data to submit for analysis. For URLs and fetch, give the URL. For files, give the entry-id of the file.
      name: data
      required: true
    - name: password
      description: A password that may be used to decrypt the provided file, usually an archive.
    - name: timeout
      description: The timeout in seconds of the behavioral analysis.
    - name: network
      auto: PREDEFINED
      description: The type of network routing to use.
>>>>>>> 6f77591c
      predefined:
      - internet
      - drop
      - tor
      - sim200
      - sim404
      - simnx
      - nxdomain
    - name: user_tags
      description: An array of user-defined strings that lets the user mark a sample. The resulting tags are part of the overview and summary reports.
      isArray: true
<<<<<<< HEAD
    description: Submits a file or url for analysis
=======
    description: Submits a file or url for analysis.
>>>>>>> 6f77591c
    name: triage-submit-sample
    outputs:
    - contextPath: Triage.submissions.filename
      description: Name of the submitted file.
      type: String
    - contextPath: Triage.submissions.id
      description: Unique identifier of the submission.
      type: String
    - contextPath: Triage.submissions.kind
      description: Type of sample to analyze.
      type: String
    - contextPath: Triage.submissions.private
      description: If the file is private or publicly viewable.
      type: Boolean
    - contextPath: Triage.submissions.status
      description: Status of the analysis of the submission.
      type: String
    - contextPath: Triage.submissions.submitted
      description: Date that the sample was submitted on.
      type: Date
  - arguments:
<<<<<<< HEAD
    - description: Sample's unique identifier, can be found using the query samples command
      name: sample_id
      required: true
    description: Pulls back basic information about the sample id given
=======
    - description: Sample's unique identifier, can be found using the query samples command.
      name: sample_id
      required: true
    description: Pulls back basic information about the sample id given.
>>>>>>> 6f77591c
    name: triage-get-sample
    outputs:
    - contextPath: Triage.samples.completed
      description: Date the sample analysis was completed.
      type: Date
    - contextPath: Triage.samples.filename
      description: Name of the submitted sample.
      type: String
    - contextPath: Triage.samples.id
      description: Unique identifier of the sample.
      type: String
    - contextPath: Triage.samples.kind
      description: Type of sample submitted.
      type: String
    - contextPath: Triage.samples.private
      description: State of the visibility of the sample.
      type: Boolean
    - contextPath: Triage.samples.status
      description: Current status of the sample analysis.
      type: String
    - contextPath: Triage.samples.submitted
      description: Date the sample was submitted.
      type: Date
    - contextPath: Triage.samples.tasks.id
      description: Task name that was applied to the sample.
      type: String
    - contextPath: Triage.samples.tasks.status
      description: Status of the task.
      type: String
    - contextPath: Triage.samples.tasks.target
      description: Target of the task, e.g. filename for file submissions.
      type: String
  - arguments:
    - description: One or more comma-separated unique sample identifiers. These can be found using the query samples command.
      isArray: true
      name: sample_id
      required: true
<<<<<<< HEAD
    description: Gets a summary report of the sample id provided
=======
    description: Gets a summary report of the sample id provided.
>>>>>>> 6f77591c
    name: triage-get-sample-summary
    outputs:
    - contextPath: Triage.sample-summaries.completed
      description: Date the sample analysis was completed.
      type: Date
    - contextPath: Triage.sample-summaries.created
      description: Date the analysis report was created.
      type: Date
    - contextPath: Triage.sample-summaries.custom
      description: ''
      type: String
    - contextPath: Triage.sample-summaries.owner
      description: ''
      type: String
    - contextPath: Triage.sample-summaries.sample
      description: Unique identifier of the sample.
      type: String
    - contextPath: Triage.sample-summaries.score
      description: Score of the sample on a scale of 0 to 10.
      type: Number
    - contextPath: Triage.sample-summaries.sha256
      description: SHA256 of the sample.
      type: String
    - contextPath: Triage.sample-summaries.status
      description: Status of the analysis.
      type: String
    - contextPath: Triage.sample-summaries.target
      description: Target for analysis.
      type: String
    - contextPath: Triage.sample-summaries.tasks
      description: Tasks performed in the analysis.
      type: String
  - arguments:
<<<<<<< HEAD
    - description: Sample's unique identifier, can be found using the query samples command
      name: sample_id
      required: true
    description: Deletes a sample from the sandbox
    name: triage-delete-sample
  - arguments:
    - name: sample_id
      description: Sample's unique identifier, can be found using the query samples command
      required: true
    - auto: PREDEFINED
      description: Let Triage automatically select a profile, default is True
=======
    - description: Sample's unique identifier, can be found using the query samples command.
      name: sample_id
      required: true
    description: Deletes a sample from the sandbox.
    name: triage-delete-sample
  - arguments:
    - name: sample_id
      description: Sample's unique identifier, can be found using the query samples command.
      required: true
    - auto: PREDEFINED
      description: Let Triage automatically select a profile, default is True.
>>>>>>> 6f77591c
      name: auto
      predefined:
      - 'true'
      - 'false'
<<<<<<< HEAD
    - description: If submitting an archive file, select which files to analyze. Multiple files can be specified with a comma seperator.Format is archive_file_name/sample_file.exe,archive_file_name/sample_file2.exe
      name: pick
    - description: Profile ID to use
=======
    - description: If submitting an archive file, select which files to analyze. Multiple files can be specified with a comma seperator.Format is archive_file_name/sample_file.exe,archive_file_name/sample_file2.exe.
      name: pick
    - description: Profile ID to use.
>>>>>>> 6f77591c
      name: profiles
    description: When a sample is in the static_analysis status, a profile should be selected in order to continue.
    name: triage-set-sample-profile
  - arguments:
    - name: sample_id
<<<<<<< HEAD
      description: Sample's unique identifier, can be found using the query samples command
      required: true
    description: Get the static analysis of a sample
=======
      description: Sample's unique identifier, can be found using the query samples command.
      required: true
    description: Get the static analysis of a sample.
>>>>>>> 6f77591c
    name: triage-get-static-report
    outputs:
    - contextPath: Triage.sample.reports.static.analysis.reported
      description: Date the sample was submitted.
      type: Unknown
    - contextPath: DBotScore.Indicator
      description: Triage analysis target.
      type: String
    - contextPath: DBotScore.Type
      description: The indicator type - File or URL.
      type: String
    - contextPath: DBotScore.Vendor
      description: The integration used to generate the indicator.
      type: String
    - contextPath: DBotScore.Score
      description: Analysis verdict as score from 1 to 10.
      type: Number
    - contextPath: File.Name
      description: The full file name (including file extension).
      type: String
    - contextPath: File.MD5
      description: The MD5 hash of the file.
      type: String
    - contextPath: File.SHA1
      description: The SHA1 hash of the file.
      type: String
    - contextPath: File.SHA256
      description: The SHA1 hash of the file.
      type: String
    - contextPath: URL.Data
      description: The URL.
      type: String
  - arguments:
    - name: sample_id
<<<<<<< HEAD
      description: Sample's unique identifier, can be found using the query samples command
      required: true
    - name: task_id
      description: Name of a behavioral task part of the sample analysis (e.g. behavioral1, behavioral2)
      required: true
    description: Retrieves the generated Triage behavioral report for a single task
=======
      description: Sample's unique identifier, can be found using the query samples command.
      required: true
    - name: task_id
      description: Name of a behavioral task part of the sample analysis (e.g. behavioral1, behavioral2).
      required: true
    description: Retrieves the generated Triage behavioral report for a single task.
>>>>>>> 6f77591c
    name: triage-get-report-triage
    outputs:
    - contextPath: Triage.sample.reports.triage
      description: Triage report of the submitted sample.
      type: Unknown
    - contextPath: DBotScore.Indicator
      description: Triage analysis target.
      type: String
    - contextPath: DBotScore.Type
      description: The indicator type - File or URL.
      type: String
    - contextPath: DBotScore.Vendor
      description: The integration used to generate the indicator.
      type: String
    - contextPath: DBotScore.Score
      description: Analysis verdict as score from 1 to 10.
      type: Number
    - contextPath: File.Name
      description: The full file name (including file extension).
      type: String
    - contextPath: File.MD5
      description: The MD5 hash of the file.
      type: String
    - contextPath: File.SHA1
      description: The SHA1 hash of the file.
      type: String
    - contextPath: File.SHA256
      description: The SHA1 hash of the file.
      type: String
    - contextPath: URL.Data
      description: The URL.
      type: String
  - arguments:
    - name: sample_id
<<<<<<< HEAD
      description: Sample's unique identifier, can be found using the query samples command
      required: true
    - name: task_id
      description: Name of a behavioral task part of the sample analysis (e.g. behavioral1, behavioral2)
      required: true
    description: Retrieves the output of the kernel monitor
    name: triage-get-kernel-monitor
  - arguments:
    - name: sample_id
      description: Sample's unique identifier, can be found using the query samples command
      required: true
    - name: task_id
      description: Name of a behavioral task part of the sample analysis (e.g. behavioral1, behavioral2)
=======
      description: Sample's unique identifier, can be found using the query samples command.
      required: true
    - name: task_id
      description: Name of a behavioral task part of the sample analysis (e.g. behavioral1, behavioral2).
      required: true
    description: Retrieves the output of the kernel monitor.
    name: triage-get-kernel-monitor
  - arguments:
    - name: sample_id
      description: Sample's unique identifier, can be found using the query samples command.
      required: true
    - name: task_id
      description: Name of a behavioral task part of the sample analysis (e.g. behavioral1, behavioral2).
>>>>>>> 6f77591c
      required: true
    name: triage-get-pcap
    description: Retrieves the PCAP of the analysis for further manual analysis.
  - arguments:
    - name: sample_id
<<<<<<< HEAD
      description: Sample's unique identifier, can be found using the query samples command
      required: true
    - name: task_id
      description: Name of the task for the sample (e.g. behavioral1, static1, etc)
      required: true
    - name: file_name
      description: Name of the dumped file
=======
      description: Sample's unique identifier, can be found using the query samples command.
      required: true
    - name: task_id
      description: Name of the task for the sample (e.g. behavioral1, static1, etc).
      required: true
    - name: file_name
      description: Name of the dumped file.
>>>>>>> 6f77591c
      required: true
    name: triage-get-dumped-file
    description: Retrieves files dumped by the sample. The names can be found under the "dumped" section from the triage report output.
  - arguments:
    - name: userID
<<<<<<< HEAD
      description: Unique identifier of the user. Leave blank to query for all users
=======
      description: Unique identifier of the user. Leave blank to query for all users.
>>>>>>> 6f77591c
    outputs:
    - contextPath: Triage.users.company_id
      description: Company unique identifier.
      type: String
    - contextPath: Triage.users.created_at
      description: Date users account was created.
      type: Date
    - contextPath: Triage.users.email
      description: Users email.
      type: String
    - contextPath: Triage.users.email_confirmed_at
      description: Date user confirmed their email/account.
      type: Date
    - contextPath: Triage.users.first_name
      description: Users first name.
      type: String
    - contextPath: Triage.users.id
      description: Users unique identifier.
      type: String
    - contextPath: Triage.users.last_name
      description: Users last name.
      type: String
    - contextPath: Triage.users.permissions
      description: Users permissions.
      type: String
    name: triage-get-users
    description: Return all users within the company as a paginated list. Returns a single user if a userID is provided.
  - arguments:
    - name: username
<<<<<<< HEAD
      description: Users username, usually their email
      required: true
    - name: firstName
      description: Users first name
      required: true
    - name: lastName
      description: Users last name
      required: true
    - name: password
      description: Users password
=======
      description: Users username, usually their email.
      required: true
    - name: firstName
      description: Users first name.
      required: true
    - name: lastName
      description: Users last name.
      required: true
    - name: password
      description: Users password.
>>>>>>> 6f77591c
      required: true
      secret: true
    - auto: PREDEFINED
      name: permissions
      description: Users permissions.
      predefined:
      - view_samples
      - submit_samples
      - delete_samples
      - edit_profiles
      - access_api
      - manage_machines
      - manage_company
      required: true
    name: triage-create-user
    outputs:
    - contextPath: Triage.users.company_id
      description: Company unique identifier.
      type: String
    - contextPath: Triage.users.created_at
      description: Date users account was created.
      type: Date
    - contextPath: Triage.users.email
      description: Users email.
      type: String
    - contextPath: Triage.users.email_confirmed_at
      description: Date user confirmed their email/account.
      type: Date
    - contextPath: Triage.users.first_name
      description: Users first name.
      type: String
    - contextPath: Triage.users.id
      description: Users unique identifier.
      type: String
    - contextPath: Triage.users.last_name
      description: Users last name.
      type: String
    - contextPath: Triage.users.permissions
      description: Users permissions.
      type: String
    description: Creates a new user and returns it. The user will become a member of the company the requesting user is a member of.
  - arguments:
    - name: userID
<<<<<<< HEAD
      description: Users unique identifier, can be found by querying for all users
=======
      description: Users unique identifier, can be found by querying for all users.
>>>>>>> 6f77591c
      required: true
    name: triage-delete-user
    description: Delete a user and all associated data, invalidating any sessions and removing their API keys. Any samples submitted by this user are kept.
  - arguments:
    - name: userID
<<<<<<< HEAD
      description: Users unique identifier, can be found by querying for all users
      required: true
    - defaultValue: Created from XSOAR
      name: name
      description: Name of the API key
=======
      description: Users unique identifier, can be found by querying for all users.
      required: true
    - defaultValue: Created from XSOAR
      name: name
      description: Name of the API key.
>>>>>>> 6f77591c
    name: triage-create-api-key
    outputs:
    - contextPath: Triage.apikey.key
      description: API Key.
      type: String
    - contextPath: Triage.apikey.name
      description: Name of the API Key.
      type: String
    description: Creates a new key can be used to make API calls on behalf of the specified user. The user should have been granted the access_api permission beforehand.
  - arguments:
    - name: userID
<<<<<<< HEAD
      description: Users unique identifier, can be found by querying for all users
=======
      description: Users unique identifier, can be found by querying for all users.
>>>>>>> 6f77591c
      required: true
    name: triage-get-api-key
    outputs:
    - contextPath: Triage.apikey.key
      description: API Key.
      type: String
    - contextPath: Triage.apikey.name
      description: Name of the API Key.
      type: String
    description: Lists all API keys that the user has.
  - arguments:
    - name: userID
<<<<<<< HEAD
      description: Users unique identifier, can be found by querying for all users
      required: true
    - name: name
      description: Name of the API key to delete
=======
      description: Users unique identifier, can be found by querying for all users.
      required: true
    - name: name
      description: Name of the API key to delete.
>>>>>>> 6f77591c
      required: true
    name: triage-delete-api-key
    description: Delete the user's API key with the specified name.
  - arguments:
    - name: profileID
<<<<<<< HEAD
      description: Unique identifier of the profile, can be found by querying for all profiles
=======
      description: Unique identifier of the profile, can be found by querying for all profiles.
>>>>>>> 6f77591c
    name: triage-get-profiles
    outputs:
    - contextPath: Triage.profiles..id
      description: Unique identifier of the profile.
      type: String
    - contextPath: Triage.profiles..name
      description: Name of the profile.
      type: String
    - contextPath: Triage.profiles..network
      description: Network configuration.
      type: String
    - contextPath: Triage.profiles..options.browser
      description: Browser options.
      type: String
    - contextPath: Triage.profiles..tags
      description: Applied tags.
      type: String
    - contextPath: Triage.profiles..timeout
      description: Max run time of the profile.
      type: Number
    description: List all profiles that your company has.
  - arguments:
    - name: name
<<<<<<< HEAD
      description: Name of the profile to create
      required: true
    - name: tags
      description: Tags to apply to the profile
      required: true
    - name: timeout
      description: Length of time the profile should run for
=======
      description: Name of the profile to create.
      required: true
    - name: tags
      description: Tags to apply to the profile.
      required: true
    - name: timeout
      description: Length of time the profile should run for.
>>>>>>> 6f77591c
    - auto: PREDEFINED
      name: network
      description: Network configuration the profile should use.
      predefined:
      - drop
      - internet
      - proxy
      - tor
      - sim200
      - sim404
    name: triage-create-profile
    outputs:
    - contextPath: Triage.profiles.id
      description: Profile unique identifier.
      type: String
    - contextPath: Triage.profiles.name
      description: Profile name.
      type: String
    - contextPath: Triage.profiles.network
      description: Profile network configuration.
      type: String
    - contextPath: Triage.profiles.options
      description: Profile options.
      type: Unknown
    - contextPath: Triage.profiles.tags
      description: Profile tags.
      type: String
    - contextPath: Triage.profiles.timeout
      description: Profile max run time.
      type: Number
    description: Create a new profile.
  - arguments:
    - name: profileID
<<<<<<< HEAD
      description: Unique identifier of the profile to update
      required: true
    - name: name
      description: Name of the profile
      required: true
    - name: tags
      description: Tags to apply to the profile
      required: true
    - name: timeout
      description: Length of time the profile should run for
=======
      description: Unique identifier of the profile to update.
      required: true
    - name: name
      description: Name of the profile.
      required: true
    - name: tags
      description: Tags to apply to the profile.
      required: true
    - name: timeout
      description: Length of time the profile should run for.
>>>>>>> 6f77591c
    name: triage-update-profile
    description: Update an existing profile.
  - arguments:
    - name: query
      description: The search query for Triage.
      required: true
    name: triage-query-search
    description: Get a list of private and public samples matching the search query.
    outputs:
    - contextPath: Triage.samples.completed
      description: Date the sample analysis was completed.
      type: date
    - contextPath: Triage.samples.filename
      description: Name of the file submitted.
      type: string
    - contextPath: Triage.samples.id
      description: Unique identifier of the submission.
      type: string
    - contextPath: Triage.samples.kind
      description: Type of analysis.
      type: string
    - contextPath: Triage.samples.private
      description: If the submissions is private or publically viewable.
      type: boolean
    - contextPath: Triage.samples.status
      description: Status of the submitted file.
      type: string
    - contextPath: Triage.samples.submitted
      description: Date the sample was submitted.
      type: date
    - contextPath: Triage.samples.tasks.id
      description: Array of tasks that have been applied to the sample (static, behavioral, etc).
      type: string
    - contextPath: Triage.samples.tasks.status
      description: Status of the task.
      type: string
    - contextPath: Triage.samples.tasks.target
      description: Sample the task is being run on.
      type: string
    - contextPath: Triage.samples.url
      description: URL that was submitted.
      type: string
  - arguments:
    - name: profileID
<<<<<<< HEAD
      description: Unique identifier of the profile to delete
      required: true
    name: triage-delete-profile
    description: Update the profile with the specified ID or name. The stored profile is overwritten, so it is important that the submitted profile has all fields, with the exception of the ID
  dockerimage: demisto/python3:3.10.12.63474
=======
      description: Unique identifier of the profile to delete.
      required: true
    name: triage-delete-profile
    description: Update the profile with the specified ID or name. The stored profile is overwritten, so it is important that the submitted profile has all fields, with the exception of the ID.
  dockerimage: demisto/python3:3.10.13.80014
>>>>>>> 6f77591c
  runonce: false
  script: ''
  subtype: python3
  type: python
tests:
- No tests (auto formatted)<|MERGE_RESOLUTION|>--- conflicted
+++ resolved
@@ -23,16 +23,6 @@
   hiddenusername: true
 - display: Verify SSL
   name: Verify SSL
-<<<<<<< HEAD
-  type: 8
-  required: false
-- display: Use system proxy settings
-  name: proxy
-  defaultvalue: 'false'
-  type: 8
-  required: false
-description: Submit a high volume of samples to run in a sandbox and view reports
-=======
   defaultvalue: 'true'
   type: 8
   required: false
@@ -42,18 +32,13 @@
   required: false
   type: 8
 description: Submit a high volume of samples to run in a sandbox and view reports.
->>>>>>> 6f77591c
 display: Hatching Triage
 name: Hatching Triage
 script:
   commands:
   - arguments:
     - auto: PREDEFINED
-<<<<<<< HEAD
-      description: Get samples from either private or public reports
-=======
       description: Get samples from either private or public reports.
->>>>>>> 6f77591c
       name: subset
       predefined:
       - owned
@@ -96,11 +81,7 @@
     description: Get a list of all samples either private or public.
   - arguments:
     - auto: PREDEFINED
-<<<<<<< HEAD
-      description: Select if sample is a URL, file, or a file that should be fetched from a URL
-=======
       description: Select if sample is a URL, file, or a file that should be fetched from a URL.
->>>>>>> 6f77591c
       name: kind
       predefined:
       - url
@@ -109,29 +90,11 @@
       required: true
     - auto: PREDEFINED
       defaultValue: 'false'
-<<<<<<< HEAD
-      description: Choose if the sample should be interacted with in the GUI glovebox
-=======
       description: Choose if the sample should be interacted with in the GUI glovebox.
->>>>>>> 6f77591c
       name: interactive
       predefined:
       - 'false'
       - 'true'
-<<<<<<< HEAD
-    - description: Select what profile to run the sample with. Requires the user to be registered with a company
-      name: profiles
-    - description: Data to submit for analysis. For URLs and fetch, give the URL. For files, give the entry-id of the file
-      name: data
-      required: true
-    - name: password
-      description: A password that may be used to decrypt the provided file, usually an archive
-    - name: timeout
-      description: The timeout in seconds of the behavioral analysis
-    - name: network
-      auto: PREDEFINED
-      description: The type of network routing to use
-=======
     - description: Select what profile to run the sample with. Requires the user to be registered with a company.
       name: profiles
     - description: Data to submit for analysis. For URLs and fetch, give the URL. For files, give the entry-id of the file.
@@ -144,7 +107,6 @@
     - name: network
       auto: PREDEFINED
       description: The type of network routing to use.
->>>>>>> 6f77591c
       predefined:
       - internet
       - drop
@@ -156,11 +118,7 @@
     - name: user_tags
       description: An array of user-defined strings that lets the user mark a sample. The resulting tags are part of the overview and summary reports.
       isArray: true
-<<<<<<< HEAD
-    description: Submits a file or url for analysis
-=======
     description: Submits a file or url for analysis.
->>>>>>> 6f77591c
     name: triage-submit-sample
     outputs:
     - contextPath: Triage.submissions.filename
@@ -182,17 +140,10 @@
       description: Date that the sample was submitted on.
       type: Date
   - arguments:
-<<<<<<< HEAD
-    - description: Sample's unique identifier, can be found using the query samples command
-      name: sample_id
-      required: true
-    description: Pulls back basic information about the sample id given
-=======
     - description: Sample's unique identifier, can be found using the query samples command.
       name: sample_id
       required: true
     description: Pulls back basic information about the sample id given.
->>>>>>> 6f77591c
     name: triage-get-sample
     outputs:
     - contextPath: Triage.samples.completed
@@ -230,11 +181,7 @@
       isArray: true
       name: sample_id
       required: true
-<<<<<<< HEAD
-    description: Gets a summary report of the sample id provided
-=======
     description: Gets a summary report of the sample id provided.
->>>>>>> 6f77591c
     name: triage-get-sample-summary
     outputs:
     - contextPath: Triage.sample-summaries.completed
@@ -268,19 +215,6 @@
       description: Tasks performed in the analysis.
       type: String
   - arguments:
-<<<<<<< HEAD
-    - description: Sample's unique identifier, can be found using the query samples command
-      name: sample_id
-      required: true
-    description: Deletes a sample from the sandbox
-    name: triage-delete-sample
-  - arguments:
-    - name: sample_id
-      description: Sample's unique identifier, can be found using the query samples command
-      required: true
-    - auto: PREDEFINED
-      description: Let Triage automatically select a profile, default is True
-=======
     - description: Sample's unique identifier, can be found using the query samples command.
       name: sample_id
       required: true
@@ -292,34 +226,21 @@
       required: true
     - auto: PREDEFINED
       description: Let Triage automatically select a profile, default is True.
->>>>>>> 6f77591c
       name: auto
       predefined:
       - 'true'
       - 'false'
-<<<<<<< HEAD
-    - description: If submitting an archive file, select which files to analyze. Multiple files can be specified with a comma seperator.Format is archive_file_name/sample_file.exe,archive_file_name/sample_file2.exe
-      name: pick
-    - description: Profile ID to use
-=======
     - description: If submitting an archive file, select which files to analyze. Multiple files can be specified with a comma seperator.Format is archive_file_name/sample_file.exe,archive_file_name/sample_file2.exe.
       name: pick
     - description: Profile ID to use.
->>>>>>> 6f77591c
       name: profiles
     description: When a sample is in the static_analysis status, a profile should be selected in order to continue.
     name: triage-set-sample-profile
   - arguments:
     - name: sample_id
-<<<<<<< HEAD
-      description: Sample's unique identifier, can be found using the query samples command
-      required: true
-    description: Get the static analysis of a sample
-=======
       description: Sample's unique identifier, can be found using the query samples command.
       required: true
     description: Get the static analysis of a sample.
->>>>>>> 6f77591c
     name: triage-get-static-report
     outputs:
     - contextPath: Triage.sample.reports.static.analysis.reported
@@ -354,21 +275,12 @@
       type: String
   - arguments:
     - name: sample_id
-<<<<<<< HEAD
-      description: Sample's unique identifier, can be found using the query samples command
-      required: true
-    - name: task_id
-      description: Name of a behavioral task part of the sample analysis (e.g. behavioral1, behavioral2)
-      required: true
-    description: Retrieves the generated Triage behavioral report for a single task
-=======
       description: Sample's unique identifier, can be found using the query samples command.
       required: true
     - name: task_id
       description: Name of a behavioral task part of the sample analysis (e.g. behavioral1, behavioral2).
       required: true
     description: Retrieves the generated Triage behavioral report for a single task.
->>>>>>> 6f77591c
     name: triage-get-report-triage
     outputs:
     - contextPath: Triage.sample.reports.triage
@@ -403,21 +315,6 @@
       type: String
   - arguments:
     - name: sample_id
-<<<<<<< HEAD
-      description: Sample's unique identifier, can be found using the query samples command
-      required: true
-    - name: task_id
-      description: Name of a behavioral task part of the sample analysis (e.g. behavioral1, behavioral2)
-      required: true
-    description: Retrieves the output of the kernel monitor
-    name: triage-get-kernel-monitor
-  - arguments:
-    - name: sample_id
-      description: Sample's unique identifier, can be found using the query samples command
-      required: true
-    - name: task_id
-      description: Name of a behavioral task part of the sample analysis (e.g. behavioral1, behavioral2)
-=======
       description: Sample's unique identifier, can be found using the query samples command.
       required: true
     - name: task_id
@@ -431,21 +328,11 @@
       required: true
     - name: task_id
       description: Name of a behavioral task part of the sample analysis (e.g. behavioral1, behavioral2).
->>>>>>> 6f77591c
       required: true
     name: triage-get-pcap
     description: Retrieves the PCAP of the analysis for further manual analysis.
   - arguments:
     - name: sample_id
-<<<<<<< HEAD
-      description: Sample's unique identifier, can be found using the query samples command
-      required: true
-    - name: task_id
-      description: Name of the task for the sample (e.g. behavioral1, static1, etc)
-      required: true
-    - name: file_name
-      description: Name of the dumped file
-=======
       description: Sample's unique identifier, can be found using the query samples command.
       required: true
     - name: task_id
@@ -453,17 +340,12 @@
       required: true
     - name: file_name
       description: Name of the dumped file.
->>>>>>> 6f77591c
       required: true
     name: triage-get-dumped-file
     description: Retrieves files dumped by the sample. The names can be found under the "dumped" section from the triage report output.
   - arguments:
     - name: userID
-<<<<<<< HEAD
-      description: Unique identifier of the user. Leave blank to query for all users
-=======
       description: Unique identifier of the user. Leave blank to query for all users.
->>>>>>> 6f77591c
     outputs:
     - contextPath: Triage.users.company_id
       description: Company unique identifier.
@@ -493,18 +375,6 @@
     description: Return all users within the company as a paginated list. Returns a single user if a userID is provided.
   - arguments:
     - name: username
-<<<<<<< HEAD
-      description: Users username, usually their email
-      required: true
-    - name: firstName
-      description: Users first name
-      required: true
-    - name: lastName
-      description: Users last name
-      required: true
-    - name: password
-      description: Users password
-=======
       description: Users username, usually their email.
       required: true
     - name: firstName
@@ -515,7 +385,6 @@
       required: true
     - name: password
       description: Users password.
->>>>>>> 6f77591c
       required: true
       secret: true
     - auto: PREDEFINED
@@ -559,29 +428,17 @@
     description: Creates a new user and returns it. The user will become a member of the company the requesting user is a member of.
   - arguments:
     - name: userID
-<<<<<<< HEAD
-      description: Users unique identifier, can be found by querying for all users
-=======
       description: Users unique identifier, can be found by querying for all users.
->>>>>>> 6f77591c
       required: true
     name: triage-delete-user
     description: Delete a user and all associated data, invalidating any sessions and removing their API keys. Any samples submitted by this user are kept.
   - arguments:
     - name: userID
-<<<<<<< HEAD
-      description: Users unique identifier, can be found by querying for all users
-      required: true
-    - defaultValue: Created from XSOAR
-      name: name
-      description: Name of the API key
-=======
       description: Users unique identifier, can be found by querying for all users.
       required: true
     - defaultValue: Created from XSOAR
       name: name
       description: Name of the API key.
->>>>>>> 6f77591c
     name: triage-create-api-key
     outputs:
     - contextPath: Triage.apikey.key
@@ -593,11 +450,7 @@
     description: Creates a new key can be used to make API calls on behalf of the specified user. The user should have been granted the access_api permission beforehand.
   - arguments:
     - name: userID
-<<<<<<< HEAD
-      description: Users unique identifier, can be found by querying for all users
-=======
       description: Users unique identifier, can be found by querying for all users.
->>>>>>> 6f77591c
       required: true
     name: triage-get-api-key
     outputs:
@@ -610,27 +463,16 @@
     description: Lists all API keys that the user has.
   - arguments:
     - name: userID
-<<<<<<< HEAD
-      description: Users unique identifier, can be found by querying for all users
-      required: true
-    - name: name
-      description: Name of the API key to delete
-=======
       description: Users unique identifier, can be found by querying for all users.
       required: true
     - name: name
       description: Name of the API key to delete.
->>>>>>> 6f77591c
       required: true
     name: triage-delete-api-key
     description: Delete the user's API key with the specified name.
   - arguments:
     - name: profileID
-<<<<<<< HEAD
-      description: Unique identifier of the profile, can be found by querying for all profiles
-=======
       description: Unique identifier of the profile, can be found by querying for all profiles.
->>>>>>> 6f77591c
     name: triage-get-profiles
     outputs:
     - contextPath: Triage.profiles..id
@@ -654,15 +496,6 @@
     description: List all profiles that your company has.
   - arguments:
     - name: name
-<<<<<<< HEAD
-      description: Name of the profile to create
-      required: true
-    - name: tags
-      description: Tags to apply to the profile
-      required: true
-    - name: timeout
-      description: Length of time the profile should run for
-=======
       description: Name of the profile to create.
       required: true
     - name: tags
@@ -670,7 +503,6 @@
       required: true
     - name: timeout
       description: Length of time the profile should run for.
->>>>>>> 6f77591c
     - auto: PREDEFINED
       name: network
       description: Network configuration the profile should use.
@@ -704,18 +536,6 @@
     description: Create a new profile.
   - arguments:
     - name: profileID
-<<<<<<< HEAD
-      description: Unique identifier of the profile to update
-      required: true
-    - name: name
-      description: Name of the profile
-      required: true
-    - name: tags
-      description: Tags to apply to the profile
-      required: true
-    - name: timeout
-      description: Length of time the profile should run for
-=======
       description: Unique identifier of the profile to update.
       required: true
     - name: name
@@ -726,7 +546,6 @@
       required: true
     - name: timeout
       description: Length of time the profile should run for.
->>>>>>> 6f77591c
     name: triage-update-profile
     description: Update an existing profile.
   - arguments:
@@ -771,19 +590,11 @@
       type: string
   - arguments:
     - name: profileID
-<<<<<<< HEAD
-      description: Unique identifier of the profile to delete
-      required: true
-    name: triage-delete-profile
-    description: Update the profile with the specified ID or name. The stored profile is overwritten, so it is important that the submitted profile has all fields, with the exception of the ID
-  dockerimage: demisto/python3:3.10.12.63474
-=======
       description: Unique identifier of the profile to delete.
       required: true
     name: triage-delete-profile
     description: Update the profile with the specified ID or name. The stored profile is overwritten, so it is important that the submitted profile has all fields, with the exception of the ID.
   dockerimage: demisto/python3:3.10.13.80014
->>>>>>> 6f77591c
   runonce: false
   script: ''
   subtype: python3
