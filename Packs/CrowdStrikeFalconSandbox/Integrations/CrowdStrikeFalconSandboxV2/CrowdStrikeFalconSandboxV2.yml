commonfields:
  id: CrowdStrike Falcon Sandbox V2
  version: -1
name: CrowdStrike Falcon Sandbox V2
display: CrowdStrike Falcon Sandbox v2 (Hybrid-Analysis)
category: Forensics & Malware Analysis
description: Fully automated malware analysis using Hybrid Analysis API.
configuration:
- name: serverUrl
  required: true
  defaultvalue: https://www.hybrid-analysis.com
  type: 0
  display: Server URL (e.g. https://www.hybrid-analysis.com)
- name: credentials
  required: true
  defaultvalue:
  type: 9
  displaypassword: API Key
  hiddenusername: true
- additionalinfo: Reliability of the source providing the intelligence data.
  defaultvalue: C - Fairly reliable
  display: Source Reliability
  name: integrationReliability
  options:
  - A+ - 3rd party enrichment
  - A - Completely reliable
  - B - Usually reliable
  - C - Fairly reliable
  - D - Not usually reliable
  - E - Unreliable
  - F - Reliability cannot be judged
  required: true
  type: 15
- name: insecure
  display: Trust any certificate (not secure)
  type: 8
  additionalinfo:
  required: false
- name: proxy
  display: Use system proxy settings
  type: 8
  additionalinfo:
  required: false
script:
  script: "-"
  subtype: python3
  type: python
<<<<<<< HEAD
  dockerimage: demisto/python3:3.10.13.72123
=======
  dockerimage: demisto/python3:3.10.13.83255
>>>>>>> 6f77591c
  commands:
  - name: cs-falcon-sandbox-scan
    polling: true
    arguments:
    - name: file
      description: A comma-separated list of file hashes (MD5, SHA1, or SHA256).
      required: true
      isArray: true
    - name: polling
      description: "Whether to poll until there is at least one result."
      auto: PREDEFINED
      predefined:
      - "true"
      - "false"
    - name: JobID
      description: The JobID to check the state of when polling.
    - name: hide_polling_output
      deprecated: true
      description: ''
    outputs:
    - contextPath: CrowdStrike.Report.job_id
      description: 'The report job ID.'
      type: String
    - contextPath: CrowdStrike.Report.environment_id
      description: 'The report environment ID.'
      type: Number
    - contextPath: CrowdStrike.Report.environment_description
      description: 'The environment description.'
      type: String
    - contextPath: CrowdStrike.Report.size
      description: 'The file size.'
      type: Number
    - contextPath: CrowdStrike.Report.type
      description: 'The file type.'
      type: String
    - contextPath: CrowdStrike.Report.type_short
      description: 'The short description of the file type.'
      type: String
    - contextPath: CrowdStrike.Report.target_url
      description: 'The target url.'
      type: String
    - contextPath: CrowdStrike.Report.state
      description: 'The report state.'
      type: String
    - contextPath: CrowdStrike.Report.error_type
      description: 'The error type.'
      type: String
    - contextPath: CrowdStrike.Report.error_origin
      description: 'The error origin.'
      type: String
    - contextPath: CrowdStrike.Report.submit_name
<<<<<<< HEAD
      description: 'The name of the file when submitted'
=======
      description: 'The name of the file when submitted.'
>>>>>>> 6f77591c
      type: String
    - contextPath: CrowdStrike.Report.md5
      description: 'The MD5 hash of the file.'
      type: String
    - contextPath: CrowdStrike.Report.sha1
      description: 'The SHA1 hash of the file.'
      type: String
    - contextPath: CrowdStrike.Report.sha256
      description: 'The SHA256 hash of the file.'
      type: String
    - contextPath: CrowdStrike.Report.sha512
      description: 'The SHA512 hash of the file.'
      type: String
    - contextPath: CrowdStrike.Report.ssdeep
      description: 'The SSDeep hash of the file.'
      type: String
    - contextPath: CrowdStrike.Report.imphash
      description: 'The imphash hash of the file.'
      type: String
    - contextPath: CrowdStrike.Report.av_detect
      description: 'The AV Multiscan range, for example 50-70 (min 0, max 100).'
      type: Number
    - contextPath: CrowdStrike.Report.vx_family
      description: 'The file malware family.'
      type: String
    - contextPath: CrowdStrike.Report.url_analysis
      description: 'Whether this report is url analysis.'
      type: Boolean
    - contextPath: CrowdStrike.Report.analysis_start_time
      description: 'The start time of the analysis.'
      type: Date
    - contextPath: CrowdStrike.Report.threat_score
      description: 'The file threat score.'
      type: Number
    - contextPath: CrowdStrike.Report.interesting
      description: 'Whether the file was found to be interesting.'
      type: Boolean
    - contextPath: CrowdStrike.Report.threat_level
      description: 'The file threat level.'
      type: Number
    - contextPath: CrowdStrike.Report.verdict
      description: 'The file verdict.'
      type: String
    - contextPath: CrowdStrike.Report.total_network_connections
      description: 'The total number of network connections.'
      type: Number
    - contextPath: CrowdStrike.Report.total_processes
      description: 'The total number of processes.'
      type: Number
    - contextPath: CrowdStrike.Report.total_signatures
      description: 'The total number of signatures.'
      type: Number
    - contextPath: CrowdStrike.Report.file_metadata
      description: 'The file metadata.'
      type: Object
    - contextPath: CrowdStrike.Report.submissions.submission_id
      description: 'The submission ID.'
      type: String
    - contextPath: CrowdStrike.Report.submissions.filename
      description: 'The name of the file.'
      type: String
    - contextPath: CrowdStrike.Report.submissions.url
      description: 'The url.'
      type: String
    - contextPath: CrowdStrike.Report.submissions.created_at
      description: 'When the submission was created.'
      type: Date
    - contextPath: CrowdStrike.Report.network_mode
      description: 'The network mode.'
      type: String
    - contextPath: File.SHA256
      description: The SHA256 hash of the file.
      type: string
    - contextPath: File.SHA1
      description: The SHA1 hash of the file.
      type: string
    - contextPath: File.MD5
      description: The MD5 hash of the file.
      type: string
    - contextPath: File.Name
      description: The file submission name.
      type: string
    - contextPath: File.MalwareFamily
      description: The file family classification.
      type: string
    - contextPath: File.Malicious.Vendor
      description: The vendor that decided the file was malicious.
      type: string
    - contextPath: File.Malicious.Description
      description: The reason the vendor decided the file was malicious.
      type: string
    - contextPath: DBotScore.Indicator
      description: The tested indicator.
      type: string
    - contextPath: DBotScore.Type
      description: The indicator type.
      type: string
    - contextPath: DBotScore.Vendor
      description: The vendor used to calculate the score.
      type: string
    - contextPath: DBotScore.Score
      description: The actual score.
      type: number
    description: Gets summary information for a given MD5, SHA1, or SHA256 and all the reports generated for any environment ID.
  - name: crowdstrike-scan
    polling: true
    deprecated: true
    arguments:
    - name: file
      description: A comma-separated list of file hashes (MD5, SHA1, or SHA256).
      required: true
      isArray: true
      defaultValue: ""
    - name: polling
<<<<<<< HEAD
      description: "Whether to poll until there is at least one result"
=======
      description: "Whether to poll until there is at least one result."
>>>>>>> 6f77591c
      auto: PREDEFINED
      predefined:
      - "true"
      - "false"
    - name: JobID
      description: The JobID to check the state of when polling.
    - name: hide_polling_output
      deprecated: true
      description: ''
    outputs:
    - contextPath: CrowdStrike.Report.job_id
      description: 'The file job ID.'
      type: String
    - contextPath: CrowdStrike.Report.environment_id
      description: 'The report environment ID.'
      type: Number
    - contextPath: CrowdStrike.Report.environment_description
      description: 'The environment description.'
      type: String
    - contextPath: CrowdStrike.Report.size
      description: 'The file size.'
      type: Number
    - contextPath: CrowdStrike.Report.type
      description: 'The file type.'
      type: String
    - contextPath: CrowdStrike.Report.type_short
      description: 'The short description of the file type.'
      type: String
    - contextPath: CrowdStrike.Report.target_url
      description: 'The target url.'
      type: String
    - contextPath: CrowdStrike.Report.state
      description: 'The report state.'
      type: String
    - contextPath: CrowdStrike.Report.error_type
      description: 'The error type.'
      type: String
    - contextPath: CrowdStrike.Report.error_origin
      description: 'The error origin.'
      type: String
    - contextPath: CrowdStrike.Report.submit_name
      description: 'The file name when submitted.'
      type: String
    - contextPath: CrowdStrike.Report.md5
      description: 'The MD5 hash of the file.'
      type: String
    - contextPath: CrowdStrike.Report.sha1
      description: 'The SHA1 hash of the file.'
      type: String
    - contextPath: CrowdStrike.Report.sha256
      description: 'The SHA256 hash of the file.'
      type: String
    - contextPath: CrowdStrike.Report.sha512
      description: 'The SHA512 hash of the file.'
      type: String
    - contextPath: CrowdStrike.Report.ssdeep
      description: 'The SSDeep hash of the file.'
      type: String
    - contextPath: CrowdStrike.Report.imphash
      description: 'The imphash hash of the file.'
      type: String
    - contextPath: CrowdStrike.Report.av_detect
<<<<<<< HEAD
      description: 'The AV Multiscan range, for example 50-70 (min 0, max 100)'
=======
      description: 'The AV Multiscan range, for example 50-70 (min 0, max 100).'
>>>>>>> 6f77591c
      type: Number
    - contextPath: CrowdStrike.Report.vx_family
      description: 'The file malware family.'
      type: String
    - contextPath: CrowdStrike.Report.url_analysis
      description: 'Whether this report is url analysis.'
      type: Boolean
    - contextPath: CrowdStrike.Report.analysis_start_time
      description: 'The start time of the analysis.'
      type: Date
    - contextPath: CrowdStrike.Report.threat_score
      description: 'The file threat score.'
      type: Number
    - contextPath: CrowdStrike.Report.interesting
      description: 'Whether the file was found to be interesting.'
      type: Boolean
    - contextPath: CrowdStrike.Report.threat_level
      description: 'The file threat level.'
      type: Number
    - contextPath: CrowdStrike.Report.verdict
      description: 'The file verdict.'
      type: String
    - contextPath: CrowdStrike.Report.total_network_connections
      description: 'The total number of network connections.'
      type: Number
    - contextPath: CrowdStrike.Report.total_processes
      description: 'The total number of processes.'
      type: Number
    - contextPath: CrowdStrike.Report.total_signatures
      description: 'The total number of signatures.'
      type: Number
    - contextPath: CrowdStrike.Report.file_metadata
      description: 'The file metadata.'
      type: Object
    - contextPath: CrowdStrike.Report.submissions.submission_id
      description: 'The report submission ID.'
      type: String
    - contextPath: CrowdStrike.Report.submissions.filename
      description: 'The name of the file.'
      type: String
    - contextPath: CrowdStrike.Report.submissions.url
      description: 'The url.'
      type: String
    - contextPath: CrowdStrike.Report.submissions.created_at
      description: 'When the submission was created.'
      type: Date
    - contextPath: CrowdStrike.Report.network_mode
      description: 'The network mode.'
      type: String
    - contextPath: File.SHA256
      description: The SHA256 hash of the file.
      type: string
    - contextPath: File.SHA1
      description: The SHA1 hash of the file.
      type: string
    - contextPath: File.MD5
      description: The MD5 hash of the file.
      type: string
    - contextPath: File.Name
      description: The file submission name.
      type: string
    - contextPath: File.MalwareFamily
      description: The file family classification.
      type: string
    - contextPath: File.Malicious.Vendor
      description: The vendor that decided the file was malicious.
      type: string
    - contextPath: File.Malicious.Description
      description: The reason the vendor decided the file was malicious.
      type: string
    - contextPath: DBotScore.Indicator
      description: The tested indicator.
      type: string
    - contextPath: DBotScore.Type
      description: The indicator type.
      type: string
    - contextPath: DBotScore.Vendor
      description: The vendor used to calculate the score.
      type: string
    - contextPath: DBotScore.Score
      description: The actual score.
      type: number
    description: Deprecated. Use cs-falcon-sandbox-scan instead.
  - name: cs-falcon-sandbox-get-environments
    arguments: []
    outputs:
    - contextPath: CrowdStrike.Environment.ID
      description: The environment ID.
      type: number
    - contextPath: CrowdStrike.Environment.description
      description: The environment description.
      type: string
    - contextPath: CrowdStrike.Environment.architecture
      description: The environment architecture.
      type: string
    - contextPath: CrowdStrike.Environment.VMs_total
      description: The total number of virtual machines in the environment.
      type: number
    - contextPath: CrowdStrike.Environment.VMs_busy
      description: The number of busy virtual machines in the environment.
      type: number
    - contextPath: CrowdStrike.Environment.analysisMode
      description: "The environment analysis mode."
      type: string
    - contextPath: CrowdStrike.Environment.groupicon
      description: The environment icon.
      type: string
    description: Gets a list of all available environments.
  - name: crowdstrike-get-environments
    deprecated: true
    arguments: []
    outputs:
    - contextPath: CrowdStrike.Environment.ID
      description: The environment ID.
      type: number
    - contextPath: CrowdStrike.Environment.description
      description: The environment description.
      type: string
    - contextPath: CrowdStrike.Environment.architecture
      description: The environment architecture.
      type: string
    - contextPath: CrowdStrike.Environment.VMs_total
      description: The total number of virtual machines in the environment.
      type: number
    - contextPath: CrowdStrike.Environment.VMs_busy
      description: The number of busy virtual machines in the environment.
      type: number
    - contextPath: CrowdStrike.Environment.analysisMode
      description: "The environment analysis mode."
      type: string
    - contextPath: CrowdStrike.Environment.groupicon
      description: The environment icon.
      type: string
    description: Deprecated. Use cs-falcon-sandbox-get-environments instead.
  - name: cs-falcon-sandbox-submit-sample
    description: Submits a file from the investigation to the analysis server.
    polling: true
    arguments:
    - name: entryId
      description: The War Room entry ID.
      required: true
      defaultValue: ""
    - name: environmentID
<<<<<<< HEAD
      description: 'The environment ID. Available environment IDs: 300: "Linux (Ubuntu 16.04, 64 bit)"", 200: "Android Static Analysis", 120: "Windows 7 64 bit", 110: "Windows 7 32 bit (HWP Support)", 100: "Windows 7 32 bit"'
=======
      description: 'The environment ID. Available environment IDs: 300: "Linux (Ubuntu 16.04, 64 bit)"", 200: "Android Static Analysis", 120: "Windows 7 64 bit", 110: "Windows 7 32 bit (HWP Support)", 100: "Windows 7 32 bit".'
>>>>>>> 6f77591c
      required: true
      auto: PREDEFINED
      defaultValue: "100"
      predefined:
      - "100"
      - "110"
      - "120"
      - "200"
      - "300"
    - name: polling
      description: Whether the command should poll until the result is ready.
      auto: PREDEFINED
      predefined:
      - "true"
      - "false"
    - name: no_share_third_party
      description: When set to 'true', the sample is never shared with any third party.
      auto: PREDEFINED
      predefined:
      - "true"
      - "false"
    - name: no_hash_lookup
      description: When set to 'true', no hash lookup is done on the sample.
      auto: PREDEFINED
      predefined:
      - "true"
      - "false"
    - name: allow_community_access
      description: When set to 'true', the sample is available for the community.
      auto: PREDEFINED
      predefined:
      - "true"
      - "false"
    - name: action_script
<<<<<<< HEAD
      description: "Optional custom runtime action script. Available runtime scripts: default, default_maxantievasion, default_randomfiles, default_randomtheme, default_openie"
=======
      description: "Optional custom runtime action script. Available runtime scripts: default, default_maxantievasion, default_randomfiles, default_randomtheme, default_openie."
>>>>>>> 6f77591c
      auto: PREDEFINED
      defaultValue: ""
      predefined:
      - default
      - default_maxantievasion
      - default_randomfiles
      - default_randomtheme
      - default_openie
    - name: hybrid_analysis
      description: When set to 'false', no memory dump or memory dump analysis is done.
      defaultValue: ""
      auto: PREDEFINED
      predefined:
      - "true"
      - "false"
    - name: experimental_anti_evasion
      description: When set to 'true', sets all Kernelmode Monitor experimental anti-evasion options.
      defaultValue: ""
      auto: PREDEFINED
      predefined:
      - "true"
      - "false"
    - name: script_logging
      description: When set to 'true', sets the Kernelmode Monitor in-depth script logging engine.
      defaultValue: ""
      auto: PREDEFINED
      predefined:
      - "true"
      - "false"
    - name: input_sample_tampering
      description: When set to 'true', allows Kernelmode Monitor experimental anti-evasion options that tamper with the input sample.
      defaultValue: ""
      auto: PREDEFINED
      predefined:
      - "true"
      - "false"
    - name: network_settings
<<<<<<< HEAD
      description: "Network settings. Available options: default: 'Fully operating network', tor: 'Route network traffic via TOR', simulated: 'Simulate network traffic'"
=======
      description: "Network settings. Available options: default: 'Fully operating network', tor: 'Route network traffic via TOR', simulated: 'Simulate network traffic'."
>>>>>>> 6f77591c
      defaultValue: ""
      auto: PREDEFINED
      predefined:
      - default
      - tor
      - simulated
    - name: email
      description: Optional email address that may be associated with the submission for notification.
      defaultValue: ""
    - name: comment
      description: "Optional comment text that may be associated with the submission/sample (Note: you can use #tags)."
      defaultValue: ""
    - name: custom_cmd_line
      description: Optional command line that should be passed to the analysis file.
      defaultValue: ""
    - name: custom_run_time
      description: Optional runtime duration (in seconds).
      defaultValue: ""
    - name: submit_name
<<<<<<< HEAD
      description: "Optional 'submission name' field that will be used for file type detection and analysis. Ignored unless url contains a file"
=======
      description: "Optional 'submission name' field that will be used for file type detection and analysis. Ignored unless url contains a file."
>>>>>>> 6f77591c
      defaultValue: ""
    - name: priority
      description: Optional priority value between 1 (lowest) and 10 (highest). By default all samples run with highest priority.
      defaultValue: ""
      auto: PREDEFINED
      predefined:
      - "1"
      - "2"
      - "3"
      - "4"
      - "5"
      - "6"
      - "7"
      - "8"
      - "9"
      - "10"
    - name: document_password
      description: Optional document password used to fill in Adobe/Office password prompts.
      defaultValue: ""
    - name: environment_variable
      description: "Optional system environment value. The value is provided in the format name=value."
      defaultValue: ""
    outputs:
    - contextPath: CrowdStrike.Submit.job_id
      description: 'The submitted report job ID.'
      type: String
    - contextPath: CrowdStrike.Submit.submission_id
      description: 'The report submission ID.'
      type: String
    - contextPath: CrowdStrike.Submit.environment_id
      description: The report environment ID.
      type: Number
    - contextPath: CrowdStrike.Submit.sha256
      description: 'The SHA256 hash of the file.'
      type: String
    - contextPath: CrowdStrike.Report.job_id
      description: 'The report job ID.'
      type: String
    - contextPath: CrowdStrike.Report.environment_id
      description: 'The report environment ID.'
      type: Number
    - contextPath: CrowdStrike.Report.environment_description
      description: 'The environment description.'
      type: String
    - contextPath: CrowdStrike.Report.size
      description: 'The file size.'
      type: Number
    - contextPath: CrowdStrike.Report.type
      description: 'The file type.'
      type: String
    - contextPath: CrowdStrike.Report.type_short
      description: 'The short description of the file type.'
      type: String
    - contextPath: CrowdStrike.Report.target_url
      description: 'The target url.'
      type: String
    - contextPath: CrowdStrike.Report.state
      description: 'The report state.'
      type: String
    - contextPath: CrowdStrike.Report.error_type
      description: 'The error type.'
      type: String
    - contextPath: CrowdStrike.Report.error_origin
      description: 'The error origin.'
      type: String
    - contextPath: CrowdStrike.Report.submit_name
      description: 'The name of the file when submitted.'
      type: String
    - contextPath: CrowdStrike.Report.md5
      description: 'The MD5 hash of the file.'
      type: String
    - contextPath: CrowdStrike.Report.sha1
      description: 'The SHA1 hash of the file.'
      type: String
    - contextPath: CrowdStrike.Report.sha256
      description: 'The SHA256 hash of the file.'
      type: String
    - contextPath: CrowdStrike.Report.sha512
      description: 'The SHA512 hash of the file.'
      type: String
    - contextPath: CrowdStrike.Report.ssdeep
      description: 'The SSDeep hash of the file.'
      type: String
    - contextPath: CrowdStrike.Report.imphash
      description: 'The imphash hash of the file.'
      type: String
    - contextPath: CrowdStrike.Report.av_detect
      description: 'The AV Multiscan range, for example 50-70 (min 0, max 100).'
      type: Number
    - contextPath: CrowdStrike.Report.vx_family
      description: 'The file malware family.'
      type: String
    - contextPath: CrowdStrike.Report.url_analysis
      description: 'Whether this report is url analysis.'
      type: Boolean
    - contextPath: CrowdStrike.Report.analysis_start_time
      description: 'The start time of the analysis.'
      type: Date
    - contextPath: CrowdStrike.Report.threat_score
      description: 'The file threat score.'
      type: Number
    - contextPath: CrowdStrike.Report.interesting
      description: 'Whether the file was found to be interesting.'
      type: Boolean
    - contextPath: CrowdStrike.Report.threat_level
      description: 'The file threat level.'
      type: Number
    - contextPath: CrowdStrike.Report.verdict
      description: 'The file verdict.'
      type: String
    - contextPath: CrowdStrike.Report.total_network_connections
      description: 'The total number of network connections.'
      type: Number
    - contextPath: CrowdStrike.Report.total_processes
      description: 'The total number of processes.'
      type: Number
    - contextPath: CrowdStrike.Report.total_signatures
      description: 'The total number of signatures.'
      type: Number
    - contextPath: CrowdStrike.Report.file_metadata
      description: 'The file metadata.'
      type: Object
    - contextPath: CrowdStrike.Report.submissions.submission_id
<<<<<<< HEAD
      description: 'The submission ID'
=======
      description: 'The submission ID.'
>>>>>>> 6f77591c
      type: String
    - contextPath: CrowdStrike.Report.submissions.filename
      description: 'The name of the file.'
      type: String
    - contextPath: CrowdStrike.Report.submissions.url
      description: 'The url.'
      type: String
    - contextPath: CrowdStrike.Report.submissions.created_at
      description: 'When the submission was created.'
      type: Date
    - contextPath: CrowdStrike.Report.network_mode
      description: 'The network mode.'
      type: String
    - contextPath: File.SHA256
      description: The SHA256 hash of the file.
      type: string
    - contextPath: File.SHA1
<<<<<<< HEAD
      description: The SHA1 hash of the file
=======
      description: The SHA1 hash of the file.
>>>>>>> 6f77591c
      type: string
    - contextPath: File.MD5
      description: The MD5 hash of the file.
      type: string
    - contextPath: File.Name
      description: The file submission name.
      type: string
    - contextPath: File.MalwareFamily
      description: The file family classification.
      type: string
    - contextPath: File.Malicious.Vendor
      description: The vendor that decided the file was malicious.
      type: string
    - contextPath: File.Malicious.Description
      description: The reason the vendor decided the file was malicious.
      type: string
    - contextPath: DBotScore.Indicator
      description: The tested indicator.
      type: string
    - contextPath: DBotScore.Type
      description: The indicator type.
      type: string
    - contextPath: DBotScore.Vendor
      description: The vendor used to calculate the score.
      type: string
    - contextPath: DBotScore.Score
      description: The actual score.
      type: number
  - name: crowdstrike-submit-sample
    description: Deprecated. Use cs-falcon-sandbox-submit-sample instead.
    deprecated: true
    polling: true
    arguments:
    - name: entryId
      description: The War Room entry ID.
      required: true
      defaultValue: ""
    - name: environmentID
<<<<<<< HEAD
      description: 'The environment ID. Available environment IDs: 300: "Linux (Ubuntu 16.04, 64 bit)"", 200: "Android Static Analysis", 120: "Windows 7 64 bit", 110: "Windows 7 32 bit (HWP Support)", 100: "Windows 7 32 bit"'
=======
      description: 'The environment ID. Available environment IDs: 300: "Linux (Ubuntu 16.04, 64 bit)"", 200: "Android Static Analysis", 120: "Windows 7 64 bit", 110: "Windows 7 32 bit (HWP Support)", 100: "Windows 7 32 bit".'
>>>>>>> 6f77591c
      required: true
      auto: PREDEFINED
      defaultValue: "100"
      predefined:
      - "100"
      - "110"
      - "120"
      - "200"
      - "300"
    - name: environmentId
      deprecated: true
<<<<<<< HEAD
      description: 'The environment ID'
=======
      description: 'The environment ID.'
>>>>>>> 6f77591c
    - name: polling
      description: Whether the command should poll until the result is ready.
      auto: PREDEFINED
      predefined:
      - "true"
      - "false"
    - name: no_share_third_party
      description: When set to 'true', the sample is never shared with any third party.
      auto: PREDEFINED
      predefined:
      - "true"
      - "false"
    - name: no_hash_lookup
      description: When set to 'true', no hash lookup is done on the sample.
      auto: PREDEFINED
      predefined:
      - "true"
      - "false"
    - name: allow_community_access
      description: When set to 'true', the sample is available for the community.
      auto: PREDEFINED
      predefined:
      - "true"
      - "false"
    - name: action_script
<<<<<<< HEAD
      description: "Optional custom runtime action script. Available runtime scripts: default, default_maxantievasion, default_randomfiles, default_randomtheme, default_openie"
=======
      description: "Optional custom runtime action script. Available runtime scripts: default, default_maxantievasion, default_randomfiles, default_randomtheme, default_openie."
>>>>>>> 6f77591c
      auto: PREDEFINED
      defaultValue: ""
      predefined:
      - default
      - default_maxantievasion
      - default_randomfiles
      - default_randomtheme
      - default_openie
    - name: hybrid_analysis
      description: When set to 'false', no memory dump or memory dump analysis is done.
      defaultValue: ""
      auto: PREDEFINED
      predefined:
      - "true"
      - "false"
    - name: experimental_anti_evasion
      description: When set to 'true', sets all Kernelmode Monitor experimental anti-evasion options.
      defaultValue: ""
      auto: PREDEFINED
      predefined:
      - "true"
      - "false"
    - name: script_logging
      description: When set to 'true', sets the Kernelmode Monitor in-depth script logging engine.
      defaultValue: ""
      auto: PREDEFINED
      predefined:
      - "true"
      - "false"
    - name: input_sample_tampering
      description: When set to 'true', allows Kernelmode Monitor experimental anti-evasion options that tamper with the input sample.
      defaultValue: ""
      auto: PREDEFINED
      predefined:
      - "true"
      - "false"
    - name: network_settings
<<<<<<< HEAD
      description: "Network settings. Available options: default: 'Fully operating network', tor: 'Route network traffic via TOR', simulated: 'Simulate network traffic'"
=======
      description: "Network settings. Available options: default: 'Fully operating network', tor: 'Route network traffic via TOR', simulated: 'Simulate network traffic'."
>>>>>>> 6f77591c
      defaultValue: ""
      auto: PREDEFINED
      predefined:
      - default
      - tor
      - simulated
    - name: email
      description: Optional email address that may be associated with the submission for notification.
      defaultValue: ""
    - name: comment
      description: "Optional comment text that may be associated with the submission/sample (Note: you can use #tags)."
      defaultValue: ""
    - name: custom_cmd_line
      description: Optional command line that should be passed to the analysis file.
      defaultValue: ""
    - name: custom_run_time
      description: Optional runtime duration (in seconds).
      defaultValue: ""
    - name: submit_name
<<<<<<< HEAD
      description: "Optional 'submission name' field that will be used for file type detection and analysis. Ignored unless url contains a file"
=======
      description: "Optional 'submission name' field that will be used for file type detection and analysis. Ignored unless url contains a file."
>>>>>>> 6f77591c
      defaultValue: ""
    - name: priority
      description: Optional priority value between 1 (lowest) and 10 (highest). By default all samples run with highest priority.
      defaultValue: ""
      auto: PREDEFINED
      predefined:
      - "1"
      - "2"
      - "3"
      - "4"
      - "5"
      - "6"
      - "7"
      - "8"
      - "9"
      - "10"
    - name: document_password
      description: Optional document password used to fill in Adobe/Office password prompts.
      defaultValue: ""
    - name: environment_variable
      description: "Optional system environment value. The value is provided in the format name=value."
      defaultValue: ""
    outputs:
    - contextPath: CrowdStrike.Submit.job_id
      description: 'The file job ID.'
      type: String
    - contextPath: CrowdStrike.Submit.submission_id
      description: 'The submission ID.'
      type: String
    - contextPath: CrowdStrike.Submit.environment_id
      description: The submission environment ID.
      type: Number
    - contextPath: CrowdStrike.Submit.sha256
      description: 'The SHA256 hash of the file.'
      type: String
  - name: cs-falcon-sandbox-search
    description: Searches the database using the Falcon Sandbox search syntax.
    arguments:
    - name: query
      description: 'The Falcon Sandbox query syntax, for example url:google,host:95.181.53.78. This argument integrates all other arguments into one and cannot be given along with the other arguments.'
      defaultValue: ""
    - name: filename
      description: The file name, for example invoice.exe.
      defaultValue: ""
    - name: filetype
<<<<<<< HEAD
      description: "The file type. Available options: 64bits, android, assembly, bat, cmd, com, csv, data, doc, docx, elf, empty, executable, flash, html, hwp, hwpx, img, iqy, java, javascript, library, lnk, macho, mshelp, msi, native, neexe, office, outlook, pdf, pedll, peexe, perl, ppt, pptx, ps, pub, python, rtf, script, sct, sh, svg, text, url, vbe, vbs, wsf, xls, xlsx"
=======
      description: "The file type. Available options: 64bits, android, assembly, bat, cmd, com, csv, data, doc, docx, elf, empty, executable, flash, html, hwp, hwpx, img, iqy, java, javascript, library, lnk, macho, mshelp, msi, native, neexe, office, outlook, pdf, pedll, peexe, perl, ppt, pptx, ps, pub, python, rtf, script, sct, sh, svg, text, url, vbe, vbs, wsf, xls, xlsx."
>>>>>>> 6f77591c
      defaultValue: ""
    - name: filetype_desc
      description: The file type description, for example PE32 executable.
      defaultValue: ""
    - name: env_id
      description: The environment ID.
      defaultValue: ""
    - name: country
      description: The country (3 digit ISO), for example swe.
      defaultValue: ""
    - name: verdict
<<<<<<< HEAD
      description: "The search result verdict. Available options: Whitelisted, NoVerdict, NoSpecificThreat, Suspicious, Malicious"
=======
      description: "The search result verdict. Available options: Whitelisted, NoVerdict, NoSpecificThreat, Suspicious, Malicious."
>>>>>>> 6f77591c
      auto: PREDEFINED
      defaultValue: ""
      predefined:
      - Whitelisted
      - NoVerdict
      - NoSpecificThreat
      - Suspicious
      - Malicious
    - name: av_detect
      description: The AV Multiscan range, for example 50-70 (min 0, max 100).
      defaultValue: ""
    - name: vx_family
      description: The AV Family Substring, for example nemucod.
      defaultValue: ""
    - name: limit
      description: The max number of search results to return.
      defaultValue: 10
    - name: tag
      description: The hashtag, for example ransomware.
      defaultValue: ""
    - name: date_from
      description: "The date from in format 'YYYY-MM-DD HH:MM', for example 2018-09-28 15:30."
      defaultValue: ""
    - name: date_to
      description: "The date to in format 'YYYY-MM-DD HH:MM', for example 2018-09-28 15:30."
      defaultValue: ""
    - name: port
      description: The port, for example 8080.
      defaultValue: ""
    - name: host
<<<<<<< HEAD
      description: The host, for example 192.168.0.1
=======
      description: The host, for example 192.168.0.1.
>>>>>>> 6f77591c
      defaultValue: ""
    - name: domain
      description: The domain, for example checkip.dyndns.org
      defaultValue: ""
    - name: url
      description: The HTTP request substring, for example google.
      defaultValue: ""
    - name: similar_to
      description: Similar samples, for example <sha256>.
      defaultValue: ""
    - name: context
      description: Sample context, for example <sha256>.
      defaultValue: ""
    - name: imp_hash
      description: The import hash.
      defaultValue: ""
    - name: ssdeep
      description: The SSDeep hash.
      defaultValue: ""
    - name: authentihash
      description: The file authentihash.
      defaultValue: ""
    outputs:
    - contextPath: File.SHA256
      description: The SHA256 hash of the file.
      type: string
    - contextPath: File.Name
      description: The file submission name.
      type: string
    - contextPath: File.MalwareFamily
      description: The file family classification.
      type: string
    - contextPath: File.Extension
      description: 'The file extension.'
      type: string
    - contextPath: File.MalwareFamily
      description: The malware family associated with the file.
      type: String
    - contextPath: CrowdStrike.Search.search_terms.id
      description: 'The id of the search term.'
      type: String
    - contextPath: CrowdStrike.Search.search_terms.value
      description: 'The value of the search term.'
      type: String
    - contextPath: CrowdStrike.Search.count
      description: 'The number of results for this search.'
      type: Number
    - contextPath: CrowdStrike.Search.result.verdict
      description: 'The file verdict.'
      type: String
    - contextPath: CrowdStrike.Search.result.av_detect
      description: 'The AV Multiscan range, for example 50-70 (min 0, max 100).'
      type: String
    - contextPath: CrowdStrike.Search.result.threat_score
      description: 'The file threat score.'
      type: Number
    - contextPath: CrowdStrike.Search.result.vx_family
      description: 'The file malware family.'
      type: String
    - contextPath: CrowdStrike.Search.result.job_id
      description: 'The JobID of the result.'
      type: String
    - contextPath: CrowdStrike.Search.result.sha256
      description: 'The sha256 hash of the file.'
      type: String
    - contextPath: CrowdStrike.Search.result.environment_id
      description: 'The environment ID.'
      type: Number
    - contextPath: CrowdStrike.Search.result.analysis_start_time
      description: 'The start time of the analysis.'
      type: Date
    - contextPath: CrowdStrike.Search.result.submit_name
      description: 'The name of the file.'
      type: String
    - contextPath: CrowdStrike.Search.result.environment_description
      description: 'The environment description.'
      type: String
    - contextPath: CrowdStrike.Search.result.size
      description: 'The size of the file.'
      type: Number
    - contextPath: CrowdStrike.Search.result.type
      description: 'The file type.'
      type: String
    - contextPath: CrowdStrike.Search.result.type_short
      description: 'The short description of the file type.'
      type: String
  - name: crowdstrike-search
    description: Deprecated. Use cs-falcon-sandbox-search instead.
    deprecated: true
    arguments:
    - name: query
      description: 'The Falcon Sandbox query syntax, for example url:google,host:95.181.53.78. This argument integrates all other arguments into one and cannot be given along with the other arguments.'
      defaultValue: ""
    - name: filename
      description: The file name, for example invoice.exe.
      defaultValue: ""
    - name: filetype
<<<<<<< HEAD
      description: "The file type. Available options: 64bits, android, assembly, bat, cmd, com, csv, data, doc, docx, elf, empty, executable, flash, html, hwp, hwpx, img, iqy, java, javascript, library, lnk, macho, mshelp, msi, native, neexe, office, outlook, pdf, pedll, peexe, perl, ppt, pptx, ps, pub, python, rtf, script, sct, sh, svg, text, url, vbe, vbs, wsf, xls, xlsx"
=======
      description: "The file type. Available options: 64bits, android, assembly, bat, cmd, com, csv, data, doc, docx, elf, empty, executable, flash, html, hwp, hwpx, img, iqy, java, javascript, library, lnk, macho, mshelp, msi, native, neexe, office, outlook, pdf, pedll, peexe, perl, ppt, pptx, ps, pub, python, rtf, script, sct, sh, svg, text, url, vbe, vbs, wsf, xls, xlsx."
>>>>>>> 6f77591c
      defaultValue: ""
    - name: filetype_desc
      description: The file type description, for example PE32 executable.
      defaultValue: ""
    - name: env_id
      description: The environment ID.
      defaultValue: ""
    - name: country
      description: The country (3 digit ISO), for example swe.
      defaultValue: ""
    - name: verdict
<<<<<<< HEAD
      description: "The search result verdict. Available options: Whitelisted, NoVerdict, NoSpecificThreat, Suspicious, Malicious"
=======
      description: "The search result verdict. Available options: Whitelisted, NoVerdict, NoSpecificThreat, Suspicious, Malicious."
>>>>>>> 6f77591c
      auto: PREDEFINED
      defaultValue: ""
      predefined:
      - Whitelisted
      - NoVerdict
      - NoSpecificThreat
      - Suspicious
      - Malicious
    - name: av_detect
      description: The AV Multiscan range, for example 50-70 (min 0, max 100).
      defaultValue: ""
    - name: vx_family
      description: The AV Family Substring, for example nemucod.
      defaultValue: ""
    - name: limit
      description: The max number of search results to return.
      defaultValue: 10
    - name: tag
      description: The hashtag, for example ransomware.
      defaultValue: ""
    - name: date_from
      description: "The date from in format 'YYYY-MM-DD HH:MM', for example 2018-09-28 15:30."
      defaultValue: ""
    - name: date_to
      description: "The date to in format 'YYYY-MM-DD HH:MM', for example 2018-09-28 15:30."
      defaultValue: ""
    - name: port
      description: The port, for example 8080.
      defaultValue: ""
    - name: host
<<<<<<< HEAD
      description: The host, for example 192.168.0.1
=======
      description: The host, for example 192.168.0.1.
>>>>>>> 6f77591c
      defaultValue: ""
    - name: domain
      description: The domain, for example checkip.dyndns.org
      defaultValue: ""
    - name: url
<<<<<<< HEAD
      description: HTTP Request Substring e.g. google
=======
      description: HTTP Request Substring e.g. google.
>>>>>>> 6f77591c
      defaultValue: ""
    - name: similar_to
      description: Similar samples, for example <sha256>.
      defaultValue: ""
    - name: context
      description: Sample context, for example <sha256>.
      defaultValue: ""
    - name: imp_hash
      description: The import hash of the file.
      defaultValue: ""
    - name: ssdeep
      description: The SSDeep hash of the file.
      defaultValue: ""
    - name: authentihash
      description: The file authentihash.
      defaultValue: ""
    outputs:
    - contextPath: File.SHA256
      description: The SHA256 hash of the file.
      type: string
    - contextPath: File.Name
      description: The file submission name.
      type: string
    - contextPath: File.MalwareFamily
      description: The file family classification.
      type: string
    - contextPath: File.Extension
      description: 'The file extension.'
      type: string
    - contextPath: File.MalwareFamily
      description: The malware family associated with the file.
      type: String
    - contextPath: CrowdStrike.Search.search_terms.id
      description: 'The ID of the search term.'
      type: String
    - contextPath: CrowdStrike.Search.search_terms.value
      description: 'The value of the search term.'
      type: String
    - contextPath: CrowdStrike.Search.count
      description: 'The number of results for this search.'
      type: Number
    - contextPath: CrowdStrike.Search.result.verdict
      description: 'The file verdict.'
      type: String
    - contextPath: CrowdStrike.Search.result.av_detect
      description: 'The AV Multiscan range, for example 50-70 (min 0, max 100).'
      type: String
    - contextPath: CrowdStrike.Search.result.threat_score
      description: 'The file threat score.'
      type: Number
    - contextPath: CrowdStrike.Search.result.vx_family
      description: 'The file malware family.'
      type: String
    - contextPath: CrowdStrike.Search.result.job_id
      description: 'The JobID of the result.'
      type: String
    - contextPath: CrowdStrike.Search.result.sha256
      description: 'The sha256 of the file.'
      type: String
    - contextPath: CrowdStrike.Search.result.environment_id
      description: 'The environment ID.'
      type: Number
    - contextPath: CrowdStrike.Search.result.analysis_start_time
      description: 'The start time of the analysis.'
      type: Date
    - contextPath: CrowdStrike.Search.result.submit_name
      description: 'The name of the file.'
      type: String
    - contextPath: CrowdStrike.Search.result.environment_description
      description: 'The environment description.'
      type: String
    - contextPath: CrowdStrike.Search.result.size
      description: 'The size of the file.'
      type: Number
    - contextPath: CrowdStrike.Search.result.type
      description: 'The file type.'
      type: String
    - contextPath: CrowdStrike.Search.result.type_short
      description: 'The short description of the file type.'
      type: String
  - name: cs-falcon-sandbox-result
    polling: true
    description: "Retrieves result data on a file. Note: This command returns a file."
    arguments:
    - name: polling
      description: Whether the command should poll until the result is ready.
      defaultValue: true
      auto: PREDEFINED
      predefined:
      - "true"
      - "false"
    - name: file
      description: The file hash (MD5, SHA1, or SHA256).
      defaultValue: ""
    - name: hide_polling_output
      deprecated: true
      description: ''
    - name: environmentID
<<<<<<< HEAD
      description: 'The environment ID. Available environment IDs: 300: "Linux (Ubuntu 16.04, 64 bit)"", 200: "Android Static Analysis", 120: "Windows 7 64 bit", 110: "Windows 7 32 bit (HWP Support)", 100: "Windows 7 32 bit"'
=======
      description: 'The environment ID. Available environment IDs: 300: "Linux (Ubuntu 16.04, 64 bit)"", 200: "Android Static Analysis", 120: "Windows 7 64 bit", 110: "Windows 7 32 bit (HWP Support)", 100: "Windows 7 32 bit".'
>>>>>>> 6f77591c
      auto: PREDEFINED
      defaultValue: ""
      predefined:
      - "100"
      - "110"
      - "120"
      - "200"
      - "300"
    - name: JobID
      description: The file job ID to generate a report for.
      defaultValue: ""
    - name: file-type
      description: The file type.
      auto: PREDEFINED
      defaultValue: "pdf"
      predefined:
      - xml
      - json
      - html
      - pdf
      - maec
      - stix
      - misp
      - misp-json
      - openioc
    outputs:
    - contextPath: CrowdStrike.Report.job_id
      description: 'The file job ID.'
      type: String
    - contextPath: CrowdStrike.Report.environment_id
      description: 'The report environment ID.'
      type: Number
    - contextPath: CrowdStrike.Report.environment_description
      description: 'The environment description.'
      type: String
    - contextPath: CrowdStrike.Report.size
      description: 'The file size.'
      type: Number
    - contextPath: CrowdStrike.Report.type
      description: 'The file type.'
      type: String
    - contextPath: CrowdStrike.Report.type_short
      description: 'The short description of the file type.'
      type: String
    - contextPath: CrowdStrike.Report.target_url
      description: 'The target url.'
      type: String
    - contextPath: CrowdStrike.Report.state
      description: 'The report state.'
      type: String
    - contextPath: CrowdStrike.Report.error_type
      description: 'The error type.'
      type: String
    - contextPath: CrowdStrike.Report.error_origin
      description: 'The error origin.'
      type: String
    - contextPath: CrowdStrike.Report.submit_name
      description: 'The file name when submitted.'
      type: String
    - contextPath: CrowdStrike.Report.md5
      description: 'The MD5 hash of the file.'
      type: String
    - contextPath: CrowdStrike.Report.sha1
      description: 'The SHA1 hash of the file.'
      type: String
    - contextPath: CrowdStrike.Report.sha256
      description: 'The SHA256 hash of the file.'
      type: String
    - contextPath: CrowdStrike.Report.sha512
      description: 'The SHA512 hash of the file.'
      type: String
    - contextPath: CrowdStrike.Report.ssdeep
      description: 'The SSDeep hash of the file.'
      type: String
    - contextPath: CrowdStrike.Report.imphash
      description: 'The imphash hash of the file.'
      type: String
    - contextPath: CrowdStrike.Report.av_detect
      description: 'The AV Multiscan range, for example 50-70 (min 0, max 100).'
      type: Number
    - contextPath: CrowdStrike.Report.vx_family
      description: 'The file malware family.'
      type: String
    - contextPath: CrowdStrike.Report.url_analysis
      description: 'Whether this report is url analysis.'
      type: Boolean
    - contextPath: CrowdStrike.Report.analysis_start_time
      description: 'The start time of the analysis.'
      type: Date
    - contextPath: CrowdStrike.Report.threat_score
      description: 'The file threat score.'
      type: Number
    - contextPath: CrowdStrike.Report.interesting
      description: 'Whether the file was found to be interesting.'
      type: Boolean
    - contextPath: CrowdStrike.Report.threat_level
      description: 'The file threat level.'
      type: Number
    - contextPath: CrowdStrike.Report.verdict
      description: 'The file verdict.'
      type: String
    - contextPath: CrowdStrike.Report.total_network_connections
      description: 'The total number of network connections.'
      type: Number
    - contextPath: CrowdStrike.Report.total_processes
      description: 'The total number of processes.'
      type: Number
    - contextPath: CrowdStrike.Report.total_signatures
      description: 'The total number of signatures.'
      type: Number
    - contextPath: CrowdStrike.Report.file_metadata
      description: 'The file metadata.'
      type: Object
    - contextPath: CrowdStrike.Report.submissions.submission_id
      description: 'The ID of the submission.'
      type: String
    - contextPath: CrowdStrike.Report.submissions.filename
      description: 'The name of the file.'
      type: String
    - contextPath: CrowdStrike.Report.submissions.url
      description: 'The url.'
      type: String
    - contextPath: CrowdStrike.Report.submissions.created_at
      description: 'When the submission was created.'
      type: Date
    - contextPath: CrowdStrike.Report.network_mode
      description: 'The network mode.'
      type: String
    - contextPath: File.SHA256
      description: The SHA256 hash of the file.
      type: string
    - contextPath: File.SHA1
      description: The SHA1 hash of the file.
      type: string
    - contextPath: File.MD5
      description: The MD5 hash of the file.
      type: string
    - contextPath: File.Name
      description: The file submission name.
      type: string
    - contextPath: File.MalwareFamily
      description: The file family classification.
      type: string
    - contextPath: File.Malicious.Vendor
      description: The vendor that decided the file was malicious.
      type: string
    - contextPath: File.Malicious.Description
      description: The reason the vendor decided the file was malicious.
      type: string
    - contextPath: DBotScore.Indicator
      description: The tested indicator.
      type: string
    - contextPath: DBotScore.Type
      description: The indicator type.
      type: string
    - contextPath: DBotScore.Vendor
      description: The vendor used to calculate the score.
      type: string
    - contextPath: DBotScore.Score
      description: The actual score.
      type: number
    - contextPath: InfoFile.Name
      description: The file name.
      type: string
    - contextPath: InfoFile.EntryID
      description: The file entry ID.
      type: string
    - contextPath: InfoFile.Size
      description: The file size.
      type: number
    - contextPath: InfoFile.Type
      description: The file type, for example "PE".
      type: string
    - contextPath: InfoFile.Info
      description: Basic information about the file.
      type: string
    - contextPath: InfoFile.Extension
      description: The file extension.
      type: string
  - name: crowdstrike-result
    polling: true
    description: Deprecated. Use cs-falcon-sandbox-result instead.
    deprecated: true
    arguments:
    - name: polling
      description: Whether the command should poll until the result is ready.
      defaultValue: true
      auto: PREDEFINED
      predefined:
      - "true"
      - "false"
    - name: file
      description: The file hash (MD5, SHA1 or SHA256).
      defaultValue: ""
    - name: hide_polling_output
      deprecated: true
      description: ''
    - name: environmentID
<<<<<<< HEAD
      description: 'The environment ID. Available environment IDs: 300: "Linux (Ubuntu 16.04, 64 bit)"", 200: "Android Static Analysis", 120: "Windows 7 64 bit", 110: "Windows 7 32 bit (HWP Support)", 100: "Windows 7 32 bit"'
=======
      description: 'The environment ID. Available environment IDs: 300: "Linux (Ubuntu 16.04, 64 bit)"", 200: "Android Static Analysis", 120: "Windows 7 64 bit", 110: "Windows 7 32 bit (HWP Support)", 100: "Windows 7 32 bit".'
>>>>>>> 6f77591c
      auto: PREDEFINED
      defaultValue: ""
      predefined:
      - "100"
      - "110"
      - "120"
      - "200"
      - "300"
    - name: environmentId
      deprecated: true
      description: 'The environment ID.'
    - name: JobID
      description: The file job ID to generate a report for.
      defaultValue: ""
    - name: file-type
      description: The file type.
      auto: PREDEFINED
      defaultValue: "pdf"
      predefined:
      - xml
      - json
      - html
      - pdf
      - maec
      - stix
      - misp
      - misp-json
      - openioc
      - ""
    outputs:
    - contextPath: CrowdStrike.Report.job_id
      description: 'The file job ID.'
      type: String
    - contextPath: CrowdStrike.Report.environment_id
      description: 'The report environment ID.'
      type: Number
    - contextPath: CrowdStrike.Report.environment_description
      description: 'The environment description.'
      type: String
    - contextPath: CrowdStrike.Report.size
      description: 'The file size.'
      type: Number
    - contextPath: CrowdStrike.Report.type
      description: 'The file type.'
      type: String
    - contextPath: CrowdStrike.Report.type_short
      description: 'The short description of the file type.'
      type: String
    - contextPath: CrowdStrike.Report.target_url
      description: 'The target url.'
      type: String
    - contextPath: CrowdStrike.Report.state
      description: 'The report state.'
      type: String
    - contextPath: CrowdStrike.Report.error_type
      description: 'The error type.'
      type: String
    - contextPath: CrowdStrike.Report.error_origin
      description: 'The error origin.'
      type: String
    - contextPath: CrowdStrike.Report.submit_name
      description: 'The file name when submitted.'
      type: String
    - contextPath: CrowdStrike.Report.md5
      description: 'The MD5 hash of the file.'
      type: String
    - contextPath: CrowdStrike.Report.sha1
      description: 'The SHA1 hash of the file.'
      type: String
    - contextPath: CrowdStrike.Report.sha256
      description: 'The SHA256 hash of the file.'
      type: String
    - contextPath: CrowdStrike.Report.sha512
      description: 'The SHA512 hash of the file.'
      type: String
    - contextPath: CrowdStrike.Report.ssdeep
      description: 'The SSDeep hash of the file.'
      type: String
    - contextPath: CrowdStrike.Report.imphash
      description: 'The imphash hash of the file.'
      type: String
    - contextPath: CrowdStrike.Report.av_detect
      description: 'The AV Multiscan range, for example 50-70 (min 0, max 100).'
      type: Number
    - contextPath: CrowdStrike.Report.vx_family
      description: 'The file malware family.'
      type: String
    - contextPath: CrowdStrike.Report.url_analysis
      description: 'Whether this report is url analysis.'
      type: Boolean
    - contextPath: CrowdStrike.Report.analysis_start_time
      description: 'The start time of the analysis.'
      type: Date
    - contextPath: CrowdStrike.Report.threat_score
      description: 'The file threat score.'
      type: Number
    - contextPath: CrowdStrike.Report.interesting
      description: 'Whether the file was found to be interesting.'
      type: Boolean
    - contextPath: CrowdStrike.Report.threat_level
      description: 'The file threat level.'
      type: Number
    - contextPath: CrowdStrike.Report.verdict
      description: 'The file verdict.'
      type: String
    - contextPath: CrowdStrike.Report.total_network_connections
      description: 'The total number of network connections.'
      type: Number
    - contextPath: CrowdStrike.Report.total_processes
      description: 'The total number of processes.'
      type: Number
    - contextPath: CrowdStrike.Report.total_signatures
      description: 'The total number of signatures.'
      type: Number
    - contextPath: CrowdStrike.Report.file_metadata
      description: 'The file metadata.'
      type: Object
    - contextPath: CrowdStrike.Report.submissions.submission_id
      description: 'The submission ID.'
      type: String
    - contextPath: CrowdStrike.Report.submissions.filename
      description: 'The name of the file.'
      type: String
    - contextPath: CrowdStrike.Report.submissions.url
      description: 'The url.'
      type: String
    - contextPath: CrowdStrike.Report.submissions.created_at
      description: 'When the submission was created.'
      type: Date
    - contextPath: CrowdStrike.Report.network_mode
      description: 'The network mode.'
      type: String
    - contextPath: File.SHA256
      description: The SHA256 hash of the file.
      type: string
    - contextPath: File.SHA1
      description: The SHA1 hash of the file.
      type: string
    - contextPath: File.MD5
      description: The MD5 hash of the file.
      type: string
    - contextPath: File.Name
      description: The file submission name.
      type: string
    - contextPath: File.MalwareFamily
      description: The file family classification.
      type: string
    - contextPath: File.Malicious.Vendor
      description: The vendor that decided the file was malicious.
      type: string
    - contextPath: File.Malicious.Description
      description: The reason the vendor decided the file was malicious.
      type: string
    - contextPath: DBotScore.Indicator
      description: The tested indicator.
      type: string
    - contextPath: DBotScore.Type
      description: The indicator type.
      type: string
    - contextPath: DBotScore.Vendor
      description: The vendor used to calculate the score.
      type: string
    - contextPath: DBotScore.Score
      description: The actual score.
      type: number
    - contextPath: InfoFile.Name
      description: The file name.
      type: string
    - contextPath: InfoFile.EntryID
      description: The file entry ID.
      type: string
    - contextPath: InfoFile.Size
      description: The file size.
      type: number
    - contextPath: InfoFile.Type
      description: The file type, for example "PE".
      type: string
    - contextPath: InfoFile.Info
      description: Basic information about the file.
      type: string
    - contextPath: InfoFile.Extension
      description: The file extension.
      type: string
  - name: cs-falcon-sandbox-submit-url
    polling: true
    description: Submits a URL for analysis.
    arguments:
    - name: url
      description: The URL for analysis or the URL of the file to submit.
      required: true
      defaultValue: ""
    - name: environmentID
<<<<<<< HEAD
      description: 'The environment ID. Available environment IDs: 300: "Linux (Ubuntu 16.04, 64 bit)"", 200: "Android Static Analysis", 120: "Windows 7 64 bit", 110: "Windows 7 32 bit (HWP Support)", 100: "Windows 7 32 bit"'
=======
      description: 'The environment ID. Available environment IDs: 300: "Linux (Ubuntu 16.04, 64 bit)"", 200: "Android Static Analysis", 120: "Windows 7 64 bit", 110: "Windows 7 32 bit (HWP Support)", 100: "Windows 7 32 bit".'
>>>>>>> 6f77591c
      required: true
      auto: PREDEFINED
      defaultValue: "100"
      predefined:
      - "100"
      - "110"
      - "120"
      - "200"
      - "300"
    - name: polling
      description: Whether the command should poll until the result is ready.
      auto: PREDEFINED
      predefined:
      - "true"
      - "false"
    - name: no_share_third_party
      description: When set to 'true', the sample is never shared with any third party.
      auto: PREDEFINED
      predefined:
      - "true"
      - "false"
    - name: no_hash_lookup
      description: When set to 'true', no hash lookup is done on the sample.
      auto: PREDEFINED
      predefined:
      - "true"
      - "false"
    - name: allow_community_access
      description: When set to 'true', the sample is available for the community.
      auto: PREDEFINED
      predefined:
      - "true"
      - "false"
    - name: action_script
<<<<<<< HEAD
      description: "Optional custom runtime action script. Available runtime scripts: default, default_maxantievasion, default_randomfiles, default_randomtheme, default_openie"
=======
      description: "Optional custom runtime action script. Available runtime scripts: default, default_maxantievasion, default_randomfiles, default_randomtheme, default_openie."
>>>>>>> 6f77591c
      auto: PREDEFINED
      defaultValue: ""
      predefined:
      - default
      - default_maxantievasion
      - default_randomfiles
      - default_randomtheme
      - default_openie
    - name: hybrid_analysis
      description: When set to 'false', no memory dump or memory dump analysis is done.
      defaultValue: ""
      auto: PREDEFINED
      predefined:
      - "true"
      - "false"
    - name: experimental_anti_evasion
      description: When set to 'true', sets all Kernelmode Monitor experimental anti-evasion options.
      defaultValue: ""
      auto: PREDEFINED
      predefined:
      - "true"
      - "false"
    - name: script_logging
      description: When set to 'true', sets the Kernelmode Monitor in-depth script logging engine.
      defaultValue: ""
      auto: PREDEFINED
      predefined:
      - "true"
      - "false"
    - name: input_sample_tampering
      description: When set to 'true', allows Kernelmode Monitor experimental anti-evasion options that tamper with the input sample.
      defaultValue: ""
      auto: PREDEFINED
      predefined:
      - "true"
      - "false"
    - name: network_settings
<<<<<<< HEAD
      description: "Network settings. Available options: default: 'Fully operating network', tor: 'Route network traffic via TOR', simulated: 'Simulate network traffic'"
=======
      description: "Network settings. Available options: default: 'Fully operating network', tor: 'Route network traffic via TOR', simulated: 'Simulate network traffic'."
>>>>>>> 6f77591c
      defaultValue: ""
      auto: PREDEFINED
      predefined:
      - default
      - tor
      - simulated
    - name: email
      description: 'Optional email address that may be associated with the submission for notification.'
      defaultValue: ""
    - name: comment
      description: "Optional comment text that may be associated with the submission/sample (Note: you can use #tags)."
      defaultValue: ""
    - name: custom_cmd_line
      description: Optional command line that should be passed to the analysis file.
      defaultValue: ""
    - name: custom_run_time
      description: Optional runtime duration (in seconds).
      defaultValue: ""
    - name: submit_name
      description: "Optional 'submission name' field that will be used for file type detection and analysis. Ignored unless url contains a file."
      defaultValue: ""
    - name: priority
      description: Optional priority value between 1 (lowest) and 10 (highest). By default all samples run with highest priority.
      defaultValue: ""
      auto: PREDEFINED
      predefined:
      - "1"
      - "2"
      - "3"
      - "4"
      - "5"
      - "6"
      - "7"
      - "8"
      - "9"
      - "10"
    - name: document_password
      description: Optional document password used to fill in Adobe/Office password prompts.
      defaultValue: ""
    - name: environment_variable
      description: "Optional system environment value. The value is provided in the format name=value."
      defaultValue: ""
    outputs:
    - contextPath: CrowdStrike.Submit.job_id
      description: 'The The submitted report job ID.'
      type: String
    - contextPath: CrowdStrike.Submit.submission_type
      description: 'The type of the submission.'
      type: String
    - contextPath: CrowdStrike.Submit.submission_id
      description: 'The submission ID.'
      type: String
    - contextPath: CrowdStrike.Submit.environment_id
      description: The submission environment ID.
      type: Number
    - contextPath: CrowdStrike.Submit.sha256
      description: 'The SHA256 hash of the file.'
      type: String
    - contextPath: CrowdStrike.Report.job_id
      description: 'The report job ID.'
      type: String
    - contextPath: CrowdStrike.Report.environment_id
      description: 'The report environment ID.'
      type: Number
    - contextPath: CrowdStrike.Report.environment_description
      description: 'The environment description.'
      type: String
    - contextPath: CrowdStrike.Report.size
      description: 'The file size.'
      type: Number
    - contextPath: CrowdStrike.Report.type
      description: 'The file type.'
      type: String
    - contextPath: CrowdStrike.Report.type_short
      description: 'The short description of the file type.'
      type: String
    - contextPath: CrowdStrike.Report.target_url
      description: 'The target url.'
      type: String
    - contextPath: CrowdStrike.Report.state
      description: 'The report state.'
      type: String
    - contextPath: CrowdStrike.Report.error_type
      description: 'The error type.'
      type: String
    - contextPath: CrowdStrike.Report.error_origin
      description: 'The error origin.'
      type: String
    - contextPath: CrowdStrike.Report.submit_name
      description: 'The file name when submitted.'
      type: String
    - contextPath: CrowdStrike.Report.md5
      description: 'The MD5 hash of the file.'
      type: String
    - contextPath: CrowdStrike.Report.sha1
      description: 'The SHA1 hash of the file.'
      type: String
    - contextPath: CrowdStrike.Report.sha256
      description: 'The SHA256 hash of the file.'
      type: String
    - contextPath: CrowdStrike.Report.sha512
      description: 'The SHA512 hash of the file.'
      type: String
    - contextPath: CrowdStrike.Report.ssdeep
      description: 'The SSDeep hash of the file.'
      type: String
    - contextPath: CrowdStrike.Report.imphash
      description: 'The imphash hash of the file.'
      type: String
    - contextPath: CrowdStrike.Report.av_detect
<<<<<<< HEAD
      description: 'The AV Multiscan range, for example 50-70 (min 0, max 100)'
=======
      description: 'The AV Multiscan range, for example 50-70 (min 0, max 100).'
>>>>>>> 6f77591c
      type: Number
    - contextPath: CrowdStrike.Report.vx_family
      description: 'The file malware famil.'
      type: String
    - contextPath: CrowdStrike.Report.url_analysis
      description: 'Whether this report is url analysis.'
      type: Boolean
    - contextPath: CrowdStrike.Report.analysis_start_time
      description: 'The start time of the analysis.'
      type: Date
    - contextPath: CrowdStrike.Report.threat_score
      description: 'The file threat score.'
      type: Number
    - contextPath: CrowdStrike.Report.interesting
      description: 'Whether the file was found to be interesting.'
      type: Boolean
    - contextPath: CrowdStrike.Report.threat_level
      description: 'The file threat level.'
      type: Number
    - contextPath: CrowdStrike.Report.verdict
      description: 'The file verdict.'
      type: String
    - contextPath: CrowdStrike.Report.total_network_connections
      description: 'The total number of network connections.'
      type: Number
    - contextPath: CrowdStrike.Report.total_processes
      description: 'The total number of processes.'
      type: Number
    - contextPath: CrowdStrike.Report.total_signatures
      description: 'The total number of signatures.'
      type: Number
    - contextPath: CrowdStrike.Report.file_metadata
      description: 'The file metadata.'
      type: Object
    - contextPath: CrowdStrike.Report.submissions.submission_id
      description: 'The submission ID.'
      type: String
    - contextPath: CrowdStrike.Report.submissions.filename
      description: 'The name of the file.'
      type: String
    - contextPath: CrowdStrike.Report.submissions.url
      description: 'The url.'
      type: String
    - contextPath: CrowdStrike.Report.submissions.created_at
      description: 'When the submission was created.'
      type: Date
    - contextPath: CrowdStrike.Report.network_mode
      description: 'The network mode.'
      type: String
    - contextPath: File.SHA256
      description: The SHA256 hash of the file.
      type: string
    - contextPath: File.SHA1
      description: The SHA1 hash of the file.
      type: string
    - contextPath: File.MD5
      description: The MD5 hash of the file.
      type: string
    - contextPath: File.Name
      description: The file submission name.
      type: string
    - contextPath: File.MalwareFamily
      description: The file family classification.
      type: string
    - contextPath: File.Malicious.Vendor
      description: The vendor that decided the file was malicious.
      type: string
    - contextPath: File.Malicious.Description
      description: The reason the vendor decided the file was malicious.
      type: string
    - contextPath: DBotScore.Indicator
      description: The tested indicator.
      type: string
    - contextPath: DBotScore.Type
      description: The indicator type.
      type: string
    - contextPath: DBotScore.Vendor
      description: The vendor used to calculate the score.
      type: string
    - contextPath: DBotScore.Score
      description: The actual score.
      type: number
  - name: crowdstrike-submit-url
    polling: true
    description: Deprecated. Use cs-falcon-sandbox-submit-url instead.
    deprecated: true
    arguments:
    - name: url
      description: The URL for analysis or the URL of the file to submit.
      required: true
      defaultValue: ""
    - name: environmentID
<<<<<<< HEAD
      description: 'The environment ID. Available environment IDs: 300: "Linux (Ubuntu 16.04, 64 bit)"", 200: "Android Static Analysis", 120: "Windows 7 64 bit", 110: "Windows 7 32 bit (HWP Support)", 100: "Windows 7 32 bit"'
=======
      description: 'The environment ID. Available environment IDs: 300: "Linux (Ubuntu 16.04, 64 bit)"", 200: "Android Static Analysis", 120: "Windows 7 64 bit", 110: "Windows 7 32 bit (HWP Support)", 100: "Windows 7 32 bit".'
>>>>>>> 6f77591c
      required: true
      auto: PREDEFINED
      defaultValue: "100"
      predefined:
      - "100"
      - "110"
      - "120"
      - "200"
      - "300"
    - name: polling
      description: Whether the command should poll until the result is ready.
      auto: PREDEFINED
      predefined:
      - "true"
      - "false"
    - name: no_share_third_party
      description: When set to 'true', the sample is never shared with any third party.
      auto: PREDEFINED
      predefined:
      - "true"
      - "false"
    - name: no_hash_lookup
      description: When set to 'true', no hash lookup is done on the sample.
      auto: PREDEFINED
      predefined:
      - "true"
      - "false"
    - name: allow_community_access
      description: When set to 'true', the sample is available for the community.
      auto: PREDEFINED
      predefined:
      - "true"
      - "false"
    - name: action_script
<<<<<<< HEAD
      description: "Optional custom runtime action script. Available runtime scripts: default, default_maxantievasion, default_randomfiles, default_randomtheme, default_openie"
=======
      description: "Optional custom runtime action script. Available runtime scripts: default, default_maxantievasion, default_randomfiles, default_randomtheme, default_openie."
>>>>>>> 6f77591c
      auto: PREDEFINED
      defaultValue: ""
      predefined:
      - default
      - default_maxantievasion
      - default_randomfiles
      - default_randomtheme
      - default_openie
    - name: hybrid_analysis
      description: When set to 'false', no memory dump or memory dump analysis is done.
      defaultValue: ""
      auto: PREDEFINED
      predefined:
      - "true"
      - "false"
    - name: experimental_anti_evasion
      description: When set to 'true', sets all Kernelmode Monitor experimental anti-evasion options.
      defaultValue: ""
      auto: PREDEFINED
      predefined:
      - "true"
      - "false"
    - name: script_logging
      description: When set to 'true', sets the Kernelmode Monitor in-depth script logging engine.
      defaultValue: ""
      auto: PREDEFINED
      predefined:
      - "true"
      - "false"
    - name: input_sample_tampering
      description: When set to 'true', allows Kernelmode Monitor experimental anti-evasion options that tamper with the input sample.
      defaultValue: ""
      auto: PREDEFINED
      predefined:
      - "true"
      - "false"
    - name: network_settings
<<<<<<< HEAD
      description: "Network settings. Available options: default: 'Fully operating network', tor: 'Route network traffic via TOR', simulated: 'Simulate network traffic'"
=======
      description: "Network settings. Available options: default: 'Fully operating network', tor: 'Route network traffic via TOR', simulated: 'Simulate network traffic'."
>>>>>>> 6f77591c
      defaultValue: ""
      auto: PREDEFINED
      predefined:
      - default
      - tor
      - simulated
    - name: email
      description: Optional email address that may be associated with the submission for notification.
      defaultValue: ""
    - name: comment
      description: "Optional comment text that may be associated with the submission/sample (Note: you can use #tags)."
      defaultValue: ""
    - name: custom_cmd_line
      description: Optional command line that should be passed to the analysis file.
      defaultValue: ""
    - name: custom_run_time
      description: Optional runtime duration (in seconds).
      defaultValue: ""
    - name: submit_name
      description: "Optional 'submission name' field that will be used for file type detection and analysis. Ignored unless url contains a file."
      defaultValue: ""
    - name: priority
      description: Optional priority value between 1 (lowest) and 10 (highest). By default all samples run with highest priority.
      defaultValue: ""
      auto: PREDEFINED
      predefined:
      - "1"
      - "2"
      - "3"
      - "4"
      - "5"
      - "6"
      - "7"
      - "8"
      - "9"
      - "10"
    - name: document_password
      description: Optional document password used to fill in Adobe/Office password prompts.
      defaultValue: ""
    - name: environment_variable
      description: "Optional system environment value. The value is provided in the format name=value."
      defaultValue: ""
    outputs:
    - contextPath: CrowdStrike.Submit.job_id
<<<<<<< HEAD
      description: 'The JobID of the file'
=======
      description: 'The JobID of the file.'
>>>>>>> 6f77591c
      type: String
    - contextPath: CrowdStrike.Submit.submission_type
      description: 'The type of the submission.'
      type: String
    - contextPath: CrowdStrike.Submit.submission_id
<<<<<<< HEAD
      description: 'The submission id'
      type: String
    - contextPath: CrowdStrike.Submit.environment_id
      description: The environment id for the submission
      type: Number
    - contextPath: CrowdStrike.Submit.sha256
      description: 'The sha256 hash of the file'
      type: String
  - name: cs-falcon-sandbox-get-screenshots
    description: "Retrieves screenshots from a report"
=======
      description: 'The submission id.'
      type: String
    - contextPath: CrowdStrike.Submit.environment_id
      description: The environment id for the submission.
      type: Number
    - contextPath: CrowdStrike.Submit.sha256
      description: 'The sha256 hash of the file.'
      type: String
  - name: cs-falcon-sandbox-get-screenshots
    description: "Retrieves screenshots from a report."
>>>>>>> 6f77591c
    arguments:
    - name: file
      description: The sha256 hash of a file.
      defaultValue: ""
    - name: environmentID
<<<<<<< HEAD
      description: 'The environment ID. Available environment IDs: 300: "Linux (Ubuntu 16.04, 64 bit)"", 200: "Android Static Analysis", 120: "Windows 7 64 bit", 110: "Windows 7 32 bit (HWP Support)", 100: "Windows 7 32 bit"'
=======
      description: 'The environment ID. Available environment IDs: 300: "Linux (Ubuntu 16.04, 64 bit)"", 200: "Android Static Analysis", 120: "Windows 7 64 bit", 110: "Windows 7 32 bit (HWP Support)", 100: "Windows 7 32 bit".'
>>>>>>> 6f77591c
      auto: PREDEFINED
      defaultValue: ""
      predefined:
      - "100"
      - "110"
      - "120"
      - "200"
      - "300"
    - name: JobID
      description: The file job ID.
      defaultValue: ""
    outputs:
    - contextPath: InfoFile.Name
      description: The file name.
      type: string
    - contextPath: InfoFile.EntryID
      description: The file entry ID.
      type: string
    - contextPath: InfoFile.Size
      description: The file size.
      type: number
    - contextPath: InfoFile.Type
      description: The file type, for example "PE".
      type: string
    - contextPath: InfoFile.Info
      description: Basic information about the file.
      type: string
    - contextPath: InfoFile.Extension
      description: The file extension.
      type: string
  - name: crowdstrike-get-screenshots
    description: Deprecated. Use cs-falcon-sandbox-get-screenshots instead.
    deprecated: true
    arguments:
    - name: file
      description: The SHA256 hash of a file.
      defaultValue: ""
    - name: environmentID
<<<<<<< HEAD
      description: 'The environment ID. Available environment IDs: 300: "Linux (Ubuntu 16.04, 64 bit)"", 200: "Android Static Analysis", 120: "Windows 7 64 bit", 110: "Windows 7 32 bit (HWP Support)", 100: "Windows 7 32 bit"'
=======
      description: 'The environment ID. Available environment IDs: 300: "Linux (Ubuntu 16.04, 64 bit)"", 200: "Android Static Analysis", 120: "Windows 7 64 bit", 110: "Windows 7 32 bit (HWP Support)", 100: "Windows 7 32 bit".'
>>>>>>> 6f77591c
      auto: PREDEFINED
      defaultValue: ""
      predefined:
      - "100"
      - "110"
      - "120"
      - "200"
      - "300"
    - name: JobID
      description: The file job ID.
      defaultValue: ""
    outputs: []
  - name: cs-falcon-sandbox-analysis-overview
    description: Gets the hash overview.
    arguments:
    - name: file
      description: The SHA256 hash of the file.
      required: true
      defaultValue: ""
    outputs:
    - contextPath: CrowdStrike.AnalysisOverview.sha256
      description: The SHA256 hash of the file.
      type: String
    - contextPath: CrowdStrike.AnalysisOverview.last_file_name
      description: 'The last name of the file.'
      type: String
    - contextPath: CrowdStrike.AnalysisOverview.threat_score
      description: 'The file threat score.'
      type: Number
    - contextPath: CrowdStrike.AnalysisOverview.verdict
      description: 'The file verdict.'
      type: String
    - contextPath: CrowdStrike.AnalysisOverview.url_analysis
      description: 'Whether this report is url analysis.'
      type: Boolean
    - contextPath: CrowdStrike.AnalysisOverview.size
      description: 'The size of the file.'
      type: Number
    - contextPath: CrowdStrike.AnalysisOverview.type
      description: 'The file type.'
      type: String
    - contextPath: CrowdStrike.AnalysisOverview.type_short
      description: 'The short description of the file type.'
      type: String
    - contextPath: CrowdStrike.AnalysisOverview.analysis_start_time
      description: 'The start time of the analysis.'
      type: Date
    - contextPath: CrowdStrike.AnalysisOverview.last_multi_scan
      description: 'The last multi-scan.'
      type: Date
    - contextPath: CrowdStrike.AnalysisOverview.architecture
      description: 'The environment architecture.'
      type: String
    - contextPath: CrowdStrike.AnalysisOverview.multiscan_result
      description: 'The multi-scan result.'
      type: Number
    - contextPath: CrowdStrike.AnalysisOverview.scanners.name
      description: 'The name of the scanner.'
      type: String
    - contextPath: CrowdStrike.AnalysisOverview.scanners.status
      description: 'The status of the scanner.'
      type: String
    - contextPath: CrowdStrike.AnalysisOverview.scanners.error_message
      description: 'The error message.'
      type: String
    - contextPath: CrowdStrike.AnalysisOverview.scanners.progress
      description: 'The progress of the scanner.'
      type: Number
    - contextPath: CrowdStrike.AnalysisOverview.scanners.total
      description: 'The total number of scanners.'
      type: Number
    - contextPath: CrowdStrike.AnalysisOverview.scanners.positives
      description: 'The number of positives.'
      type: Number
    - contextPath: CrowdStrike.AnalysisOverview.scanners.percent
      description: 'The percent of the scanner.'
      type: Number
    - contextPath: CrowdStrike.AnalysisOverview.scanners.anti_virus_results.name
      description: 'The name of the antivirus results.'
      type: String
    - contextPath: CrowdStrike.AnalysisOverview.scanners.anti_virus_results.result
      description: 'The antivirus result.'
      type: Boolean
    - contextPath: CrowdStrike.AnalysisOverview.scanners.anti_virus_results.threat_found
      description: 'The threat found the the scanner.'
      type: String
    - contextPath: CrowdStrike.AnalysisOverview.reports
      description: 'The reports of the analysis.'
      type: String
    - contextPath: CrowdStrike.AnalysisOverview.whitelisted
      description: 'If the result is whitelisted.'
      type: Boolean
    - contextPath: CrowdStrike.AnalysisOverview.children_in_queue
      description: 'The number of children in queue.'
      type: Number
    - contextPath: CrowdStrike.AnalysisOverview.children_in_progress
      description: 'The number of children in progress.'
      type: Number
    - contextPath: File.Size
      description: 'The file size.'
      type: number
    - contextPath: File.SHA256
      description: The SHA256 hash of the file.
      type: string
    - contextPath: File.Name
      description: 'The file name.'
      type: string
    - contextPath: File.type
      description: 'The file type.'
      type: string
  - name: cs-falcon-sandbox-analysis-overview-summary
    description: Returns the hash overview.
    arguments:
    - name: file
      description: The SHA256 hash of the file.
      required: true
      defaultValue: ''
    outputs:
    - contextPath: CrowdStrike.AnalysisOverviewSummary.sha256
      description: 'The SHA256 hash of the file.'
      type: String
    - contextPath: CrowdStrike.AnalysisOverviewSummary.threat_score
      description: 'The file threat score.'
      type: Number
    - contextPath: CrowdStrike.AnalysisOverviewSummary.verdict
      description: 'The file verdict.'
      type: String
    - contextPath: CrowdStrike.AnalysisOverviewSummary.analysis_start_time
      description: 'The start time of the analysis.'
      type: Date
    - contextPath: CrowdStrike.AnalysisOverviewSummary.last_multi_scan
      description: 'The last multi-scan.'
      type: Date
    - contextPath: CrowdStrike.AnalysisOverviewSummary.multiscan_result
      description: 'The multi-scan result.'
      type: Number
  - name: cs-falcon-sandbox-analysis-overview-refresh
    description: Refreshes the overview and downloads fresh data from external services.
    arguments:
    - name: file
      description: The SHA256 hash of the file.
      required: true
      defaultValue: ''
    outputs: []
  - name: file
    description: Returns file information and reputation.
    arguments:
    - name: file
      default: true
      required: true
      description: A comma-separated list of file hashes (MD5, SHA1, or SHA256).
      isArray: true
    outputs:
    - contextPath: CrowdStrike.Report.job_id
      description: 'The file job ID.'
      type: String
    - contextPath: CrowdStrike.Report.environment_id
      description: 'The report environment ID.'
      type: Number
    - contextPath: CrowdStrike.Report.environment_description
      description: 'The environment description.'
      type: String
    - contextPath: CrowdStrike.Report.size
      description: 'The file size.'
      type: Number
    - contextPath: CrowdStrike.Report.type
      description: 'The file type.'
      type: String
    - contextPath: CrowdStrike.Report.type_short
      description: 'The short description of the file type.'
      type: String
    - contextPath: CrowdStrike.Report.target_url
      description: 'The target url.'
      type: String
    - contextPath: CrowdStrike.Report.state
      description: 'The report state.'
      type: String
    - contextPath: CrowdStrike.Report.error_type
      description: 'The error type.'
      type: String
    - contextPath: CrowdStrike.Report.error_origin
      description: 'The error origin.'
      type: String
    - contextPath: CrowdStrike.Report.submit_name
      description: 'The file name when submitted.'
      type: String
    - contextPath: CrowdStrike.Report.md5
      description: 'The MD5 hash of the file.'
      type: String
    - contextPath: CrowdStrike.Report.sha1
      description: 'The SHA1 hash of the file.'
      type: String
    - contextPath: CrowdStrike.Report.sha256
      description: 'The SHA256 hash of the file.'
      type: String
    - contextPath: CrowdStrike.Report.sha512
      description: 'The SHA512 hash of the file.'
      type: String
    - contextPath: CrowdStrike.Report.ssdeep
      description: 'The SSDeep hash of the file.'
      type: String
    - contextPath: CrowdStrike.Report.imphash
      description: 'The imphash hash of the file.'
      type: String
    - contextPath: CrowdStrike.Report.av_detect
      description: 'The AV Multiscan range, for example 50-70 (min 0, max 100).'
      type: Number
    - contextPath: CrowdStrike.Report.vx_family
      description: 'The file malware family.'
      type: String
    - contextPath: CrowdStrike.Report.url_analysis
      description: 'Whether this report is url analysis.'
      type: Boolean
    - contextPath: CrowdStrike.Report.analysis_start_time
      description: 'The start time of the analysis.'
      type: Date
    - contextPath: CrowdStrike.Report.threat_score
      description: 'The file threat score.'
      type: Number
    - contextPath: CrowdStrike.Report.interesting
      description: 'Whether the file was found to be interesting.'
      type: Boolean
    - contextPath: CrowdStrike.Report.threat_level
      description: 'The file threat level.'
      type: Number
    - contextPath: CrowdStrike.Report.verdict
      description: 'The file verdict.'
      type: String
    - contextPath: CrowdStrike.Report.total_network_connections
      description: 'The total number of network connections.'
      type: Number
    - contextPath: CrowdStrike.Report.total_processes
      description: 'The total number of processes.'
      type: Number
    - contextPath: CrowdStrike.Report.total_signatures
      description: 'The total number of signatures.'
      type: Number
    - contextPath: CrowdStrike.Report.file_metadata
      description: 'The file metadata.'
      type: Object
    - contextPath: CrowdStrike.Report.submissions.submission_id
      description: 'The submission ID.'
      type: String
    - contextPath: CrowdStrike.Report.submissions.filename
      description: 'The name of the file.'
      type: String
    - contextPath: CrowdStrike.Report.submissions.url
      description: 'The url.'
      type: String
    - contextPath: CrowdStrike.Report.submissions.created_at
      description: 'When the submission was created.'
      type: Date
    - contextPath: CrowdStrike.Report.network_mode
      description: 'The network mode.'
      type: String
    - contextPath: File.SHA256
      description: The SHA256 hash of the file.
      type: string
    - contextPath: File.SHA1
      description: The SHA1 hash of the file.
      type: string
    - contextPath: File.MD5
      description: The MD5 hash of the file.
      type: string
    - contextPath: File.Name
      description: The file submission name.
      type: string
    - contextPath: File.MalwareFamily
      description: The file family classification.
      type: string
    - contextPath: File.Malicious.Vendor
      description: The vendor that decided the file was malicious.
      type: string
    - contextPath: File.Malicious.Description
      description: The reason the vendor decided the file was malicious.
      type: string
    - contextPath: DBotScore.Indicator
      description: The tested indicator.
      type: string
    - contextPath: DBotScore.Type
      description: The indicator type.
      type: string
    - contextPath: DBotScore.Vendor
      description: The vendor used to calculate the score.
      type: string
    - contextPath: DBotScore.Score
      description: The actual score.
      type: number
  - name: cs-falcon-sandbox-sample-download
    description: Downloads the sample file.
    arguments:
    - name: file
      description: The SHA256 hash of the file.
      required: true
      defaultValue: ''
    outputs:
    - contextPath: File.SHA1
      description: The SHA1 hash of the file.
      type: String
    - contextPath: File.SHA256
      description: The SHA256 hash of the file.
      type: String
    - contextPath: File.SHA512
      description: The SHA512 hash of the file.
      type: String
    - contextPath: File.SSDeep
      description: The SSDeep hash of the file.
      type: String
    - contextPath: File.EntryID
      description: The file entry ID.
      type: String
    - contextPath: File.Info
      description: Information about the file.
      type: String
    - contextPath: File.Type
      description: The file type.
      type: String
    - contextPath: File.MD5
      description: The MD5 hash of the file.
      type: String
    - contextPath: File.Extension
      description: The file extension.
      type: String
  - name: cs-falcon-sandbox-report-state
    description: Gets the report state for the given ID.
    arguments:
    - name: JobID
      description: The file job ID.
      defaultValue: ""
    - name: environmentID
<<<<<<< HEAD
      description: 'The environment ID. Available environment IDs: 300: "Linux (Ubuntu 16.04, 64 bit)"", 200: "Android Static Analysis", 120: "Windows 7 64 bit", 110: "Windows 7 32 bit (HWP Support)", 100: "Windows 7 32 bit"'
=======
      description: 'The environment ID. Available environment IDs: 300: "Linux (Ubuntu 16.04, 64 bit)"", 200: "Android Static Analysis", 120: "Windows 7 64 bit", 110: "Windows 7 32 bit (HWP Support)", 100: "Windows 7 32 bit".'
>>>>>>> 6f77591c
      auto: PREDEFINED
      defaultValue: ""
      predefined:
      - "100"
      - "110"
      - "120"
      - "200"
      - "300"
    - name: file
      description: The hash of the file.
    outputs:
    - contextPath: CrowdStrike.State.state
      description: 'The state of the report.'
      type: String
    - contextPath: CrowdStrike.State.error_type
      description: 'The error type of the report.'
      type: String
    - contextPath: CrowdStrike.State.error_origin
      description: 'The error origin.'
      type: String
    - contextPath: CrowdStrike.State.error
      description: 'The error description.'
      type: String
  runonce: false
tests:
- CrowdstrikeFalconSandbox2 Test
fromversion: 6.2.0<|MERGE_RESOLUTION|>--- conflicted
+++ resolved
@@ -45,11 +45,7 @@
   script: "-"
   subtype: python3
   type: python
-<<<<<<< HEAD
-  dockerimage: demisto/python3:3.10.13.72123
-=======
   dockerimage: demisto/python3:3.10.13.83255
->>>>>>> 6f77591c
   commands:
   - name: cs-falcon-sandbox-scan
     polling: true
@@ -101,11 +97,7 @@
       description: 'The error origin.'
       type: String
     - contextPath: CrowdStrike.Report.submit_name
-<<<<<<< HEAD
-      description: 'The name of the file when submitted'
-=======
       description: 'The name of the file when submitted.'
->>>>>>> 6f77591c
       type: String
     - contextPath: CrowdStrike.Report.md5
       description: 'The MD5 hash of the file.'
@@ -220,11 +212,7 @@
       isArray: true
       defaultValue: ""
     - name: polling
-<<<<<<< HEAD
-      description: "Whether to poll until there is at least one result"
-=======
       description: "Whether to poll until there is at least one result."
->>>>>>> 6f77591c
       auto: PREDEFINED
       predefined:
       - "true"
@@ -287,11 +275,7 @@
       description: 'The imphash hash of the file.'
       type: String
     - contextPath: CrowdStrike.Report.av_detect
-<<<<<<< HEAD
-      description: 'The AV Multiscan range, for example 50-70 (min 0, max 100)'
-=======
       description: 'The AV Multiscan range, for example 50-70 (min 0, max 100).'
->>>>>>> 6f77591c
       type: Number
     - contextPath: CrowdStrike.Report.vx_family
       description: 'The file malware family.'
@@ -435,11 +419,7 @@
       required: true
       defaultValue: ""
     - name: environmentID
-<<<<<<< HEAD
-      description: 'The environment ID. Available environment IDs: 300: "Linux (Ubuntu 16.04, 64 bit)"", 200: "Android Static Analysis", 120: "Windows 7 64 bit", 110: "Windows 7 32 bit (HWP Support)", 100: "Windows 7 32 bit"'
-=======
       description: 'The environment ID. Available environment IDs: 300: "Linux (Ubuntu 16.04, 64 bit)"", 200: "Android Static Analysis", 120: "Windows 7 64 bit", 110: "Windows 7 32 bit (HWP Support)", 100: "Windows 7 32 bit".'
->>>>>>> 6f77591c
       required: true
       auto: PREDEFINED
       defaultValue: "100"
@@ -474,11 +454,7 @@
       - "true"
       - "false"
     - name: action_script
-<<<<<<< HEAD
-      description: "Optional custom runtime action script. Available runtime scripts: default, default_maxantievasion, default_randomfiles, default_randomtheme, default_openie"
-=======
       description: "Optional custom runtime action script. Available runtime scripts: default, default_maxantievasion, default_randomfiles, default_randomtheme, default_openie."
->>>>>>> 6f77591c
       auto: PREDEFINED
       defaultValue: ""
       predefined:
@@ -516,11 +492,7 @@
       - "true"
       - "false"
     - name: network_settings
-<<<<<<< HEAD
-      description: "Network settings. Available options: default: 'Fully operating network', tor: 'Route network traffic via TOR', simulated: 'Simulate network traffic'"
-=======
       description: "Network settings. Available options: default: 'Fully operating network', tor: 'Route network traffic via TOR', simulated: 'Simulate network traffic'."
->>>>>>> 6f77591c
       defaultValue: ""
       auto: PREDEFINED
       predefined:
@@ -540,11 +512,7 @@
       description: Optional runtime duration (in seconds).
       defaultValue: ""
     - name: submit_name
-<<<<<<< HEAD
-      description: "Optional 'submission name' field that will be used for file type detection and analysis. Ignored unless url contains a file"
-=======
       description: "Optional 'submission name' field that will be used for file type detection and analysis. Ignored unless url contains a file."
->>>>>>> 6f77591c
       defaultValue: ""
     - name: priority
       description: Optional priority value between 1 (lowest) and 10 (highest). By default all samples run with highest priority.
@@ -668,11 +636,7 @@
       description: 'The file metadata.'
       type: Object
     - contextPath: CrowdStrike.Report.submissions.submission_id
-<<<<<<< HEAD
-      description: 'The submission ID'
-=======
       description: 'The submission ID.'
->>>>>>> 6f77591c
       type: String
     - contextPath: CrowdStrike.Report.submissions.filename
       description: 'The name of the file.'
@@ -690,11 +654,7 @@
       description: The SHA256 hash of the file.
       type: string
     - contextPath: File.SHA1
-<<<<<<< HEAD
-      description: The SHA1 hash of the file
-=======
       description: The SHA1 hash of the file.
->>>>>>> 6f77591c
       type: string
     - contextPath: File.MD5
       description: The MD5 hash of the file.
@@ -733,11 +693,7 @@
       required: true
       defaultValue: ""
     - name: environmentID
-<<<<<<< HEAD
-      description: 'The environment ID. Available environment IDs: 300: "Linux (Ubuntu 16.04, 64 bit)"", 200: "Android Static Analysis", 120: "Windows 7 64 bit", 110: "Windows 7 32 bit (HWP Support)", 100: "Windows 7 32 bit"'
-=======
       description: 'The environment ID. Available environment IDs: 300: "Linux (Ubuntu 16.04, 64 bit)"", 200: "Android Static Analysis", 120: "Windows 7 64 bit", 110: "Windows 7 32 bit (HWP Support)", 100: "Windows 7 32 bit".'
->>>>>>> 6f77591c
       required: true
       auto: PREDEFINED
       defaultValue: "100"
@@ -749,11 +705,7 @@
       - "300"
     - name: environmentId
       deprecated: true
-<<<<<<< HEAD
-      description: 'The environment ID'
-=======
       description: 'The environment ID.'
->>>>>>> 6f77591c
     - name: polling
       description: Whether the command should poll until the result is ready.
       auto: PREDEFINED
@@ -779,11 +731,7 @@
       - "true"
       - "false"
     - name: action_script
-<<<<<<< HEAD
-      description: "Optional custom runtime action script. Available runtime scripts: default, default_maxantievasion, default_randomfiles, default_randomtheme, default_openie"
-=======
       description: "Optional custom runtime action script. Available runtime scripts: default, default_maxantievasion, default_randomfiles, default_randomtheme, default_openie."
->>>>>>> 6f77591c
       auto: PREDEFINED
       defaultValue: ""
       predefined:
@@ -821,11 +769,7 @@
       - "true"
       - "false"
     - name: network_settings
-<<<<<<< HEAD
-      description: "Network settings. Available options: default: 'Fully operating network', tor: 'Route network traffic via TOR', simulated: 'Simulate network traffic'"
-=======
       description: "Network settings. Available options: default: 'Fully operating network', tor: 'Route network traffic via TOR', simulated: 'Simulate network traffic'."
->>>>>>> 6f77591c
       defaultValue: ""
       auto: PREDEFINED
       predefined:
@@ -845,11 +789,7 @@
       description: Optional runtime duration (in seconds).
       defaultValue: ""
     - name: submit_name
-<<<<<<< HEAD
-      description: "Optional 'submission name' field that will be used for file type detection and analysis. Ignored unless url contains a file"
-=======
       description: "Optional 'submission name' field that will be used for file type detection and analysis. Ignored unless url contains a file."
->>>>>>> 6f77591c
       defaultValue: ""
     - name: priority
       description: Optional priority value between 1 (lowest) and 10 (highest). By default all samples run with highest priority.
@@ -895,11 +835,7 @@
       description: The file name, for example invoice.exe.
       defaultValue: ""
     - name: filetype
-<<<<<<< HEAD
-      description: "The file type. Available options: 64bits, android, assembly, bat, cmd, com, csv, data, doc, docx, elf, empty, executable, flash, html, hwp, hwpx, img, iqy, java, javascript, library, lnk, macho, mshelp, msi, native, neexe, office, outlook, pdf, pedll, peexe, perl, ppt, pptx, ps, pub, python, rtf, script, sct, sh, svg, text, url, vbe, vbs, wsf, xls, xlsx"
-=======
       description: "The file type. Available options: 64bits, android, assembly, bat, cmd, com, csv, data, doc, docx, elf, empty, executable, flash, html, hwp, hwpx, img, iqy, java, javascript, library, lnk, macho, mshelp, msi, native, neexe, office, outlook, pdf, pedll, peexe, perl, ppt, pptx, ps, pub, python, rtf, script, sct, sh, svg, text, url, vbe, vbs, wsf, xls, xlsx."
->>>>>>> 6f77591c
       defaultValue: ""
     - name: filetype_desc
       description: The file type description, for example PE32 executable.
@@ -911,11 +847,7 @@
       description: The country (3 digit ISO), for example swe.
       defaultValue: ""
     - name: verdict
-<<<<<<< HEAD
-      description: "The search result verdict. Available options: Whitelisted, NoVerdict, NoSpecificThreat, Suspicious, Malicious"
-=======
       description: "The search result verdict. Available options: Whitelisted, NoVerdict, NoSpecificThreat, Suspicious, Malicious."
->>>>>>> 6f77591c
       auto: PREDEFINED
       defaultValue: ""
       predefined:
@@ -946,11 +878,7 @@
       description: The port, for example 8080.
       defaultValue: ""
     - name: host
-<<<<<<< HEAD
-      description: The host, for example 192.168.0.1
-=======
       description: The host, for example 192.168.0.1.
->>>>>>> 6f77591c
       defaultValue: ""
     - name: domain
       description: The domain, for example checkip.dyndns.org
@@ -1048,11 +976,7 @@
       description: The file name, for example invoice.exe.
       defaultValue: ""
     - name: filetype
-<<<<<<< HEAD
-      description: "The file type. Available options: 64bits, android, assembly, bat, cmd, com, csv, data, doc, docx, elf, empty, executable, flash, html, hwp, hwpx, img, iqy, java, javascript, library, lnk, macho, mshelp, msi, native, neexe, office, outlook, pdf, pedll, peexe, perl, ppt, pptx, ps, pub, python, rtf, script, sct, sh, svg, text, url, vbe, vbs, wsf, xls, xlsx"
-=======
       description: "The file type. Available options: 64bits, android, assembly, bat, cmd, com, csv, data, doc, docx, elf, empty, executable, flash, html, hwp, hwpx, img, iqy, java, javascript, library, lnk, macho, mshelp, msi, native, neexe, office, outlook, pdf, pedll, peexe, perl, ppt, pptx, ps, pub, python, rtf, script, sct, sh, svg, text, url, vbe, vbs, wsf, xls, xlsx."
->>>>>>> 6f77591c
       defaultValue: ""
     - name: filetype_desc
       description: The file type description, for example PE32 executable.
@@ -1064,11 +988,7 @@
       description: The country (3 digit ISO), for example swe.
       defaultValue: ""
     - name: verdict
-<<<<<<< HEAD
-      description: "The search result verdict. Available options: Whitelisted, NoVerdict, NoSpecificThreat, Suspicious, Malicious"
-=======
       description: "The search result verdict. Available options: Whitelisted, NoVerdict, NoSpecificThreat, Suspicious, Malicious."
->>>>>>> 6f77591c
       auto: PREDEFINED
       defaultValue: ""
       predefined:
@@ -1099,21 +1019,13 @@
       description: The port, for example 8080.
       defaultValue: ""
     - name: host
-<<<<<<< HEAD
-      description: The host, for example 192.168.0.1
-=======
       description: The host, for example 192.168.0.1.
->>>>>>> 6f77591c
       defaultValue: ""
     - name: domain
       description: The domain, for example checkip.dyndns.org
       defaultValue: ""
     - name: url
-<<<<<<< HEAD
-      description: HTTP Request Substring e.g. google
-=======
       description: HTTP Request Substring e.g. google.
->>>>>>> 6f77591c
       defaultValue: ""
     - name: similar_to
       description: Similar samples, for example <sha256>.
@@ -1212,11 +1124,7 @@
       deprecated: true
       description: ''
     - name: environmentID
-<<<<<<< HEAD
-      description: 'The environment ID. Available environment IDs: 300: "Linux (Ubuntu 16.04, 64 bit)"", 200: "Android Static Analysis", 120: "Windows 7 64 bit", 110: "Windows 7 32 bit (HWP Support)", 100: "Windows 7 32 bit"'
-=======
       description: 'The environment ID. Available environment IDs: 300: "Linux (Ubuntu 16.04, 64 bit)"", 200: "Android Static Analysis", 120: "Windows 7 64 bit", 110: "Windows 7 32 bit (HWP Support)", 100: "Windows 7 32 bit".'
->>>>>>> 6f77591c
       auto: PREDEFINED
       defaultValue: ""
       predefined:
@@ -1415,11 +1323,7 @@
       deprecated: true
       description: ''
     - name: environmentID
-<<<<<<< HEAD
-      description: 'The environment ID. Available environment IDs: 300: "Linux (Ubuntu 16.04, 64 bit)"", 200: "Android Static Analysis", 120: "Windows 7 64 bit", 110: "Windows 7 32 bit (HWP Support)", 100: "Windows 7 32 bit"'
-=======
       description: 'The environment ID. Available environment IDs: 300: "Linux (Ubuntu 16.04, 64 bit)"", 200: "Android Static Analysis", 120: "Windows 7 64 bit", 110: "Windows 7 32 bit (HWP Support)", 100: "Windows 7 32 bit".'
->>>>>>> 6f77591c
       auto: PREDEFINED
       defaultValue: ""
       predefined:
@@ -1612,11 +1516,7 @@
       required: true
       defaultValue: ""
     - name: environmentID
-<<<<<<< HEAD
-      description: 'The environment ID. Available environment IDs: 300: "Linux (Ubuntu 16.04, 64 bit)"", 200: "Android Static Analysis", 120: "Windows 7 64 bit", 110: "Windows 7 32 bit (HWP Support)", 100: "Windows 7 32 bit"'
-=======
       description: 'The environment ID. Available environment IDs: 300: "Linux (Ubuntu 16.04, 64 bit)"", 200: "Android Static Analysis", 120: "Windows 7 64 bit", 110: "Windows 7 32 bit (HWP Support)", 100: "Windows 7 32 bit".'
->>>>>>> 6f77591c
       required: true
       auto: PREDEFINED
       defaultValue: "100"
@@ -1651,11 +1551,7 @@
       - "true"
       - "false"
     - name: action_script
-<<<<<<< HEAD
-      description: "Optional custom runtime action script. Available runtime scripts: default, default_maxantievasion, default_randomfiles, default_randomtheme, default_openie"
-=======
       description: "Optional custom runtime action script. Available runtime scripts: default, default_maxantievasion, default_randomfiles, default_randomtheme, default_openie."
->>>>>>> 6f77591c
       auto: PREDEFINED
       defaultValue: ""
       predefined:
@@ -1693,11 +1589,7 @@
       - "true"
       - "false"
     - name: network_settings
-<<<<<<< HEAD
-      description: "Network settings. Available options: default: 'Fully operating network', tor: 'Route network traffic via TOR', simulated: 'Simulate network traffic'"
-=======
       description: "Network settings. Available options: default: 'Fully operating network', tor: 'Route network traffic via TOR', simulated: 'Simulate network traffic'."
->>>>>>> 6f77591c
       defaultValue: ""
       auto: PREDEFINED
       predefined:
@@ -1808,11 +1700,7 @@
       description: 'The imphash hash of the file.'
       type: String
     - contextPath: CrowdStrike.Report.av_detect
-<<<<<<< HEAD
-      description: 'The AV Multiscan range, for example 50-70 (min 0, max 100)'
-=======
       description: 'The AV Multiscan range, for example 50-70 (min 0, max 100).'
->>>>>>> 6f77591c
       type: Number
     - contextPath: CrowdStrike.Report.vx_family
       description: 'The file malware famil.'
@@ -1905,11 +1793,7 @@
       required: true
       defaultValue: ""
     - name: environmentID
-<<<<<<< HEAD
-      description: 'The environment ID. Available environment IDs: 300: "Linux (Ubuntu 16.04, 64 bit)"", 200: "Android Static Analysis", 120: "Windows 7 64 bit", 110: "Windows 7 32 bit (HWP Support)", 100: "Windows 7 32 bit"'
-=======
       description: 'The environment ID. Available environment IDs: 300: "Linux (Ubuntu 16.04, 64 bit)"", 200: "Android Static Analysis", 120: "Windows 7 64 bit", 110: "Windows 7 32 bit (HWP Support)", 100: "Windows 7 32 bit".'
->>>>>>> 6f77591c
       required: true
       auto: PREDEFINED
       defaultValue: "100"
@@ -1944,11 +1828,7 @@
       - "true"
       - "false"
     - name: action_script
-<<<<<<< HEAD
-      description: "Optional custom runtime action script. Available runtime scripts: default, default_maxantievasion, default_randomfiles, default_randomtheme, default_openie"
-=======
       description: "Optional custom runtime action script. Available runtime scripts: default, default_maxantievasion, default_randomfiles, default_randomtheme, default_openie."
->>>>>>> 6f77591c
       auto: PREDEFINED
       defaultValue: ""
       predefined:
@@ -1986,11 +1866,7 @@
       - "true"
       - "false"
     - name: network_settings
-<<<<<<< HEAD
-      description: "Network settings. Available options: default: 'Fully operating network', tor: 'Route network traffic via TOR', simulated: 'Simulate network traffic'"
-=======
       description: "Network settings. Available options: default: 'Fully operating network', tor: 'Route network traffic via TOR', simulated: 'Simulate network traffic'."
->>>>>>> 6f77591c
       defaultValue: ""
       auto: PREDEFINED
       predefined:
@@ -2035,28 +1911,12 @@
       defaultValue: ""
     outputs:
     - contextPath: CrowdStrike.Submit.job_id
-<<<<<<< HEAD
-      description: 'The JobID of the file'
-=======
       description: 'The JobID of the file.'
->>>>>>> 6f77591c
       type: String
     - contextPath: CrowdStrike.Submit.submission_type
       description: 'The type of the submission.'
       type: String
     - contextPath: CrowdStrike.Submit.submission_id
-<<<<<<< HEAD
-      description: 'The submission id'
-      type: String
-    - contextPath: CrowdStrike.Submit.environment_id
-      description: The environment id for the submission
-      type: Number
-    - contextPath: CrowdStrike.Submit.sha256
-      description: 'The sha256 hash of the file'
-      type: String
-  - name: cs-falcon-sandbox-get-screenshots
-    description: "Retrieves screenshots from a report"
-=======
       description: 'The submission id.'
       type: String
     - contextPath: CrowdStrike.Submit.environment_id
@@ -2067,17 +1927,12 @@
       type: String
   - name: cs-falcon-sandbox-get-screenshots
     description: "Retrieves screenshots from a report."
->>>>>>> 6f77591c
     arguments:
     - name: file
       description: The sha256 hash of a file.
       defaultValue: ""
     - name: environmentID
-<<<<<<< HEAD
-      description: 'The environment ID. Available environment IDs: 300: "Linux (Ubuntu 16.04, 64 bit)"", 200: "Android Static Analysis", 120: "Windows 7 64 bit", 110: "Windows 7 32 bit (HWP Support)", 100: "Windows 7 32 bit"'
-=======
       description: 'The environment ID. Available environment IDs: 300: "Linux (Ubuntu 16.04, 64 bit)"", 200: "Android Static Analysis", 120: "Windows 7 64 bit", 110: "Windows 7 32 bit (HWP Support)", 100: "Windows 7 32 bit".'
->>>>>>> 6f77591c
       auto: PREDEFINED
       defaultValue: ""
       predefined:
@@ -2116,11 +1971,7 @@
       description: The SHA256 hash of a file.
       defaultValue: ""
     - name: environmentID
-<<<<<<< HEAD
-      description: 'The environment ID. Available environment IDs: 300: "Linux (Ubuntu 16.04, 64 bit)"", 200: "Android Static Analysis", 120: "Windows 7 64 bit", 110: "Windows 7 32 bit (HWP Support)", 100: "Windows 7 32 bit"'
-=======
       description: 'The environment ID. Available environment IDs: 300: "Linux (Ubuntu 16.04, 64 bit)"", 200: "Android Static Analysis", 120: "Windows 7 64 bit", 110: "Windows 7 32 bit (HWP Support)", 100: "Windows 7 32 bit".'
->>>>>>> 6f77591c
       auto: PREDEFINED
       defaultValue: ""
       predefined:
@@ -2451,11 +2302,7 @@
       description: The file job ID.
       defaultValue: ""
     - name: environmentID
-<<<<<<< HEAD
-      description: 'The environment ID. Available environment IDs: 300: "Linux (Ubuntu 16.04, 64 bit)"", 200: "Android Static Analysis", 120: "Windows 7 64 bit", 110: "Windows 7 32 bit (HWP Support)", 100: "Windows 7 32 bit"'
-=======
       description: 'The environment ID. Available environment IDs: 300: "Linux (Ubuntu 16.04, 64 bit)"", 200: "Android Static Analysis", 120: "Windows 7 64 bit", 110: "Windows 7 32 bit (HWP Support)", 100: "Windows 7 32 bit".'
->>>>>>> 6f77591c
       auto: PREDEFINED
       defaultValue: ""
       predefined:
