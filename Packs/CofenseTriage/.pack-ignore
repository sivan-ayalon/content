[file:CofenseTriagev2.yml]
ignore=IN126,IN136

[file:README.md]
ignore=RM102

[file:CofenseTriagev2_image.png]
ignore=IM111

[file:CofenseTriage_image.png]
ignore=IM111

[known_words]
cofense
<<<<<<< HEAD
=======
cofens
lt
lteq
gt
gteq
d
updation
s
md
assignee
x
ss
vp
ztrv
fc
v
vq
m
nt
vdv
sm
yx
jv
tp
h
qfz
crlf
xlsm
br
xl
categorizations
n
mw
dg
dc
j
tc
r
vlet
kn
nstrings
ctt
b
submi
srctag
phenotypes
commentable
jpg
png
rgba
>>>>>>> 19e52d5b
<|MERGE_RESOLUTION|>--- conflicted
+++ resolved
@@ -12,8 +12,6 @@
 
 [known_words]
 cofense
-<<<<<<< HEAD
-=======
 cofens
 lt
 lteq
@@ -63,5 +61,4 @@
 commentable
 jpg
 png
-rgba
->>>>>>> 19e52d5b
+rgba