--- conflicted
+++ resolved
@@ -35,13 +35,9 @@
     "COMMENTS": "api/public/v2/comments/",
     "REPORT_ID": "api/public/v2/reports/{}",
     "CLUSTER": "api/public/v2/clusters",
-<<<<<<< HEAD
-    "REPORT_ATTACHMENT_PAYLOAD": "/api/public/v2/reports/{}/attachment_payloads"
-=======
     "REPORT_ATTACHMENT_PAYLOAD": "/api/public/v2/reports/{}/attachment_payloads",
     "REPORT_ATTACHMENT": "/api/public/v2/reports/{}/attachments",
     "REPORT_ATTACHMENT_DOWNLOAD": "api/public/v2/attachments/{}/download",
->>>>>>> 6f77591c
 }
 
 OUTPUT_PREFIX = {
@@ -1435,8 +1431,6 @@
                           )
 
 
-<<<<<<< HEAD
-=======
 def cofense_report_attachment_list_command(client: Client, args: Dict[str, str]) -> CommandResults:
     """
     Retrieves report attachment list based on the filter values provided in the command arguments.
@@ -1518,7 +1512,6 @@
     return fileResult(file_name, data=response.content)
 
 
->>>>>>> 6f77591c
 def fetch_incidents(client: Client, last_run: dict, params: Dict) -> Tuple[dict, list]:
     """Fetches incidents from Cofense API.
 
@@ -2153,13 +2146,9 @@
         'cofense-cluster-list': cofense_cluster_list_command,
         'cofense-threat-indicator-update': cofense_threat_indicator_update_command,
         'cofense-report-image-download': cofense_report_image_download_command,
-<<<<<<< HEAD
-        'cofense-report-attachment-payload-list': cofense_report_attachment_payload_list_command
-=======
         'cofense-report-attachment-payload-list': cofense_report_attachment_payload_list_command,
         'cofense-report-attachment-list': cofense_report_attachment_list_command,
         'cofense-report-attachment-download': cofense_report_attachment_download_command,
->>>>>>> 6f77591c
     }
     command = demisto.command()
     demisto.debug(f'[CofenseTriagev3] Command being called is {command}')
