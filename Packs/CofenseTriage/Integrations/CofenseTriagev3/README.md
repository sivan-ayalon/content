The Cofense Triage v3 integration uses the Cofense Triage v2 API (previous integrations were limited to Triage v1 API) that allows users to ingest phishing reports as incident alerts and execute commands.

Security teams can ingest data from Triage such as email reporters, email reports and clusters, threat indicators, and rule matching to name a few. In addition, ingest and create threat indicators, categorize reports, and obtain second stage threat indicators from malicious emails. This integration was integrated and tested with version 1.22.0 of Cofense Triage.

<<<<<<< HEAD
<~XSIAM>
This is the default integration for this content pack when configured by the Data Onboarder.
</~XSIAM>
=======
This is the default integration for this content pack when configured by the Data Onboarder in Cortex XSIAM.
>>>>>>> 35d850ab

Some changes have been made that might affect your existing content. 
If you are upgrading from a previous of this integration, see [Breaking Changes](#Breaking-changes-from-the-previous-version-of-this-integration---Cofense-Triage-v3).

## Configure Cofense Triage v3 on Cortex XSOAR

1. Navigate to **Settings** > **Integrations** > **Servers & Services**.
2. Search for Cofense Triage v3.
3. Click **Add instance** to create and configure a new integration instance.

    | **Parameter** | **Description** | **Required** |
    | --- | --- | --- |
    | Server URL | Server URL to connect to Cofense Triage. | True |
    | Client ID | Client ID and Client Secret associated with the Server URL to connect to Cofense Triage. | True |
    | Maximum number of incidents per fetch | The maximum limit is 200. | False |
    | First fetch time interval | Date or relative timestamp to start fetching incidents from. \(Formats accepted: 2 minutes, 2 hours, 2 days, 2 weeks, 2 months, 2 years, yyyy-mm-dd, yyyy-mm-ddTHH:MM:SSZ, etc\) | False |
    | Report Location | Fetches the report based on the location within Cofense Triage. If not specified, it fetches all the reports. | False |
    | Match Priority | Fetches reports based on the priority of the rules that match the reports. If not specified, it fetches all the reports. | False |
    | Category ID | Fetches reports based on the unique identifier of the category. If not specified, it fetches all the reports. Note: Only the reports that have been processed will be retrieved. | False |
    | Tags | Fetches reports based on the tags associated with the reports. If not specified, it fetches all the reports. Supports comma separated values. Note: Tags are associated with reports which are in Reconnaissance. | False |
    | Categorization Tags | Fetches reports based on the tags assigned when the reported email was processed. If not specified, it fetches all the reports. Supports comma separated values. Note: Categorization tags are associated with the reports which are processed. | False |
    | Incident Mirroring Direction | Choose the direction to mirror the incident: Incoming (from Cofens Triage to XSOAR). | False |
    | Advanced Filters | Fetches incidents based on the advanced filters and type of the incident to be fetched. Specify the filters to filter the incidents by attribute values. Note: Enter values in key-value JSON format. To separate multiple values of a single attribute, use commas. Format accepted: \{"attribute1_operator": "value1, value2", "attribute2_operator" : "value3, value4"\} For example: \{"updated_at_gt":"2020-10-26T10:48:16.834Z","categorization_tags_any":"test, snow"\} | False |
    | Use system proxy settings |  | False |
    | Trust any certificate (not secure) |  | False |
    | Incident type |  | False |
    | Fetch incidents |  | False |

4. Click **Test** to validate the URLs, token, and connection.

## Integration Settings Preferences

If Inbox or Reconnaissance is provided as a filter for Report Location:
- Category ID filter cannot be used. 
- Categorization Tags filter cannot be used.

If only Processed is provided as a filter for Report Location:
- Tags filter cannot be used.
 
If Category ID is used as a filter for fetch incidents:
- The Report Location cannot be Inbox or Reconnaissance.
- Tags filter cannot be used.

If Categorization tags are provided in fetch incident parameters:
- The Report Location must be Processed.

If Tags are provided in fetch incident parameters:
- The Report Location must be Reconnaissance.

## Filtering
For all the list commands provided filter_by argument to filter list by attribute values.
The general filtering syntax is as follows:

```{\"attribute_operator\": \"value1, value2\"}```
- `attribute` is the name of the attribute that the filter will be applied against.
- `operator` is the comparison operator to use when comparing the attribute to the specified value. The default is EQ. You can omit
this parameter if you want to use the default. See Comparison Operators for the expected syntax for other comparison
operators.
- `value` is the value being checked for. You can specify multiple values as a comma-separated list. Doing so returns records
that match _ANY_ of the supplied values.
- To specify multiple filters, use the comma ( , ) to separate them 
  (for example, `{\"attribute1_operator \": \"value1, value2\", \"attribute2_operator\" : \"value3, value4\"}`). 
  Doing so returns only those records that match _ALL_ the filters.
- A filter can be applied against the same attribute (and operator) multiple times.

## Comparison Operators

### Standard Comparison Operators
- `eq`: This is the default comparison operator if no operator is specified. Returns results when an attribute is equal to the supplied value.
- `not_eq`: Returns results when an attribute is not equal to the supplied value.
- `lt`: Returns results when an attribute is less than the supplied value.
- `lteq`: Returns results when an attribute is less than or equal to the supplied value.
- `gt`: Returns results when an attribute is greater than the supplied value.
- `gteq`: Returns results when an attribute is greater than or equal to the supplied value.

### String Comparison Operators
In addition to the standard comparison operators, string attributes can also use the following comparison operators:
- `start`: Returns results when an attribute starts with the supplied value.
- `not_start`: Returns results when an attribute does not start with the supplied value.
- `end`: Returns results when an attribute ends with the supplied value.
- `not_end`: Returns results when an attribute does not end with the supplied value.
- `cont`: Returns results when an attribute contains the supplied value.
- `not_cont`: Returns results when an attribute does not contain the supplied value.

### Array Comparison Operators
Some resources have an array attribute that contains a list of values. Array attributes follow a common usage pattern, but the
filters supported will vary.
- `any_OP`: Returns resources where any value in the array matches the standard or string comparison operator (`OP`).

### Tag List Comparison Operators
Some resources have a `tag_list` attribute that contains a list of Triage tags that were applied to that resource.
Tag List attributes do not support the standard or string comparison operators. Attributes of this type support the following
comparison operators:
- `any`: Returns results when a resource is tagged with any of the specified tags.
- `all`: Returns results when a resource is tagged with all of the specified tags.
- `none`: Returns results when a resource is not tagged with any of the specified tags.

## Mirroring
The data in Cofense Triage Report can be mirrored to Cortex XSOAR to view the modifications when the report is updated.

For example: When the report is processed, the fields like Report Category ID and Report location get modified, and hence the user will be able to see the modified field's value in XSOAR.

## Commands
You can execute these commands from the Cortex XSOAR CLI, as part of an automation, or in a playbook.
After you successfully execute a command, a DBot message appears in the War Room with the command details.
### cofense-threat-indicator-list
***
Retrieves the list of threat indicators based on the provided parameters. 
Threat indicators identify the threat level of an email's subject, sender, domains, URLs, and MD5 and SHA256 attachment hash signatures.


#### Base Command

`cofense-threat-indicator-list`
#### Input

| **Argument Name** | **Description** | **Required** |
| --- | --- | --- |
| id | Specify the ID of the threat indicator to retrieve a specific threat indicator. Note: If 'id' argument is provided, then apart from 'fields_to_retrieve', all arguments will be neglected. | Optional | 
| page_size | Specify the number of threat indicators to retrieve per page. Note: Possible values are between 1 and 200. Default is 20. | Optional | 
| page_number | Specify a page number to retrieve the threat indicators. Default is 1. | Optional | 
| sort_by | Specify the attributes to sort the threat indicators. Note: The default sort order for an attribute is ascending. Prefix the attributes with a hyphen to sort in descending order. For example: threat_level, -created_at. | Optional | 
| filter_by | Specify the filters to filter the list of threat indicators by attribute values. Note: Enter values in key-value JSON format. To separate multiple values of a single attribute, use commas. Add backslash(\\) before quotes. Format accepted: {\\"attribute1_operator \\": \\"value1, value2\\", \\"attribute2_operator\\" : \\"value3, value4\\"} For example: {\\"threat_level_eq\\":\\"Malicious,Benign\\", \\"updated_at_gt\\":\\"2020-10-26T10:48:16.834Z\\"}. | Optional | 
| fields_to_retrieve | Specify the fields to retrieve the mentioned attributes only. For example: threat_level, threat_type, threat_value. | Optional | 
| threat_level | Specify the level of the threat to retrieve the threat indicators. Some possible values are: Malicious, Suspicious, Benign. | Optional | 
| threat_type | Specify the type of the threat to retrieve the threat indicators. Some possible values are: Sender, Subject, Domain, URL, MD5, SHA256, Hostname, or Header. | Optional | 
| threat_value | Specify the value corresponding to the type of threat indicated in threat_type to retrieve the threat indicators. | Optional | 
| threat_source | Specify the value corresponding to the source of the threat indicator. | Optional | 
| created_at | Specify the date and time of creation, from when to retrieve the threat indicators. Formats accepted: 2 minutes, 2 hours, 2 days, 2 weeks, 2 months, 2 years, yyyy-mm-dd, yyyy-mm-ddTHH:MM:SSZ, etc. | Optional | 
| updated_at | Specify the date and time of updation, from when to retrieve the threat indicators. Formats accepted: 2 minutes, 2 hours, 2 days, 2 weeks, 2 months, 2 years, yyyy-mm-dd, yyyy-mm-ddTHH:MM:SSZ, etc. | Optional | 


#### Context Output

| **Path** | **Type** | **Description** |
| --- | --- | --- |
| Cofense.ThreatIndicator.id | String | Unique identifier of the threat indicator. | 
| Cofense.ThreatIndicator.type | String | Type of the resource of Cofense Triage. | 
| Cofense.ThreatIndicator.links.self | String | Link of the resource. | 
| Cofense.ThreatIndicator.attributes.threat_level | String | The level of the threat. | 
| Cofense.ThreatIndicator.attributes.threat_type | String | The type of the threat. | 
| Cofense.ThreatIndicator.attributes.threat_value | String | Value corresponding to the type of threat indicated in the type of the threat. | 
| Cofense.ThreatIndicator.attributes.threat_source | String | Value corresponding to the source of the threat. | 
| Cofense.ThreatIndicator.attributes.created_at | Date | Date and time, in ISO 8601 format, when the resource was created. | 
| Cofense.ThreatIndicator.attributes.updated_at | Date | Date and time, in ISO 8601 format, when the resource  was last updated. | 
| Cofense.ThreatIndicator.relationships.owner.links.self | String | Link to retrieve the owner of the threat indicator. | 
| Cofense.ThreatIndicator.relationships.owner.links.related | String | Link to retrieve the detailed information of the owner of the threat indicator. | 
| Cofense.ThreatIndicator.relationships.owner.data.type | String | Type of the owner associated with the threat indicator. | 
| Cofense.ThreatIndicator.relationships.owner.data.id | String | Unique identifier of the owner associated with the threat indicator. | 
| Cofense.ThreatIndicator.relationships.reports.links.self | String | Link to retrieve the reports containing the threat indicator. | 
| Cofense.ThreatIndicator.relationships.reports.links.related | String | Link to retrieve the detailed information of the reports containing the threat indicator. | 
| Cofense.ThreatIndicator.relationships.comments.links.self | String | Link to retrieve the comments containing the threat indicator. | 
| Cofense.ThreatIndicator.relationships.comments.links.related | String | Link to retrieve the detailed information of the comments containing the threat indicator. | 


#### Command Example
```!cofense-threat-indicator-list page_size=2```

#### Context Example
```json
{
    "Cofense": {
        "ThreatIndicator": [
            {
                "attributes": {
                    "created_at": "2020-10-26T10:47:09.675Z",
                    "threat_level": "Malicious",
                    "threat_source": "URL",
                    "threat_type": "SHA256",
                    "threat_value": "dummy_hash",
                    "updated_at": "2021-06-22T05:52:10.016Z"
                },
                "id": "1",
                "links": {
                    "self": "https://triage.example.com/api/public/v2/threat_indicators/1"
                },
                "relationships": {
                    "comments": {
                        "links": {
                            "related": "https://triage.example.com/api/public/v2/threat_indicators/1/comments",
                            "self": "https://triage.example.com/api/public/v2/threat_indicators/1/relationships/comments"
                        }
                    },
                    "owner": {
                        "data": {
                            "id": "3",
                            "type": "api_applications"
                        },
                        "links": {
                            "related": "https://triage.example.com/api/public/v2/threat_indicators/1/owner",
                            "self": "https://triage.example.com/api/public/v2/threat_indicators/1/relationships/owner"
                        }
                    },
                    "reports": {
                        "links": {
                            "related": "https://triage.example.com/api/public/v2/threat_indicators/1/reports",
                            "self": "https://triage.example.com/api/public/v2/threat_indicators/1/relationships/reports"
                        }
                    }
                },
                "type": "threat_indicators"
            },
            {
                "attributes": {
                    "created_at": "2020-10-26T13:46:47.553Z",
                    "threat_level": "Malicious",
                    "threat_source": "Triage-UI",
                    "threat_type": "URL",
                    "threat_value": "dummy_url",
                    "updated_at": "2020-10-26T13:46:47.559Z"
                },
                "id": "2",
                "links": {
                    "self": "https://triage.example.com/api/public/v2/threat_indicators/2"
                },
                "relationships": {
                    "comments": {
                        "links": {
                            "related": "https://triage.example.com/api/public/v2/threat_indicators/2/comments",
                            "self": "https://triage.example.com/api/public/v2/threat_indicators/2/relationships/comments"
                        }
                    },
                    "owner": {
                        "data": {
                            "id": "2",
                            "type": "operators"
                        },
                        "links": {
                            "related": "https://triage.example.com/api/public/v2/threat_indicators/2/owner",
                            "self": "https://triage.example.com/api/public/v2/threat_indicators/2/relationships/owner"
                        }
                    },
                    "reports": {
                        "links": {
                            "related": "https://triage.example.com/api/public/v2/threat_indicators/2/reports",
                            "self": "https://triage.example.com/api/public/v2/threat_indicators/2/relationships/reports"
                        }
                    }
                },
                "type": "threat_indicators"
            }
        ]
    }
}
```

#### Human Readable Output

>### Threat Indicator(s)
>|Threat Indicator ID|Threat Level|Threat Type|Threat Value|Threat Source|Created At|Updated At|
>|---|---|---|---|---|---|---|
>| 1 | Malicious | SHA256 | dummy_hash | URL | 2020-10-26T10:47:09.675Z | 2021-06-22T05:52:10.016Z |
>| 2 | Malicious | URL | dummy_url | Triage-UI | 2020-10-26T13:46:47.553Z | 2020-10-26T13:46:47.559Z |


### cofense-report-list
***
Retrieves a report or a list of reports based on the filter values provided in the command arguments.


#### Base Command

`cofense-report-list`
#### Input

| **Argument Name** | **Description** | **Required** |
| --- | --- | --- |
| id | Specify the ID of the report to retrieve a specific report. Note: If 'id' argument is provided, then apart from 'fields_to_retrieve', all arguments will be neglected. | Optional | 
| page_size | Specify the number of reports to retrieve per page. Note: Possible values are between 1 and 200. Default is 20. | Optional | 
| page_number | Specify a page number to retrieve the reports. Default is 1. | Optional | 
| sort_by | Specify the attributes to sort the reports. Note: The default sort order for an attribute is ascending. Prefix the attributes with a hyphen to sort in descending order. For example: -received_at, match_priority. | Optional | 
| filter_by | Specify the filters to filter the list of reports by attribute values. Note: Enter values in key-value JSON format. To separate multiple values of a single attribute, use commas. Add backslash(\\) before quotes. Format accepted: {\\"attribute1_operator \\": \\"value1, value2\\", \\"attribute2_operator\\" : \\"value3, value4\\"} For example: {\\"updated_at_gt\\":\\"2020-10-26T10:48:16.834Z\\",\\"categorization_tags_any\\":\\"test, snow\\"}. | Optional | 
| fields_to_retrieve | Specify the fields to retrieve the mentioned attributes only. For example: location, from_address. | Optional | 
| match_priority | Specify the priority to retrieve the reports based on the priority of the rules that match the reports. Possible values are: 0, 1, 2, 3, 4, 5. | Optional | 
| tags | Specify the tags to retrieve the reports based on the tags associated with the reports. | Optional | 
| categorization_tags | Specify the categorization tags to retrieve the reports based on the tags assigned when the reported email was processed. | Optional | 
| report_location | Specify the location to retrieve the reports based on the location of the reported email within Cofense Triage. Some possible values are: inbox, reconnaissance, processed. | Optional | 
| category_id | Specify the ID of the category to retrieve the reports based on the category of the reports. Note: When both category_id and cluster_id are provided, higher priority will be given to category_id. Note: To retrieve category_id, execute cofense-category-list command. | Optional | 
| created_at | Specify the date and time of creation, from when to retrieve the reports. Formats accepted: 2 minutes, 2 hours, 2 days, 2 weeks, 2 months, 2 years, yyyy-mm-dd, yyyy-mm-ddTHH:MM:SSZ, etc. | Optional | 
| updated_at | Specify the date and time of updation, from when to retrieve the reports. Formats accepted: 2 minutes, 2 hours, 2 days, 2 weeks, 2 months, 2 years, yyyy-mm-dd, yyyy-mm-ddTHH:MM:SSZ, etc. | Optional | 
| cluster_id | Specify the ID of the cluster to retrieve the reports present in the specific cluster. Note: When both category_id and cluster_id are provided, higher priority will be given to category_id. Note: To retrieve cluster_id, execute cofense-cluster-list command. | Optional | 


#### Context Output

| **Path** | **Type** | **Description** |
| --- | --- | --- |
| Cofense.Report.id | String | Unique identifier of the report. | 
| Cofense.Report.type | String | Type of the resource of Cofense Triage. | 
| Cofense.Report.links.self | String | Link of the resource. | 
| Cofense.Report.attributes.location | String | Location of the reported email within Triage. \(Inbox, Reconnaissance, or Processed\). | 
| Cofense.Report.attributes.risk_score | Number | Risk score of the report. | 
| Cofense.Report.attributes.from_address | String | Sender email address of the reported email. | 
| Cofense.Report.attributes.subject | String | Subject of the reported email. | 
| Cofense.Report.attributes.received_at | Date | Date and time, in ISO 8601 format, when the reporter received the email. | 
| Cofense.Report.attributes.reported_at | Date | Date and time, in ISO 8601 format, when the reporter reported the email. | 
| Cofense.Report.attributes.raw_headers | String | Headers of the reported email. | 
| Cofense.Report.attributes.text_body | String | Text body of the reported email. | 
| Cofense.Report.attributes.html_body | String | HTML body of the reported email. | 
| Cofense.Report.attributes.md5 | String | MD5 hash signature of the reported email. | 
| Cofense.Report.attributes.sha256 | String | SHA256 hash signature of the reported email. | 
| Cofense.Report.attributes.match_priority | Number | Highest priority of a rule matching the reported email. | 
| Cofense.Report.attributes.tags | Unknown | Tags associated with the report. | 
| Cofense.Report.attributes.categorization_tags | Unknown | Tags assigned when the reported email was processed. | 
| Cofense.Report.attributes.processed_at | Date | Date and time, in ISO 8601 format, when the reported email was processed. If the reported email is still in Inbox or Recon, the response contains a null value. | 
| Cofense.Report.attributes.created_at | Date | Date and time, in ISO 8601 format, when the resource was created. | 
| Cofense.Report.attributes.updated_at | Date | Date and time, in ISO 8601 format, when the resource was last updated. | 
| Cofense.Report.relationships.assignee.links.self | String | Link to retrieve the operator assigned to the report. | 
| Cofense.Report.relationships.assignee.links.related | String | Link to retrieve the detailed information of the operator assigned to the report. | 
| Cofense.Report.relationships.assignee.data.type | String | Type of the assignee associated with the report. | 
| Cofense.Report.relationships.assignee.data.id | String | Unique identifier of the assignee associated with the report. | 
| Cofense.Report.relationships.category.links.self | String | Link to retrieve the category assigned to the report. | 
| Cofense.Report.relationships.category.links.related | String | Link to retrieve the detailed information of the category assigned to the report. | 
| Cofense.Report.relationships.category.data.type | String | Type of the category associated with the report. | 
| Cofense.Report.relationships.category.data.id | String | Unique identifier of the category associated with the report. | 
| Cofense.Report.relationships.cluster.links.self | String | Link to retrieve the cluster of the report. | 
| Cofense.Report.relationships.cluster.links.related | String | Link to retrieve the detailed information of the cluster of the report. | 
| Cofense.Report.relationships.cluster.data.type | String | Type of the cluster context associated with the report. | 
| Cofense.Report.relationships.cluster.data.id | String | Unique identifier of the cluster context associated with the report. | 
| Cofense.Report.relationships.reporter.links.self | String | Link to retrieve the reporter of the report. | 
| Cofense.Report.relationships.reporter.links.related | String | Link to retrieve the detailed information of the reporter of the report. | 
| Cofense.Report.relationships.reporter.data.type | String | Type of the reporter associated with the report. | 
| Cofense.Report.relationships.reporter.data.id | String | Unique identifier of the reporter associated with the report. | 
| Cofense.Report.relationships.attachment_payloads.links.self | String | Link to retrieve the payloads of attachments associated with the report. | 
| Cofense.Report.relationships.attachment_payloads.links.related | String | Link to retrieve the detailed information of the payloads of attachments associated with the report. | 
| Cofense.Report.relationships.attachments.links.self | String | Link to retrieve the attachments to the reported email. | 
| Cofense.Report.relationships.attachments.links.related | String | Link to retrieve the detailed information of the attachments to the reported email. | 
| Cofense.Report.relationships.domains.links.self | String | Link to retrieve the domain of the report. | 
| Cofense.Report.relationships.domains.links.related | String | Link to retrieve the detailed information of the domain of the report. | 
| Cofense.Report.relationships.headers.links.self | String | Link to retrieve the headers of the report. | 
| Cofense.Report.relationships.headers.links.related | String | Link to retrieve the detailed information of the headers of the report. | 
| Cofense.Report.relationships.hostnames.links.self | String | Link to retrieve the hostnames of URLs associated with the report. | 
| Cofense.Report.relationships.hostnames.links.related | String | Link to retrieve the detailed information of the hostnames of URLs associated with the report. | 
| Cofense.Report.relationships.urls.links.self | String | Link to retrieve the URLs associated with the report. | 
| Cofense.Report.relationships.urls.links.related | String | Link to retrieve the detailed information of the URLs associated with the report. | 
| Cofense.Report.relationships.rules.links.self | String | Link to retrieve the rules matching the report. | 
| Cofense.Report.relationships.rules.links.related | String | Link to retrieve the detailed information of the rules matching the report. | 
| Cofense.Report.relationships.threat_indicators.links.self | String | Link to retrieve the threat indicators identified the report. | 
| Cofense.Report.relationships.threat_indicators.links.related | String | Link to retrieve the detailed information of the threat indicators identified the report. | 
| Cofense.Report.relationships.comments.links.self | String | Link to retrieve the comments of the report. | 
| Cofense.Report.relationships.comments.links.related | String | Link to retrieve the detailed information of the comments of the report. | 
| Cofense.Report.meta.risk_score_summary.integrations | Number | Number of integrations associated with the report. | 
| Cofense.Report.meta.risk_score_summary.vip | Number | Number of VIP reporters of the report. | 
| Cofense.Report.meta.risk_score_summary.reporter | Number | Number of reporters of the report. | 
| Cofense.Report.meta.risk_score_summary.rules | Number | Number of the rules associated with the report. | 


#### Command Example
```!cofense-report-list page_size=2```

#### Context Example
```json
{
    "Cofense": {
        "Report": [
            {
                "attributes": {
                    "created_at": "2020-10-21T20:54:23.444Z",
                    "html_body": "dummy html body",
                    "location": "Processed",
                    "match_priority": 0,
                    "md5": "12345727a75f1231be55c9d47513f510",
                    "processed_at": "2021-06-22T05:56:04.472Z",
                    "raw_headers": "dummy raw headers",
                    "received_at": "2019-11-08T17:28:19.000Z",
                    "reported_at": "2019-11-08T17:17:05.000Z",
                    "risk_score": 15,
                    "sha256": "123c12345c3131479335d5d118da42118e802a48f4bc91992b8e93f87ec95f5c",
                    "subject": "IBM X-Force Exchange Notifications",
                    "text_body": "dummy text body",
                    "updated_at": "2021-06-22T05:44:47.075Z"
                },
                "id": "4",
                "links": {
                    "self": "https://triage.example.com/api/public/v2/reports/4"
                },
                "meta": {
                    "risk_score_summary": {
                        "integrations": 0,
                        "reporter": 15,
                        "rules": 0,
                        "vip": 0
                    }
                },
                "relationships": {
                    "assignee": {
                        "links": {
                            "related": "https://triage.example.com/api/public/v2/reports/4/assignee",
                            "self": "https://triage.example.com/api/public/v2/reports/4/relationships/assignee"
                        }
                    },
                    "attachment_payloads": {
                        "links": {
                            "related": "https://triage.example.com/api/public/v2/reports/4/attachment_payloads",
                            "self": "https://triage.example.com/api/public/v2/reports/4/relationships/attachment_payloads"
                        }
                    },
                    "attachments": {
                        "links": {
                            "related": "https://triage.example.com/api/public/v2/reports/4/attachments",
                            "self": "https://triage.example.com/api/public/v2/reports/4/relationships/attachments"
                        }
                    },
                    "category": {
                        "data": {
                            "id": "1",
                            "type": "categories"
                        },
                        "links": {
                            "related": "https://triage.example.com/api/public/v2/reports/4/category",
                            "self": "https://triage.example.com/api/public/v2/reports/4/relationships/category"
                        }
                    },
                    "cluster": {
                        "data": {
                            "id": "1",
                            "type": "clusters"
                        },
                        "links": {
                            "related": "https://triage.example.com/api/public/v2/reports/4/cluster",
                            "self": "https://triage.example.com/api/public/v2/reports/4/relationships/cluster"
                        }
                    },
                    "comments": {
                        "links": {
                            "related": "https://triage.example.com/api/public/v2/reports/4/comments",
                            "self": "https://triage.example.com/api/public/v2/reports/4/relationships/comments"
                        }
                    },
                    "domains": {
                        "links": {
                            "related": "https://triage.example.com/api/public/v2/reports/4/domains",
                            "self": "https://triage.example.com/api/public/v2/reports/4/relationships/domains"
                        }
                    },
                    "headers": {
                        "links": {
                            "related": "https://triage.example.com/api/public/v2/reports/4/headers",
                            "self": "https://triage.example.com/api/public/v2/reports/4/relationships/headers"
                        }
                    },
                    "hostnames": {
                        "links": {
                            "related": "https://triage.example.com/api/public/v2/reports/4/hostnames",
                            "self": "https://triage.example.com/api/public/v2/reports/4/relationships/hostnames"
                        }
                    },
                    "reporter": {
                        "data": {
                            "id": "4",
                            "type": "reporters"
                        },
                        "links": {
                            "related": "https://triage.example.com/api/public/v2/reports/4/reporter",
                            "self": "https://triage.example.com/api/public/v2/reports/4/relationships/reporter"
                        }
                    },
                    "rules": {
                        "links": {
                            "related": "https://triage.example.com/api/public/v2/reports/4/rules",
                            "self": "https://triage.example.com/api/public/v2/reports/4/relationships/rules"
                        }
                    },
                    "threat_indicators": {
                        "links": {
                            "related": "https://triage.example.com/api/public/v2/reports/4/threat_indicators",
                            "self": "https://triage.example.com/api/public/v2/reports/4/relationships/threat_indicators"
                        }
                    },
                    "urls": {
                        "links": {
                            "related": "https://triage.example.com/api/public/v2/reports/4/urls",
                            "self": "https://triage.example.com/api/public/v2/reports/4/relationships/urls"
                        }
                    }
                },
                "type": "reports"
            },
            {
                "attributes": {
                    "categorization_tags": [
                        "testingPhantom"
                    ],
                    "created_at": "2020-10-21T20:54:25.974Z",
                    "html_body": "dummy html body",
                    "location": "Processed",
                    "match_priority": 0,
                    "md5": "123456f87ce51c42ef80b74e96a3b161",
                    "processed_at": "2021-06-15T10:03:02.941Z",
                    "raw_headers": "dummy raw header",
                    "received_at": "2019-11-08T20:00:25.000Z",
                    "reported_at": "2019-11-08T19:50:17.000Z",
                    "risk_score": 8,
                    "sha256": "f1d4ff19af66c7e04c5ac123456c961b2e2b0e837ddd33461fa3730e4f5ceab1",
                    "subject": "(Hey), Developer!",
                    "text_body": "dummy text body",
                    "updated_at": "2021-06-15T10:03:03.739Z"
                },
                "id": "6",
                "links": {
                    "self": "https://triage.example.com/api/public/v2/reports/6"
                },
                "meta": {
                    "risk_score_summary": {
                        "integrations": 0,
                        "reporter": 8,
                        "rules": 0,
                        "vip": 0
                    }
                },
                "relationships": {
                    "assignee": {
                        "links": {
                            "related": "https://triage.example.com/api/public/v2/reports/6/assignee",
                            "self": "https://triage.example.com/api/public/v2/reports/6/relationships/assignee"
                        }
                    },
                    "attachment_payloads": {
                        "links": {
                            "related": "https://triage.example.com/api/public/v2/reports/6/attachment_payloads",
                            "self": "https://triage.example.com/api/public/v2/reports/6/relationships/attachment_payloads"
                        }
                    },
                    "attachments": {
                        "links": {
                            "related": "https://triage.example.com/api/public/v2/reports/6/attachments",
                            "self": "https://triage.example.com/api/public/v2/reports/6/relationships/attachments"
                        }
                    },
                    "category": {
                        "data": {
                            "id": "1",
                            "type": "categories"
                        },
                        "links": {
                            "related": "https://triage.example.com/api/public/v2/reports/6/category",
                            "self": "https://triage.example.com/api/public/v2/reports/6/relationships/category"
                        }
                    },
                    "cluster": {
                        "data": {
                            "id": "2",
                            "type": "clusters"
                        },
                        "links": {
                            "related": "https://triage.example.com/api/public/v2/reports/6/cluster",
                            "self": "https://triage.example.com/api/public/v2/reports/6/relationships/cluster"
                        }
                    },
                    "comments": {
                        "links": {
                            "related": "https://triage.example.com/api/public/v2/reports/6/comments",
                            "self": "https://triage.example.com/api/public/v2/reports/6/relationships/comments"
                        }
                    },
                    "domains": {
                        "links": {
                            "related": "https://triage.example.com/api/public/v2/reports/6/domains",
                            "self": "https://triage.example.com/api/public/v2/reports/6/relationships/domains"
                        }
                    },
                    "headers": {
                        "links": {
                            "related": "https://triage.example.com/api/public/v2/reports/6/headers",
                            "self": "https://triage.example.com/api/public/v2/reports/6/relationships/headers"
                        }
                    },
                    "hostnames": {
                        "links": {
                            "related": "https://triage.example.com/api/public/v2/reports/6/hostnames",
                            "self": "https://triage.example.com/api/public/v2/reports/6/relationships/hostnames"
                        }
                    },
                    "reporter": {
                        "data": {
                            "id": "6",
                            "type": "reporters"
                        },
                        "links": {
                            "related": "https://triage.example.com/api/public/v2/reports/6/reporter",
                            "self": "https://triage.example.com/api/public/v2/reports/6/relationships/reporter"
                        }
                    },
                    "rules": {
                        "links": {
                            "related": "https://triage.example.com/api/public/v2/reports/6/rules",
                            "self": "https://triage.example.com/api/public/v2/reports/6/relationships/rules"
                        }
                    },
                    "threat_indicators": {
                        "links": {
                            "related": "https://triage.example.com/api/public/v2/reports/6/threat_indicators",
                            "self": "https://triage.example.com/api/public/v2/reports/6/relationships/threat_indicators"
                        }
                    },
                    "urls": {
                        "links": {
                            "related": "https://triage.example.com/api/public/v2/reports/6/urls",
                            "self": "https://triage.example.com/api/public/v2/reports/6/relationships/urls"
                        }
                    }
                },
                "type": "reports"
            }
        ]
    }
}
```

#### Human Readable Output

>### Report(s)
>|Report ID|Subject|Match Priority|Location|MD5|SHA256|Created At|
>|---|---|---|---|---|---|---|
>| 4 | IBM X-Force Exchange Notifications | 0 | Processed | 12345727a75f1231be55c9d47513f510 | 123c12345c3131479335d5d118da42118e802a48f4bc91992b8e93f87ec95f5c | 2020-10-21T20:54:23.444Z |
>| 6 | (Hey), Developer! | 0 | Processed | 123456f87ce51c42ef80b74e96a3b161 | f1d4ff19af66c7e04c5ac123456c961b2e2b0e837ddd33461fa3730e4f5ceab1 | 2020-10-21T20:54:25.974Z |


### cofense-report-download
***
Downloads the raw email for the report that matches the specified report ID.


#### Base Command

`cofense-report-download`
#### Input

| **Argument Name** | **Description** | **Required** |
| --- | --- | --- |
| id | Specify the ID of the report to download the email file. Note: To retrieve id, execute cofense-report-list command. | Required | 


#### Context Output

| **Path** | **Type** | **Description** |
| --- | --- | --- |
| File.Size | String | File size in bytes. | 
| File.SHA1 | String | SHA1 hash of file. | 
| File.SHA256 | String | SHA256 hash of file. | 
| File.SHA512 | String | SHA512 hash of file. | 
| File.Name | String | File name. | 
| File.SSDeep | String | SSDeep hash of the file. | 
| File.EntryID | Unknown | The entry ID of the file. | 
| File.Info | String | File information. | 
| File.Type | String | The file type. | 
| File.MD5 | String | MD5 hash of the file. | 
| File.Extension | String | The file extension. | 


#### Command Example
```!cofense-report-download id=4```

#### Context Example
```json
{
    "File": {
        "EntryID": "12345@24e2b8bb-acd8-4ad6-8f7c-5140d65ea600",
        "Extension": "eml",
        "Info": "eml",
        "MD5": "12345727a75f1231be55c9d47513f510",
        "Name": "Report ID - 4.eml",
        "SHA1": "3db21fa900493764134a0fb93867cd712086ad1c",
        "SHA256": "123c12345c3131479335d5d118da42118e802a48f4bc91992b8e93f87ec95f5c",
        "SHA512": "d2e415d721796901ed9867570b62604ac5ee48e0c4a4541a0e5e12345678eaa89a2873ffff61b024ec867f9f0c4a45ddf6534be718393e087e6da017a071a723",
        "SSDeep": "12:sentTp60+VqTKBV+VUllVDVSm+s1C1609QfzYxVNtMt7JvVNtMtZTRVNtMtO6hFC:smVp6DJV+6ku8QfzYr",
        "Size": 10069,
        "Type": "HTML document, ASCII text, with CRLF line terminators"
    }
}
```

#### Human Readable Output

>Uploaded file: Report ID - 4.eml Download

>|Property|Value|
>|---|---|
>| Type | eml |
>| Size | 10,069 bytes |
>| Info | HTML document, ASCII text, with CRLF line terminators |
>| MD5 | 12345727a75f1231be55c9d47513f510 |
>| SHA1 | 3db21fa900493764134a0fb93867cd712086ad1c |
>| SHA256 | 123c12345c3131479335d5d118da42118e802a48f4bc91992b8e93f87ec95f5c |
>| SHA512 | d2e415d721796901ed9867570b62604ac5ee48e0c4a4541a0e5e12345678eaa89a2873ffff61b024ec867f9f0c4a45ddf6534be718393e087e6da017a071a723 |
>| SSDeep | 12:sentTp60+VqTKBV+VUllVDVSm+s1C1609QfzYxVNtMt7JvVNtMtZTRVNtMtO6hFC:smVp6DJV+6ku8QfzYr |

### cofense-report-categorize
***
Categorizes a report into a specific category provided by the user.


#### Base Command

`cofense-report-categorize`
#### Input

| **Argument Name** | **Description** | **Required** |
| --- | --- | --- |
| id | Specify the ID of the report to be categorized. Note: To retrieve id, execute cofense-report-list command. | Required | 
| category_id | Specify the ID of the category in which report is to be categorized. Note: To retrieve category_id, execute cofense-category-list command. | Required | 
| categorization_tags | Specify the tags that are to be assigned to the report. | Optional |

#### Context Output

There is no context output for this command.

#### Command Example
```!cofense-report-categorize category_id=1 id=4```

#### Human Readable Output

>Report with ID = 4 is categorized successfully.


### cofense-report-attachment-payload-list
***
Retrieves attachment payloads based on provided report id in the command arguments.
Attachment payloads identify the MIME type and MD5 and SHA256 hash signatures of a reported email attachment.


#### Base Command

`cofense-report-attachment-payload-list`
#### Input

| **Argument Name** | **Description** | **Required** |
| --- | --- | --- |
| id | Specify ID of the report to retrieve the attachment payloads. | Required |
| page_size | Specify the number of attachment payloads to retrieve per page. Note: Possible values are between 1 and 200. Default is 20. | Optional |
| page_number | Specify a page number to retrieve the attachment payloads. Default is 1. | Optional |
| created_at | Specify the date and time of creation, from when to retrieve the attachment payloads. Formats accepted: 2 minutes, 2 hours, 2 days, 2 weeks, 2 months, 2 years, yyyy-mm-dd, yyyy-mm-ddTHH:MM:SSZ, etc. | Optional | 
| updated_at | Specify the date and time of updation, from when to retrieve the attachment payloads. Formats accepted: 2 minutes, 2 hours, 2 days, 2 weeks, 2 months, 2 years, yyyy-mm-dd, yyyy-mm-ddTHH:MM:SSZ, etc. | Optional | 


#### Context Output

| **Path** | **Type** | **Description** |
| --- | --- | --- |
| Cofense.AttachmentPayload.id | String | Unique identifier of the attachment payload. | 
| Cofense.AttachmentPayload.type | String | Type of the resource of Cofense Triage. | 
| Cofense.AttachmentPayload.links.self | String | Link of the resource. | 
| Cofense.AttachmentPayload.attributes.mime_type | String | MIME type of the payload. | 
| Cofense.AttachmentPayload.attributes.md5 | String | MD5 hash of the payload. | 
| Cofense.AttachmentPayload.attributes.sha256 | String | SHA256 hash of the payload. | 
| Cofense.AttachmentPayload.attributes.risk_score | Number | Risk score of the payload. | 
| Cofense.AttachmentPayload.attributes.created_at | Date | Date and time, in ISO 8601 format, when the resource was created. | 
| Cofense.AttachmentPayload.attributes.updated_at | Date | Date and time, in ISO 8601 format, when the resource was last updated. | 
| Cofense.AttachmentPayload.relationships.attachments.links.self | String | Link to retrieve the attachment containing the payload. | 
| Cofense.AttachmentPayload.relationships.attachments.links.related | String | Link to retrieve the detailed information of the attachment containing the payload. | 
| Cofense.AttachmentPayload.relationships.clusters.links.self | String | Link to retrieve the cluster of reports containing the payload. | 
| Cofense.AttachmentPayload.relationships.clusters.links.related | String | Link to retrieve the detailed information of the cluster of reports containing the payload. | 
| Cofense.AttachmentPayload.relationships.integration_submissions.links.self | String | Link to retrieve the integration submissions related to attachment. | 
| Cofense.AttachmentPayload.relationships.integration_submissions.links.related | String | Link to retrieve the detailed information of the integration submissions related to attachment. | 
| Cofense.AttachmentPayload.relationships.reports.links.self | String | Link to retrieve the report with attachments containing the payload. | 
| Cofense.AttachmentPayload.relationships.reports.links.related | String | Link to retrieve the detailed information of the report with attachments containing the payload. | 


#### Command Example
```!cofense-report-attachment-payload-list id=47024 page_size=2```

#### Context Example
```json
{
  "Cofense": {
    "AttachmentPayload": [
      {
        "attributes": {
          "created_at": "2020-10-21T20:57:56.750Z",
          "md5": "99a9eb2612d7e84c5402fde1114c53ee",
          "mime_type": "application/xml; charset=us-ascii",
          "risk_score": 0,
          "sha256": "22b3e2a4f41a0a0b6c93cd0da7b28b84a2375b815f787624e81acaaf32a5d191",
          "updated_at": "2022-03-08T20:20:32.561Z"
        },
        "id": "74",
        "links": {
          "self": "https://reltest6.phishmecloud.com/api/public/v2/attachment_payloads/74"
        },
        "relationships": {
          "attachments": {
            "links": {
              "related": "https://reltest6.phishmecloud.com/api/public/v2/attachment_payloads/74/attachments",
              "self": "https://reltest6.phishmecloud.com/api/public/v2/attachment_payloads/74/relationships/attachments"
            }
          },
          "clusters": {
            "links": {
              "related": "https://reltest6.phishmecloud.com/api/public/v2/attachment_payloads/74/clusters",
              "self": "https://reltest6.phishmecloud.com/api/public/v2/attachment_payloads/74/relationships/clusters"
            }
          },
          "integration_submissions": {
            "links": {
              "related": "https://reltest6.phishmecloud.com/api/public/v2/attachment_payloads/74/integration_submissions",
              "self": "https://reltest6.phishmecloud.com/api/public/v2/attachment_payloads/74/relationships/integration_submissions"
            }
          },
          "reports": {
            "links": {
              "related": "https://reltest6.phishmecloud.com/api/public/v2/attachment_payloads/74/reports",
              "self": "https://reltest6.phishmecloud.com/api/public/v2/attachment_payloads/74/relationships/reports"
            }
          }
        },
        "type": "attachment_payloads"
      },
      {
        "attributes": {
          "created_at": "2020-10-21T20:57:56.940Z",
          "md5": "61da9c47fff9b04e59b951aa700c7980",
          "mime_type": "image/png; charset=binary",
          "sha256": "7757f5392a8971b280464ae0d760b04980b82a9a2a3105c2bd6c9293ff7f9b9a",
          "updated_at": "2020-10-21T20:57:56.940Z"
        },
        "id": "78",
        "links": {
          "self": "https://reltest6.phishmecloud.com/api/public/v2/attachment_payloads/78"
        },
        "relationships": {
          "attachments": {
            "links": {
              "related": "https://reltest6.phishmecloud.com/api/public/v2/attachment_payloads/78/attachments",
              "self": "https://reltest6.phishmecloud.com/api/public/v2/attachment_payloads/78/relationships/attachments"
            }
          },
          "clusters": {
            "links": {
              "related": "https://reltest6.phishmecloud.com/api/public/v2/attachment_payloads/78/clusters",
              "self": "https://reltest6.phishmecloud.com/api/public/v2/attachment_payloads/78/relationships/clusters"
            }
          },
          "integration_submissions": {
            "links": {
              "related": "https://reltest6.phishmecloud.com/api/public/v2/attachment_payloads/78/integration_submissions",
              "self": "https://reltest6.phishmecloud.com/api/public/v2/attachment_payloads/78/relationships/integration_submissions"
            }
          },
          "reports": {
            "links": {
              "related": "https://reltest6.phishmecloud.com/api/public/v2/attachment_payloads/78/reports",
              "self": "https://reltest6.phishmecloud.com/api/public/v2/attachment_payloads/78/relationships/reports"
            }
          }
        },
        "type": "attachment_payloads"
      }
    ]
  }
}
```

#### Human Readable Output

>### Attachment Payload(s)
>|Attachment Payload ID|Mime Type|MD5|SHA256|Risk Score|Created At|Updated At|
>|---|---|---|---|---|---|---|
>| 74 | application/xml; charset=us-ascii | 99a9eb2612d7e84c5402fde1114c53ee | 22b3e2a4f41a0a0b6c93cd0da7b28b84a2375b815f787624e81acaaf32a5d191 | 0 | 2020-10-21T20:57:56.750Z | 2022-03-08T20:20:32.561Z |
>| 78 | image/png; charset=binary | 61da9c47fff9b04e59b951aa700c7980 | 7757f5392a8971b280464ae0d760b04980b82a9a2a3105c2bd6c9293ff7f9b9a |  | 2020-10-21T20:57:56.940Z | 2020-10-21T20:57:56.940Z |


### cofense-report-attachment-list

***
Retrieves attachments based on provided report id in the command arguments.
For reported emails that contain attachments, Cofense Triage captures the attachment's filename and size.

#### Base Command

`cofense-report-attachment-list`

#### Input

| **Argument Name** | **Description** | **Required** |
| --- | --- | --- |
| id | Specify ID of the report to retrieve the attachments. | Required | 
| page_size | Specify the number of attachments to retrieve per page. Note: Possible values are between 1 and 200. Default is 20. | Optional | 
| page_number | Specify a page number to retrieve the attachments. Default is 1. | Optional | 
| created_at | Specify the date and time of creation, from when to retrieve the attachments. Formats accepted: 2 minutes, 2 hours, 2 days, 2 weeks, 2 months, 2 years, yyyy-mm-dd, yyyy-mm-ddTHH:MM:SSZ, etc. | Optional | 
| updated_at | Specify the date and time of updation, from when to retrieve the attachments. Formats accepted: 2 minutes, 2 hours, 2 days, 2 weeks, 2 months, 2 years, yyyy-mm-dd, yyyy-mm-ddTHH:MM:SSZ, etc. | Optional | 

#### Context Output

| **Path** | **Type** | **Description** |
| --- | --- | --- |
| Cofense.Attachment.id | String | Unique identifier of the attachment. | 
| Cofense.Attachment.type | String | Type of the resource of Cofense Triage. | 
| Cofense.Attachment.links.self | String | Link of the resource. | 
| Cofense.Attachment.attributes.filename | String | Name of the attachment file. | 
| Cofense.Attachment.attributes.size | Number | Attachment size in bytes. | 
| Cofense.Attachment.attributes.is_child | Boolean | Boolean value indicating that attachment is child or not. | 
| Cofense.Attachment.attributes.created_at | Date | Date and time, in ISO 8601 format, when the resource was created. | 
| Cofense.Attachment.attributes.updated_at | Date | Date and time, in ISO 8601 format, when the resource was last updated. | 
| Cofense.Attachment.relationships.attachment_payload.links.self | String | Link to retrieve the attachment payload associated with the attachment. | 
| Cofense.Attachment.relationships.attachment_payload.links.related | String | Link to retrieve the detailed information of the attachment payload associated with the attachment. | 
| Cofense.Attachment.relationships.attachment_payload.data.type | String | Type indicating attachment payload. | 
| Cofense.Attachment.relationships.attachment_payload.data.id | String | Unique identifier of the attachment payload associated with the attachment. | 
| Cofense.Attachment.relationships.parent.links.self | String | Link to retrieve the parent of the attachment. | 
| Cofense.Attachment.relationships.parent.links.related | String | Link to retrieve the detailed information of the parent of the attachment. | 
| Cofense.Attachment.relationships.parent.data.type | String | Type indicating the parent of the attachment. | 
| Cofense.Attachment.relationships.parent.data.id | String | Unique identifier of the parent of the attachment. | 
| Cofense.Attachment.relationships.reports.links.self | String | Link to retrieve the report associated with the attachment. | 
| Cofense.Attachment.relationships.reports.links.related | String | Link to retrieve the detailed information of the report associated with the attachment. | 
| Cofense.Attachment.relationships.reports.data.type | String | Type indicating report. | 
| Cofense.Attachment.relationships.reports.data.id | String | Unique identifier of the report associated with the attachment. | 


#### Command Example
```!cofense-report-attachment-list id=30339 page_size=2```

#### Context Example
```json
{
  "Cofense": {
    "Attachment": [
      {
        "id": "30339",
        "type": "attachments",
        "links": {
          "self": "https://triage.example.com/api/public/v2/attachments/30339"
        },
        "attributes": {
          "filename": "Invoice.xlsm",
          "size": 100000,
          "is_child": false,
          "created_at": "2023-04-09T13:25:28.540Z",
          "updated_at": "2023-04-09T13:25:28.540Z"
        },
        "relationships": {
          "attachment_payload": {
            "links": {
              "self": "https://triage.example.com/api/public/v2/attachments/30339/relationships/attachment_payload",
              "related": "https://triage.example.com/api/public/v2/attachments/30339/attachment_payload"
            },
            "data": {
              "type": "attachment_payloads",
              "id": "1452"
            }
          },
          "parent": {
            "links": {
              "self": "https://triage.example.com/api/public/v2/attachments/30339/relationships/parent",
              "related": "https://triage.example.com/api/public/v2/attachments/30339/parent"
            }
          },
          "report": {
            "links": {
              "self": "https://triage.example.com/api/public/v2/attachments/30339/relationships/report",
              "related": "https://triage.example.com/api/public/v2/attachments/30339/report"
            },
            "data": {
              "type": "reports",
              "id": "47024"
            }
          }
        }
      },
      {
        "id": "30340",
        "type": "attachments",
        "links": {
          "self": "https://triage.example.com/api/public/v2/attachments/30340"
        },
        "attributes": {
          "filename": "docProps/app.xml",
          "size": 700,
          "is_child": true,
          "created_at": "2023-04-09T13:25:29.249Z",
          "updated_at": "2023-04-09T13:25:29.249Z"
        },
        "relationships": {
          "attachment_payload": {
            "links": {
              "self": "https://triage.example.com/api/public/v2/attachments/30340/relationships/attachment_payload",
              "related": "https://triage.example.com/api/public/v2/attachments/30340/attachment_payload"
            },
            "data": {
              "type": "attachment_payloads",
              "id": "74"
            }
          },
          "parent": {
            "links": {
              "self": "https://triage.example.com/api/public/v2/attachments/30340/relationships/parent",
              "related": "https://triage.example.com/api/public/v2/attachments/30340/parent"
            },
            "data": {
              "type": "attachments",
              "id": "30339"
            }
          },
          "report": {
            "links": {
              "self": "https://triage.example.com/api/public/v2/attachments/30340/relationships/report",
              "related": "https://triage.example.com/api/public/v2/attachments/30340/report"
            },
            "data": {
              "type": "reports",
              "id": "47024"
            }
          }
        }
      }
    ]
  }
}
```

#### Human Readable Output

>### Attachment(s)
>|Attachment ID|File Name|File Size in Bytes|Is Child|Created At|Updated At|
>|---|---|---|---|---|---|
>| 30339 | Invoice.xlsm | 100000 | false | 2023-04-09T13:25:28.540Z | 2023-04-09T13:25:28.540Z |
>| 30340 | docProps/app.xml | 700 | true | 2023-04-09T13:25:29.249Z | 2023-04-09T13:25:29.249Z |


### cofense-report-attachment-download

***
Downloads the attachment for the specified attachment ID.

#### Base Command

`cofense-report-attachment-download`

#### Input

| **Argument Name** | **Description** | **Required** |
| --- | --- | --- |
| id | Specify the ID of the attachment to download the attachment file.<br>Note: To retrieve id, execute cofense-report-attachment-list command. | Required | 

#### Context Output

| **Path** | **Type** | **Description** |
| --- | --- | --- |
| File.Size | String | File size in bytes. | 
| File.SHA1 | String | SHA1 hash of file. | 
| File.SHA256 | String | SHA256 hash of file. | 
| File.SHA512 | String | SHA512 hash of file. | 
| File.Name | String | File name. | 
| File.SSDeep | String | SSDeep hash of the file. | 
| File.EntryID | Unknown | The entry ID of the file. | 
| File.Info | String | File information. | 
| File.Type | String | The file type. | 
| File.MD5 | String | MD5 hash of the file. | 
| File.Extension | String | The file extension. | 

#### Command example
```!cofense-report-attachment-download id=30```
#### Context Example
```json
{
    "File": {
        "EntryID": "3000@80068006-8006-8006-8006-800680068006",
        "Extension": "xml",
        "Type": "text/xml; charset=utf-8",
        "MD5": "11111111111111111111111111111111",
        "Name": "xl/sharedStrings.xml",
        "SHA1": "1111111111111111111111111111111111111111",
        "SHA256": "1111111111111111111111111111111111111111111111111111111111111111",
        "SHA512": "11111111111111111111111111111111111111111111111111111111111111111111111111111111111111111111111111111111111111111111111111111111",
        "SSDeep": "3:111111111111111111111111111111111111111111111111111111111111:111111111111111111111111",
        "Size": 206,
        "Info": "XML 1.0 document, ASCII text, with CRLF line terminators"
    }
}
```

#### Human Readable Output

>Uploaded file: xl/sharedStrings.xml Download

>|Property|Value|
>|---|---|
>| Type | text/xml; charset=utf-8 |
>| Size | 206 bytes |
>| Info | XML 1.0 document, ASCII text, with CRLF line terminators |
>| MD5 | 11111111111111111111111111111111 |
>| SHA1 | 1111111111111111111111111111111111111111 |
>| SHA256 | 1111111111111111111111111111111111111111111111111111111111111111 |
>| SHA512 | 11111111111111111111111111111111111111111111111111111111111111111111111111111111111111111111111111111111111111111111111111111111 |
>| SSDeep | 3:111111111111111111111111111111111111111111111111111111111111:111111111111111111111111 |


### cofense-category-list
***
Retrieves categories based on the provided parameters.
Categories are applied while processing the email to indicate the type of threat (or non-threat) that reports and clusters pose to the organization.


#### Base Command

`cofense-category-list`
#### Input

| **Argument Name** | **Description** | **Required** |
| --- | --- | --- |
| id | Specify the ID of the category to retrieve a specific category. Note: If 'id' argument is provided, then apart from 'fields_to_retrieve', all arguments will be neglected. | Optional | 
| page_size | Specify the number of categories to retrieve per page. Note: Possible values are between 1 and 200. Default is 20. | Optional | 
| page_number | Specify a page number to retrieve the categories. Default is 1. | Optional | 
| sort_by | Specify the attributes to sort the categories. Note: The default sort order for an attribute is ascending. Prefix the attributes with a hyphen to sort in descending order. For example: score, -name. | Optional | 
| filter_by | Specify the filters to filter the list of categories by attribute values. Note: Enter values in key-value JSON format. To separate multiple values of a single attribute, use commas. Add backslash(\\) before quotes. Format accepted: {\\"attribute1_operator \\": \\"value1, value2\\", \\"attribute2_operator\\" : \\"value3, value4\\"} For example: {\\"score_gteq\\":\\"2,10\\", \\"updated_at_gt\\":\\"2020-10-26T10:48:16.834Z\\"}. | Optional | 
| fields_to_retrieve | Specify the fields to retrieve the mentioned attributes only. For example: name, score. | Optional | 
| name | Specify the name of the category to retrieve the category accordingly. | Optional | 
| is_malicious | Specify that the categories to be retrieved should be malicious or not. Possible values are: true, false. | Optional | 
| score | Specify the score of the categories to be retrieved. | Optional | 
| created_at | Specify the date and time of creation, from when to retrieve the categories. Formats accepted: 2 minutes, 2 hours, 2 days, 2 weeks, 2 months, 2 years, yyyy-mm-dd, yyyy-mm-ddTHH:MM:SSZ, etc. | Optional | 
| updated_at | Specify the date and time of updation, from when to retrieve the categories. Formats accepted: 2 minutes, 2 hours, 2 days, 2 weeks, 2 months, 2 years, yyyy-mm-dd, yyyy-mm-ddTHH:MM:SSZ, etc. | Optional | 


#### Context Output

| **Path** | **Type** | **Description** |
| --- | --- | --- |
| Cofense.Category.id | String | Unique identifier of the category. | 
| Cofense.Category.type | String | Type of the resource of Cofense Triage. | 
| Cofense.Category.links.self | String | Link of the resource. | 
| Cofense.Category.attributes.name | String | Display name of the category. | 
| Cofense.Category.attributes.score | Number | Value to add to a reporter's reputation score when a report is processed with the category. | 
| Cofense.Category.attributes.malicious | Boolean | Whether the category is used to classify malicious reports \(true\) or not \(false\). The default is true. | 
| Cofense.Category.attributes.color | String | Color, represented as a hexadecimal value, to assign to the category. | 
| Cofense.Category.attributes.archived | Boolean | Whether the category is archived \(true\) or not \(false\). The default is false. | 
| Cofense.Category.attributes.created_at | Date | Date and time, in ISO 8601 format, when the resource was created. | 
| Cofense.Category.attributes.updated_at | Date | Date and time, in ISO 8601 format, when the resource was last updated. | 
| Cofense.Category.relationships.one_clicks.links.self | String | Link to retrieve the one-click categorizations that process reports with the category. | 
| Cofense.Category.relationships.one_clicks.links.related | String | Link to retrieve the detailed information of the one-click categorizations that process reports with the category. | 
| Cofense.Category.relationships.reports.links.self | String | Link to retrieve the reports processed with the category. | 
| Cofense.Category.relationships.reports.links.related | String | Link to retrieve the detailed information of the reports processed with the category. | 


#### Command Example
```!cofense-category-list page_size=2```

#### Context Example
```json
{
    "Cofense": {
        "Category": [
            {
                "attributes": {
                    "archived": false,
                    "color": "#739d75",
                    "created_at": "2020-10-21T15:30:56.280Z",
                    "malicious": false,
                    "name": "Non-Malicious",
                    "score": -5,
                    "updated_at": "2020-10-21T15:30:56.280Z"
                },
                "id": "1",
                "links": {
                    "self": "https://triage.example.com/api/public/v2/categories/1"
                },
                "relationships": {
                    "one_clicks": {
                        "links": {
                            "related": "https://triage.example.com/api/public/v2/categories/1/one_clicks",
                            "self": "https://triage.example.com/api/public/v2/categories/1/relationships/one_clicks"
                        }
                    },
                    "reports": {
                        "links": {
                            "related": "https://triage.example.com/api/public/v2/categories/1/reports",
                            "self": "https://triage.example.com/api/public/v2/categories/1/relationships/reports"
                        }
                    }
                },
                "type": "categories"
            },
            {
                "attributes": {
                    "archived": false,
                    "color": "#58899a",
                    "created_at": "2020-10-21T15:30:56.280Z",
                    "malicious": false,
                    "name": "Spam",
                    "score": 0,
                    "updated_at": "2020-10-21T15:30:56.280Z"
                },
                "id": "2",
                "links": {
                    "self": "https://triage.example.com/api/public/v2/categories/2"
                },
                "relationships": {
                    "one_clicks": {
                        "links": {
                            "related": "https://triage.example.com/api/public/v2/categories/2/one_clicks",
                            "self": "https://triage.example.com/api/public/v2/categories/2/relationships/one_clicks"
                        }
                    },
                    "reports": {
                        "links": {
                            "related": "https://triage.example.com/api/public/v2/categories/2/reports",
                            "self": "https://triage.example.com/api/public/v2/categories/2/relationships/reports"
                        }
                    }
                },
                "type": "categories"
            }
        ]
    }
}
```

#### Human Readable Output

>### Categories
>|Category ID|Name|Malicious|Archived|Created At|Updated At|
>|---|---|---|---|---|---|
>| 1 | Non-Malicious | false | false | 2020-10-21T15:30:56.280Z | 2020-10-21T15:30:56.280Z |
>| 2 | Spam | false | false | 2020-10-21T15:30:56.280Z | 2020-10-21T15:30:56.280Z |


### cofense-rule-list
***
Retrieves rules based on the filter values provided in the command arguments.
Rules identify specific characteristics for categorizing the reported emails.


#### Base Command

`cofense-rule-list`
#### Input

| **Argument Name** | **Description** | **Required** |
| --- | --- | --- |
| id | Specify the ID of the rule to retrieve a specific rule. Note: If 'id' argument is provided, then apart from 'fields_to_retrieve', all arguments will be neglected. | Optional | 
| page_size | Specify the number of rules to retrieve per page. Note: Possible values are between 1 and 200. Default is 20. | Optional | 
| page_number | Specify a page number to retrieve the rules. Default is 1. | Optional | 
| sort_by | Specify the attributes to sort the rules. Note: The default sort order for an attribute is ascending. Prefix the attributes with a hyphen to sort in descending order. For example: -name, priority. | Optional | 
| filter_by | Specify the filters to filter the list of rules by attribute values. Note: Enter values in key-value JSON format. To separate multiple values of a single attribute, use commas. Add backslash(\\) before quotes. Format accepted: {\\"attribute1_operator \\": \\"value1, value2\\", \\"attribute2_operator\\" : \\"value3, value4\\"} For example: {\\"priority_eq\\":\\"2,3\\", \\"name_cont\\":\\"Test\\"}. | Optional | 
| fields_to_retrieve | Specify the fields to retrieve the mentioned attributes only. For example: name, description. | Optional | 
| name | Specify the name of the rule to retrieve the rule. | Optional | 
| priority | Specify the priority of the rule to retrieve the rule. Some possible values are: 1, 2, 3, 4, 5. | Optional | 
| tags | Specify the tags associated with the rule to retrieve the rule. | Optional | 
| scope | Specify the scope of the rule to retrieve the rule. Some possible values are: email, attachment, header, reporter email. | Optional | 
| active | Specify if the rule is active or not. Possible values are: true, false. | Optional | 
| author_name | Specify the author name of the rule to retrieve the rule. | Optional | 
| rule_context | Specify the rule context of the rule to retrieve the rule. Some possible values are: internal safe, unwanted, threat hunting, phishing tactic, cleanup, unknown. | Optional | 
| created_at | Specify the date and time of creation, from when to retrieve the rules. Formats accepted: 2 minutes, 2 hours, 2 days, 2 weeks, 2 months, 2 years, yyyy-mm-dd, yyyy-mm-ddTHH:MM:SSZ, etc. | Optional | 
| updated_at | Specify the date and time of updation, from when to retrieve the rules. Formats accepted: 2 minutes, 2 hours, 2 days, 2 weeks, 2 months, 2 years, yyyy-mm-dd, yyyy-mm-ddTHH:MM:SSZ, etc. | Optional | 


#### Context Output

| **Path** | **Type** | **Description** |
| --- | --- | --- |
| Cofense.Rule.id | String | Unique identifier of the rule. | 
| Cofense.Rule.type | String | Type of the resource of Cofense Triage. | 
| Cofense.Rule.links.self | String | Link of the resource. | 
| Cofense.Rule.attributes.name | String | Short display name of the rule. | 
| Cofense.Rule.attributes.description | String | Expanded name or description of the rule. | 
| Cofense.Rule.attributes.priority | Number | Priority of the rule. Priorities in Cofense Triage go from 1 to 5. Priority 5 is the highest, or most critical. | 
| Cofense.Rule.attributes.tags | Unknown | Tags assigned to the rule. | 
| Cofense.Rule.attributes.scope | String | Scope to determine which part of a report to apply the rule to \(Email, Attachment, Header, or Reporter Email\). | 
| Cofense.Rule.attributes.author_name | String | Name of the author of the rule. | 
| Cofense.Rule.attributes.rule_context | String | Description that best represents what the user wants the rule to do \(Internal Safe, Unwanted, Threat Hunting, Phishing Tactic, or Cleanup\). | 
| Cofense.Rule.attributes.active | Boolean | Whether the rule is active \(true\) or not active \(false\). | 
| Cofense.Rule.attributes.content | String | YARA-compliant meta, strings, and conditions that define the contents of the rule. | 
| Cofense.Rule.attributes.time_to_live | String | Time period that best represents the useful lifespan of the rule \(Forever, 1 Week, 1 Month, 1 Year\). | 
| Cofense.Rule.attributes.share_with_cofense | Boolean | Whether to share the rule content with the Cofense Triage Community Exchange \(true\) or not \(false\). | 
| Cofense.Rule.attributes.reports_count | Number | Number of reports the rule matched. | 
| Cofense.Rule.attributes.imported_at | Date | Date and time, in ISO 8601 format, when the rule was imported. If the rule was not imported, the response contains a null value. | 
| Cofense.Rule.attributes.created_at | Date | Date and time, in ISO 8601 format, when the resource was created. | 
| Cofense.Rule.attributes.updated_at | Date | Date and time, in ISO 8601 format, when the resource was last updated. | 
| Cofense.Rule.relationships.cluster_context.links.self | String | Link to retrieve the cluster from which the rule was created. | 
| Cofense.Rule.relationships.cluster_context.links.related | String | Link to retrieve the detailed information of the cluster from which the rule was created. | 
| Cofense.Rule.relationships.cluster_context.data.type | String | Type of the cluster context associated with the rule. | 
| Cofense.Rule.relationships.cluster_context.data.id | String | Unique identifier of the cluster context associated with the rule. | 
| Cofense.Rule.relationships.report_context.links.self | String | Link to retrieve the report from which the rule was created. | 
| Cofense.Rule.relationships.report_context.links.related | String | Link to retrieve the detailed information of the report from which the rule was created. | 
| Cofense.Rule.relationships.report_context.data.type | String | Type of the report context associated with the rule. | 
| Cofense.Rule.relationships.report_context.data.id | String | Unique identifier of the report context associated with the rule. | 
| Cofense.Rule.relationships.owner.links.self | String | Link to retrieve the owner who created the rule. | 
| Cofense.Rule.relationships.owner.links.related | String | Link to retrieve the detailed information of the owner who created the rule. | 
| Cofense.Rule.relationships.owner.data.type | String | Type of the owner associated with the rule. | 
| Cofense.Rule.relationships.owner.data.id | String | Unique identifier of the owner associated with the rule. | 
| Cofense.Rule.relationships.clusters.links.self | String | Link to retrieve the clusters that match the rule. | 
| Cofense.Rule.relationships.clusters.links.related | String | Link to retrieve the detailed information of the clusters that match the rule. | 
| Cofense.Rule.relationships.reports.links.self | String | Link to retrieve the reports that match the rule. | 
| Cofense.Rule.relationships.reports.links.related | String | Link to retrieve the detailed information of the reports that match the rule. | 


#### Command Example
```!cofense-rule-list page_size=2```

#### Context Example
```json
{
    "Cofense": {
        "Rule": [
            {
                "attributes": {
                    "active": true,
                    "author_name": "Thor",
                    "content": "meta:\n  time_to_live=\"Forever\"\n  rule_context=\"Phishing Tactic\"\nstrings: \n  $Body1=\"Due within the next 30 days\" nocase\n  $Subject1=\"Aging\" nocase\ncondition:\n  all of them\n",
                    "created_at": "2020-11-24T15:19:12.616Z",
                    "description": "Testing customer-created rule",
                    "name": "MX_Testing",
                    "priority": 5,
                    "reports_count": 0,
                    "rule_context": "Phishing Tactic",
                    "scope": "Email",
                    "share_with_cofense": false,
                    "time_to_live": "Forever",
                    "updated_at": "2020-11-24T15:19:12.616Z"
                },
                "id": "1690",
                "links": {
                    "self": "https://triage.example.com/api/public/v2/rules/1690"
                },
                "relationships": {
                    "cluster_context": {
                        "links": {
                            "related": "https://triage.example.com/api/public/v2/rules/1690/cluster_context",
                            "self": "https://triage.example.com/api/public/v2/rules/1690/relationships/cluster_context"
                        }
                    },
                    "clusters": {
                        "links": {
                            "related": "https://triage.example.com/api/public/v2/rules/1690/clusters",
                            "self": "https://triage.example.com/api/public/v2/rules/1690/relationships/clusters"
                        }
                    },
                    "owner": {
                        "data": {
                            "id": "2",
                            "type": "operators"
                        },
                        "links": {
                            "related": "https://triage.example.com/api/public/v2/rules/1690/owner",
                            "self": "https://triage.example.com/api/public/v2/rules/1690/relationships/owner"
                        }
                    },
                    "report_context": {
                        "links": {
                            "related": "https://triage.example.com/api/public/v2/rules/1690/report_context",
                            "self": "https://triage.example.com/api/public/v2/rules/1690/relationships/report_context"
                        }
                    },
                    "reports": {
                        "links": {
                            "related": "https://triage.example.com/api/public/v2/rules/1690/reports",
                            "self": "https://triage.example.com/api/public/v2/rules/1690/relationships/reports"
                        }
                    }
                },
                "type": "rules"
            },
            {
                "attributes": {
                    "active": true,
                    "author_name": "Thanos",
                    "content": "meta:\n  time_to_live=\"Forever\"\n  rule_context=\"Unknown\"\nstrings: \n  $link=\"www.cnn.com\" nocase\n  $url1=\"www.cnn.com\" nocase\n  $url2=\"www.cnn.com\" nocase\n  $sub=\"REPLACE_WITH_SUBJECT\" nocase\ncondition:\n  any of ($url*) or ($link and $sub)\n",
                    "created_at": "2021-04-19T10:31:44.773Z",
                    "description": "Its is a test rule",
                    "name": "test_rule1",
                    "priority": 1,
                    "reports_count": 5,
                    "rule_context": "Unknown",
                    "scope": "Email",
                    "share_with_cofense": false,
                    "tags": [
                        "test_tag",
                        "TEST"
                    ],
                    "time_to_live": "Forever",
                    "updated_at": "2021-04-29T07:21:30.634Z"
                },
                "id": "2534",
                "links": {
                    "self": "https://triage.example.com/api/public/v2/rules/2534"
                },
                "relationships": {
                    "cluster_context": {
                        "links": {
                            "related": "https://triage.example.com/api/public/v2/rules/2534/cluster_context",
                            "self": "https://triage.example.com/api/public/v2/rules/2534/relationships/cluster_context"
                        }
                    },
                    "clusters": {
                        "links": {
                            "related": "https://triage.example.com/api/public/v2/rules/2534/clusters",
                            "self": "https://triage.example.com/api/public/v2/rules/2534/relationships/clusters"
                        }
                    },
                    "owner": {
                        "data": {
                            "id": "9",
                            "type": "operators"
                        },
                        "links": {
                            "related": "https://triage.example.com/api/public/v2/rules/2534/owner",
                            "self": "https://triage.example.com/api/public/v2/rules/2534/relationships/owner"
                        }
                    },
                    "report_context": {
                        "links": {
                            "related": "https://triage.example.com/api/public/v2/rules/2534/report_context",
                            "self": "https://triage.example.com/api/public/v2/rules/2534/relationships/report_context"
                        }
                    },
                    "reports": {
                        "links": {
                            "related": "https://triage.example.com/api/public/v2/rules/2534/reports",
                            "self": "https://triage.example.com/api/public/v2/rules/2534/relationships/reports"
                        }
                    }
                },
                "type": "rules"
            }
        ]
    }
}
```

#### Human Readable Output

>### Rule(s)
>|Rule ID|Rule Name|Description|Active|Priority|Scope|Author Name|Rule Context|Created At|Updated At|
>|---|---|---|---|---|---|---|---|---|---|
>| 1690 | MX_Testing | Testing customer-created rule | true | 5 | Email | Thor | Phishing Tactic | 2020-11-24T15:19:12.616Z | 2020-11-24T15:19:12.616Z |
>| 2534 | test_rule1 | Its is a test rule | true | 1 | Email | Thanos | Unknown | 2021-04-19T10:31:44.773Z | 2021-04-29T07:21:30.634Z |


### cofense-url-list
***
Retrieves URLs based on the filter values provided in the command arguments. 
URLs are the threats (or non-threat)  that are detected in the reported emails.


#### Base Command

`cofense-url-list`
#### Input

| **Argument Name** | **Description** | **Required** |
| --- | --- | --- |
| id | Specify the ID of the URL to retrieve a specific URL. Note: If 'id' argument is provided, then apart from 'fields_to_retrieve', all arguments will be neglected. | Optional | 
| page_size | Specify the number of URLs to retrieve per page. Note: Possible values are between 1 and 200. Default is 20. | Optional | 
| page_number | Specify a page number to retrieve the URLs. Default is 1. | Optional | 
| sort_by | Specify the attributes to sort the URLs. Note: The default sort order for an attribute is ascending. Prefix the attributes with a hyphen to sort in descending order. For example: -created_at, -updated_at. | Optional | 
| filter_by | Specify the filters to filter the list of urls by attribute values. Note: Enter values in key-value JSON format. To separate multiple values of a single attribute, use commas. Add backslash(\\) before quotes. Format accepted: {\\"attribute1_operator \\": \\"value1, value2\\", \\"attribute2_operator\\" : \\"value3, value4\\"} For example: {\\"risk_score_eq\\":\\"1,2\\", \\"updated_at_gt\\":\\"2020-10-26T10:48:16.834Z\\"}. | Optional | 
| fields_to_retrieve | Specify the fields to retrieve the mentioned attributes only. For example: url, risk_score. | Optional | 
| risk_score | Specify the risk scores to retrieve the urls. | Optional | 
| created_at | Specify the date and time of creation, from when to retrieve the URLs. Formats accepted: 2 minutes, 2 hours, 2 days, 2 weeks, 2 months, 2 years, yyyy-mm-dd, yyyy-mm-ddTHH:MM:SSZ, etc. | Optional | 
| updated_at | Specify the date and time of updation, from when to retrieve the URLs. Formats accepted: 2 minutes, 2 hours, 2 days, 2 weeks, 2 months, 2 years, yyyy-mm-dd, yyyy-mm-ddTHH:MM:SSZ, etc. | Optional | 


#### Context Output

| **Path** | **Type** | **Description** |
| --- | --- | --- |
| Cofense.Url.id | String | Unique identifier of the URL. | 
| Cofense.Url.type | String | Type of the resource of Cofense Triage. | 
| Cofense.Url.links.self | String | Link of the resource. | 
| Cofense.Url.attributes.url | String | Value of the URL. | 
| Cofense.Url.attributes.risk_score | Unknown | Risk score of the URL. | 
| Cofense.Url.attributes.created_at | Date | Date and time, in ISO 8601 format, when the resource was created. | 
| Cofense.Url.attributes.updated_at | Date | Date and time, in ISO 8601 format, when the resource details were last updated. | 
| Cofense.Url.relationships.domain.links.self | String | Link to retrieve the domain of the URL. | 
| Cofense.Url.relationships.domain.links.related | String | Link to retrieve the detailed information of the domain of the URL. | 
| Cofense.Url.relationships.hostname.links.self | String | Link to retrieve the hostname of the URL. | 
| Cofense.Url.relationships.hostname.links.related | String | Link to retrieve the detailed information of the hostname of the URL. | 
| Cofense.Url.relationships.hostname.data.type | String | Type of the hostname associated with the URL. | 
| Cofense.Url.relationships.hostname.data.id | String | Unique identifier of the hostname associated with the URL. | 
| Cofense.Url.relationships.clusters.links.self | String | Link to retrieve the clusters containing the reports with the URL. | 
| Cofense.Url.relationships.clusters.links.related | String | Link to retrieve the detailed information of the clusters containing the reports with the URL. | 
| Cofense.Url.relationships.integration_submissions.links.self | String | Link to retrieve the integration submissions containing the URL. | 
| Cofense.Url.relationships.integration_submissions.links.related | String | Link to retrieve the detailed information of the integration submissions containing the URL. | 
| Cofense.Url.relationships.reports.links.self | String | Link to retrieve the reports containing the URL. | 
| Cofense.Url.relationships.reports.links.related | String | Link to retrieve the detailed information of the reports containing the URL. | 


#### Command Example
```!cofense-url-list page_size=2```

#### Context Example
```json
{
    "Cofense": {
        "Url": [
            {
                "attributes": {
                    "created_at": "2020-10-21T20:54:24.185Z",
                    "updated_at": "2020-10-21T20:54:24.185Z",
                    "url": "http://dummy.com/servlet/MailView?ms=MTE4NDM1ODgS1&r=LTMyMjA1MjQ1ODcS1&j=MTc2MDQ3MTQ4MwS2&mt=1&rt=0"
                },
                "id": "15",
                "links": {
                    "self": "https://triage.example.com/api/public/v2/urls/15"
                },
                "relationships": {
                    "clusters": {
                        "links": {
                            "related": "https://triage.example.com/api/public/v2/urls/15/clusters",
                            "self": "https://triage.example.com/api/public/v2/urls/15/relationships/clusters"
                        }
                    },
                    "domain": {
                        "links": {
                            "related": "https://triage.example.com/api/public/v2/urls/15/domain",
                            "self": "https://triage.example.com/api/public/v2/urls/15/relationships/domain"
                        }
                    },
                    "hostname": {
                        "data": {
                            "id": "6",
                            "type": "hostnames"
                        },
                        "links": {
                            "related": "https://triage.example.com/api/public/v2/urls/15/hostname",
                            "self": "https://triage.example.com/api/public/v2/urls/15/relationships/hostname"
                        }
                    },
                    "integration_submissions": {
                        "links": {
                            "related": "https://triage.example.com/api/public/v2/urls/15/integration_submissions",
                            "self": "https://triage.example.com/api/public/v2/urls/15/relationships/integration_submissions"
                        }
                    },
                    "reports": {
                        "links": {
                            "related": "https://triage.example.com/api/public/v2/urls/15/reports",
                            "self": "https://triage.example.com/api/public/v2/urls/15/relationships/reports"
                        }
                    }
                },
                "type": "urls"
            },
            {
                "attributes": {
                    "created_at": "2020-10-21T20:54:24.204Z",
                    "updated_at": "2020-10-21T20:54:24.204Z",
                    "url": "http://dummy.com/ctt?kn=3&ms=MTE4NDM1ODgS1&r=LTMyMjA1MjQ1ODcS1&b=0&j=MTc2MDQ3MTQ4MwS2&mt=1&rt=0"
                },
                "id": "16",
                "links": {
                    "self": "https://triage.example.com/api/public/v2/urls/16"
                },
                "relationships": {
                    "clusters": {
                        "links": {
                            "related": "https://triage.example.com/api/public/v2/urls/16/clusters",
                            "self": "https://triage.example.com/api/public/v2/urls/16/relationships/clusters"
                        }
                    },
                    "domain": {
                        "links": {
                            "related": "https://triage.example.com/api/public/v2/urls/16/domain",
                            "self": "https://triage.example.com/api/public/v2/urls/16/relationships/domain"
                        }
                    },
                    "hostname": {
                        "data": {
                            "id": "6",
                            "type": "hostnames"
                        },
                        "links": {
                            "related": "https://triage.example.com/api/public/v2/urls/16/hostname",
                            "self": "https://triage.example.com/api/public/v2/urls/16/relationships/hostname"
                        }
                    },
                    "integration_submissions": {
                        "links": {
                            "related": "https://triage.example.com/api/public/v2/urls/16/integration_submissions",
                            "self": "https://triage.example.com/api/public/v2/urls/16/relationships/integration_submissions"
                        }
                    },
                    "reports": {
                        "links": {
                            "related": "https://triage.example.com/api/public/v2/urls/16/reports",
                            "self": "https://triage.example.com/api/public/v2/urls/16/relationships/reports"
                        }
                    }
                },
                "type": "urls"
            }
        ]
    }
}
```

#### Human Readable Output

>### URL(s)
>|URL ID|URL|Created At|Updated At|
>|---|---|---|---|
>| 15 | http://dummy.com/servlet/MailView?ms=MTE4NDM1ODgS1&r=LTMyMjA1MjQ1ODcS1&j=MTc2MDQ3MTQ4MwS2&mt=1&rt=0 | 2020-10-21T20:54:24.185Z | 2020-10-21T20:54:24.185Z |
>| 16 | http://dummy.com/ctt?kn=3&ms=MTE4NDM1ODgS1&r=LTMyMjA1MjQ1ODcS1&b=0&j=MTc2MDQ3MTQ4MwS2&mt=1&rt=0 | 2020-10-21T20:54:24.204Z | 2020-10-21T20:54:24.204Z |


### cofense-threat-indicator-create
***
Creates a threat indicator based on the values provided in the command arguments.


#### Base Command

`cofense-threat-indicator-create`
#### Input

| **Argument Name** | **Description** | **Required** |
| --- | --- | --- |
| threat_level | Specify the level of the threat indicator that is to be created. Some possible values are: Malicious, Suspicious, Benign. | Required | 
| threat_type | Specify the type of the threat indicator that is to be created. Some possible values are: Sender, Subject, Domain, URL, MD5, SHA256, Hostname, or Header. | Required | 
| threat_value | Specify the value corresponding to the type of threat indicated in threat_type that is to be created. Note: It should have at least 3 characters. It must be unique and valid. | Required | 
| threat_source | Specify the value corresponding to the source of the threat indicator that is to be created. Note: This attribute supports only one threat_type/threat_value pair per source. Default is XSOAR-UI. | Optional | 


#### Context Output

| **Path** | **Type** | **Description** |
| --- | --- | --- |
| Cofense.ThreatIndicator.id | String | Unique identifier of the threat indicator. | 
| Cofense.ThreatIndicator.type | String | Type of the resource of Cofense Triage. | 
| Cofense.ThreatIndicator.links.self | String | Link of the resource. | 
| Cofense.ThreatIndicator.attributes.threat_level | String | The level of the threat. | 
| Cofense.ThreatIndicator.attributes.threat_type | String | The type of the threat. | 
| Cofense.ThreatIndicator.attributes.threat_value | String | Value corresponding to the type of threat indicated in the type of the threat. | 
| Cofense.ThreatIndicator.attributes.threat_source | String | Value corresponding to the source of the threat. | 
| Cofense.ThreatIndicator.attributes.created_at | Date | Date and time, in ISO 8601 format, when the resource was created. | 
| Cofense.ThreatIndicator.attributes.updated_at | Date | Date and time, in ISO 8601 format, when the resource was last updated. | 
| Cofense.ThreatIndicator.relationships.owner.links.self | String | Link to retrieve the owner of the threat indicator. | 
| Cofense.ThreatIndicator.relationships.owner.links.related | String | Link to retrieve the detailed information of the owner of the threat indicator. | 
| Cofense.ThreatIndicator.relationships.owner.data.type | String | Type of the owner associated with the threat indicator. | 
| Cofense.ThreatIndicator.relationships.owner.data.id | String | Unique identifier of the owner associated with the threat indicator. | 
| Cofense.ThreatIndicator.relationships.reports.links.self | String | Link to retrieve the reports containing the threat indicator. | 
| Cofense.ThreatIndicator.relationships.reports.links.related | String | Link to retrieve the detailed information of the reports containing the threat indicator. | 
| Cofense.ThreatIndicator.relationships.comments.links.self | String | Link to retrieve the comments containing the threat indicator. | 
| Cofense.ThreatIndicator.relationships.comments.links.related | String | Link to retrieve the detailed information of the comments containing the threat indicator. | 


#### Command Example
```!cofense-threat-indicator-create threat_level=Benign threat_type=Hostname threat_value="abc.com"```

#### Context Example
```json
{
    "Cofense": {
        "ThreatIndicator": {
            "attributes": {
                "created_at": "2021-06-22T06:11:57.462Z",
                "threat_level": "Benign",
                "threat_source": "XSOAR-UI",
                "threat_type": "Hostname",
                "threat_value": "abc.com",
                "updated_at": "2021-06-22T06:11:57.462Z"
            },
            "id": "393",
            "links": {
                "self": "https://triage.example.com/api/public/v2/threat_indicators/393"
            },
            "relationships": {
                "comments": {
                    "links": {
                        "related": "https://triage.example.com/api/public/v2/threat_indicators/393/comments",
                        "self": "https://triage.example.com/api/public/v2/threat_indicators/393/relationships/comments"
                    }
                },
                "owner": {
                    "data": {
                        "id": "3",
                        "type": "api_applications"
                    },
                    "links": {
                        "related": "https://triage.example.com/api/public/v2/threat_indicators/393/owner",
                        "self": "https://triage.example.com/api/public/v2/threat_indicators/393/relationships/owner"
                    }
                },
                "reports": {
                    "links": {
                        "related": "https://triage.example.com/api/public/v2/threat_indicators/393/reports",
                        "self": "https://triage.example.com/api/public/v2/threat_indicators/393/relationships/reports"
                    }
                }
            },
            "type": "threat_indicators"
        }
    }
}
```

#### Human Readable Output

>### Threat Indicator(s)
>|Threat Indicator ID|Threat Level|Threat Type|Threat Value|Threat Source|Created At|Updated At|
>|---|---|---|---|---|---|---|
>| 393 | Benign | Hostname | abc.com | XSOAR-UI | 2021-06-22T06:11:57.462Z | 2021-06-22T06:11:57.462Z |


### cofense-reporter-list
***
Retrieves the reporters that match the provided parameters. 
Reporters are employees of an organization who send, or report, suspicious emails to Cofense Triage.


#### Base Command

`cofense-reporter-list`
#### Input

| **Argument Name** | **Description** | **Required** |
| --- | --- | --- |
| id | Specify the ID of the reporter to retrieve a specific reporter. Note: If 'id' argument is provided, then apart from 'fields_to_retrieve', all arguments will be neglected. | Optional | 
| page_size | Specify the number of reporters to retrieve per page. Note: Possible values are between 1 and 200. Default is 20. | Optional | 
| page_number | Specify a page number to retrieve the reporters. Default is 1. | Optional | 
| sort_by | Specify the attributes to sort the reporters. Note: The default sort order for an attribute is ascending. Prefix the attributes with a hyphen to sort in descending order. For example: reports_count, -email. | Optional | 
| filter_by | Specify the filters to filter the list of reporters by attribute values. Note: Enter values in key-value JSON format. To separate multiple values of a single attribute, use commas. Add backslash(\\) before quotes. Format accepted: {\\"attribute1_operator \\": \\"value1, value2\\", \\"attribute2_operator\\" : \\"value3, value4\\"} For example: {\\"reputation_score_eq\\":\\"1,2\\", \\"reports_count_gt\\":\\"3\\"}. | Optional | 
| fields_to_retrieve | Specify the fields to retrieve the mentioned attributes only. For example: email, reports_count. | Optional | 
| reputation_score | Specify reputation score to retrieve the reporters. | Optional | 
| vip | Specify that the reporter to be retrieved is VIP or non-VIP. Possible values are: true, false. | Optional | 
| email | Specify emails of the reporter to retrieve the reporter. | Optional | 
| created_at | Specify the date and time of creation, from when to retrieve the reporters. Formats accepted: 2 minutes, 2 hours, 2 days, 2 weeks, 2 months, 2 years, yyyy-mm-dd, yyyy-mm-ddTHH:MM:SSZ, etc. | Optional | 
| updated_at | Specify the date and time of updation, from when to retrieve the reporters. Formats accepted: 2 minutes, 2 hours, 2 days, 2 weeks, 2 months, 2 years, yyyy-mm-dd, yyyy-mm-ddTHH:MM:SSZ, etc. | Optional | 


#### Context Output

| **Path** | **Type** | **Description** |
| --- | --- | --- |
| Cofense.Reporter.id | String | Unique identifier of the reporter. | 
| Cofense.Reporter.type | String | Type of the resource of Cofense Triage. | 
| Cofense.Reporter.links.self | String | Link of the resource. | 
| Cofense.Reporter.attributes.email | String | Email address of the reporter. | 
| Cofense.Reporter.attributes.reports_count | Number | Number of emails reported by the reporter. | 
| Cofense.Reporter.attributes.last_reported_at | Date | Date and time, in ISO 8601 format, when the reporter last reported an email. | 
| Cofense.Reporter.attributes.reputation_score | Number | Reputation score of the reporter. | 
| Cofense.Reporter.attributes.vip | Boolean | Whether the reporter is a VIP \(true\) or not \(false\). The default is true. | 
| Cofense.Reporter.attributes.created_at | Date | Date and time, in ISO 8601 format, when the resource was created. | 
| Cofense.Reporter.attributes.updated_at | Date | Date and time, in ISO 8601 format, when the resource was last updated. | 
| Cofense.Reporter.relationships.clusters.links.self | String | Link to retrieve the clusters containing reports the individual reported. | 
| Cofense.Reporter.relationships.clusters.links.related | String | Link to retrieve the detailed information of the clusters containing reports the individual reported. | 
| Cofense.Reporter.relationships.reports.links.self | String | Link to retrieve the reports the individual reported. | 
| Cofense.Reporter.relationships.reports.links.related | String | Link to retrieve the detailed information of the reports the individual reported. | 


#### Command Example
```!cofense-reporter-list page_size=2```

#### Context Example
```json
{
    "Cofense": {
        "Reporter": [
            {
                "attributes": {
                    "created_at": "2020-10-21T20:54:23.383Z",
                    "email": "no-reply@xyz.com",
                    "last_reported_at": "2020-12-11T05:46:39.000Z",
                    "reports_count": 10,
                    "reputation_score": 8,
                    "updated_at": "2021-05-30T11:51:00.170Z",
                    "vip": false
                },
                "id": "4",
                "links": {
                    "self": "https://triage.example.com/api/public/v2/reporters/4"
                },
                "relationships": {
                    "clusters": {
                        "links": {
                            "related": "https://triage.example.com/api/public/v2/reporters/4/clusters",
                            "self": "https://triage.example.com/api/public/v2/reporters/4/relationships/clusters"
                        }
                    },
                    "reports": {
                        "links": {
                            "related": "https://triage.example.com/api/public/v2/reporters/4/reports",
                            "self": "https://triage.example.com/api/public/v2/reporters/4/relationships/reports"
                        }
                    }
                },
                "type": "reporters"
            },
            {
                "attributes": {
                    "created_at": "2020-10-21T20:54:25.915Z",
                    "email": "devcomm@xyz.com",
                    "last_reported_at": "2020-05-05T18:44:01.000Z",
                    "reports_count": 2,
                    "reputation_score": -5,
                    "updated_at": "2020-12-03T10:51:25.482Z",
                    "vip": true
                },
                "id": "6",
                "links": {
                    "self": "https://triage.example.com/api/public/v2/reporters/6"
                },
                "relationships": {
                    "clusters": {
                        "links": {
                            "related": "https://triage.example.com/api/public/v2/reporters/6/clusters",
                            "self": "https://triage.example.com/api/public/v2/reporters/6/relationships/clusters"
                        }
                    },
                    "reports": {
                        "links": {
                            "related": "https://triage.example.com/api/public/v2/reporters/6/reports",
                            "self": "https://triage.example.com/api/public/v2/reporters/6/relationships/reports"
                        }
                    }
                },
                "type": "reporters"
            }
        ]
    }
}
```

#### Human Readable Output

>### Reporter(s)
>|Reporter ID|Reporter Email|Reports Count|Reputation Score|VIP|Last Reported At|Created At|Updated At|
>|---|---|---|---|---|---|---|---|
>| 4 | no-reply@xyz.com | 10 | 8 | false | 2020-12-11T05:46:39.000Z | 2020-10-21T20:54:23.383Z | 2021-05-30T11:51:00.170Z |
>| 6 | devcomm@xyz.com | 2 | -5 | true | 2020-05-05T18:44:01.000Z | 2020-10-21T20:54:25.915Z | 2020-12-03T10:51:25.482Z |


### cofense-integration-submission-get
***
Retrieves integration submission based on the filter values provided in the command arguments.

Note:
- When the user provides incorrect values in arguments, the user will be getting a 500 internal error.
- When the user provides any value in **kind** argument, the user will be getting a 500 internal error.


#### Base Command

`cofense-integration-submission-get`
#### Input

| **Argument Name** | **Description** | **Required** |
| --- | --- | --- |
| id | Specify URL ID  or attachment payload ID to retrieve an integration submission. Note: To retrieve URL ID, execute cofense-url-list command. To retrieve  attachment ID, execute cofense-attachment-payload-list command. | Required | 
| type | Type of the integration submission the user wants to retrieve. Possible values are: urls, attachment_payloads. Default is urls. | Optional | 
| page_size | Specify the number of integration submissions to retrieve per page. Note: Possible values are between 1 and 200. Default is 20. | Optional | 
| page_number | Specify a page number to retrieve the integration submissions. | Optional | 
| sort_by | Specify the attributes to sort the integration submissions. Note: The default sort order for an attribute is ascending. Prefix the attributes with a hyphen to sort in descending order. For example: status, -id. | Optional | 
| filter_by | Specify the filters to filter the list of integration submissions by attribute values. Note: Enter values in key-value JSON format. To separate multiple values of a single attribute, use commas. Add backslash(\\) before quotes. Format accepted: {\\"attribute1_operator \\": \\"value1, value2\\", \\"attribute2_operator\\" : \\"value3, value4\\"} For example: {\\"status_eq\\":\\"complete\\", \\"risk_score_eq\\":\\"0,1\\"}. | Optional | 
| fields_to_retrieve | Specify the fields to retrieve the mentioned attributes only. For example: status, kind. | Optional | 
| status | Specify the status to retrieve the integration submission. Some possible values are: ending, complete, target_not_found, error, running, or hash_not_found. | Optional | 
| kind | Specify the kind to retrieve the integration submission. Some possible values are: File, Hash, URL. | Optional | 
| risk_score | Specify the risk scores to retrieve the attachment payloads. | Optional | 
| created_at | Specify the date and time of creation, from when to retrieve the integration submissions. Formats accepted: 2 minutes, 2 hours, 2 days, 2 weeks, 2 months, 2 years, yyyy-mm-dd, yyyy-mm-ddTHH:MM:SSZ, etc. | Optional | 
| updated_at | Specify the date and time of updation, from when to retrieve the integration submissions. Formats accepted: 2 minutes, 2 hours, 2 days, 2 weeks, 2 months, 2 years, yyyy-mm-dd, yyyy-mm-ddTHH:MM:SSZ, etc. | Optional | 


#### Context Output

| **Path** | **Type** | **Description** |
| --- | --- | --- |
| Cofense.IntegrationSubmission.id | String | Unique identifier of the integration submission. | 
| Cofense.IntegrationSubmission.type | String | Type of the resource of Cofense Triage. | 
| Cofense.IntegrationSubmission.links.self | String | Link of the resource. | 
| Cofense.IntegrationSubmission.attributes.status | String | Status of the integration submission. | 
| Cofense.IntegrationSubmission.attributes.result | String | Result of the integration submission. | 
| Cofense.IntegrationSubmission.attributes.kind | String | Kind of the integration submission. | 
| Cofense.IntegrationSubmission.attributes.risk_score | Number | Risk score of the integration submission. | 
| Cofense.IntegrationSubmission.attributes.created_at | Date | Date and time, in ISO 8601 format, when the resource was created. | 
| Cofense.IntegrationSubmission.attributes.updated_at | Date | Date and time, in ISO 8601 format, when the resource was last updated. | 
| Cofense.IntegrationSubmission.relationships.integration.links.self | String | Link to retrieve the integration associated with the integration submission. | 
| Cofense.IntegrationSubmission.relationships.integration.links.related | String | Link to retrieve the detailed information of integration associated with the integration submission. | 
| Cofense.IntegrationSubmission.relationships.integration.data.type | String | Type of the integration associated with the integration submission. | 
| Cofense.IntegrationSubmission.relationships.integration.data.id | String | Unique Identifier of the integration associated with the integration submission. | 
| Cofense.IntegrationSubmission.relationships.target.links.self | String | Link to retrieve the target associated with the integration submission. | 
| Cofense.IntegrationSubmission.relationships.target.links.related | String | Link to retrieve the detailed information of the target associated with the integration submission. | 
| Cofense.IntegrationSubmission.relationships.target.data.type | String | Type of the target associated with the integration submission. | 
| Cofense.IntegrationSubmission.relationships.target.data.id | String | Unique Identifier of the target associated with the integration submission. | 


#### Command Example
```!cofense-integration-submission-get id=4879 type=urls```

#### Context Example
```json
{
    "Cofense": {
        "IntegrationSubmission": [
            {
                "attributes": {
                    "created_at": "2021-04-02T16:32:43.525Z",
                    "kind": "URL",
                    "result": "{\"success\":0,\"error_code\":117,\"error\":\"Invalid URL\"}",
                    "status": "error",
                    "updated_at": "2021-04-02T16:34:11.016Z"
                },
                "id": "155",
                "links": {
                    "self": "https://triage.example.com/api/public/v2/integration_submissions/155"
                },
                "relationships": {
                    "integration": {
                        "data": {
                            "id": "5",
                            "type": "integrations"
                        },
                        "links": {
                            "related": "https://triage.example.com/api/public/v2/integration_submissions/155/integration",
                            "self": "https://triage.example.com/api/public/v2/integration_submissions/155/relationships/integration"
                        }
                    },
                    "target": {
                        "data": {
                            "id": "4879",
                            "type": "urls"
                        },
                        "links": {
                            "related": "https://triage.example.com/api/public/v2/integration_submissions/155/target",
                            "self": "https://triage.example.com/api/public/v2/integration_submissions/155/relationships/target"
                        }
                    }
                },
                "type": "integration_submissions"
            },
            {
                "attributes": {
                    "created_at": "2021-04-02T16:31:51.713Z",
                    "kind": "URL",
                    "result": "{\"success\":0,\"error_code\":117,\"error\":\"Invalid URL\"}",
                    "status": "error",
                    "updated_at": "2021-04-02T16:32:11.093Z"
                },
                "id": "154",
                "links": {
                    "self": "https://triage.example.com/api/public/v2/integration_submissions/154"
                },
                "relationships": {
                    "integration": {
                        "data": {
                            "id": "5",
                            "type": "integrations"
                        },
                        "links": {
                            "related": "https://triage.example.com/api/public/v2/integration_submissions/154/integration",
                            "self": "https://triage.example.com/api/public/v2/integration_submissions/154/relationships/integration"
                        }
                    },
                    "target": {
                        "data": {
                            "id": "4879",
                            "type": "urls"
                        },
                        "links": {
                            "related": "https://triage.example.com/api/public/v2/integration_submissions/154/target",
                            "self": "https://triage.example.com/api/public/v2/integration_submissions/154/relationships/target"
                        }
                    }
                },
                "type": "integration_submissions"
            },
            {
                "attributes": {
                    "created_at": "2021-04-02T16:27:42.094Z",
                    "kind": "URL",
                    "result": "{\"success\":0,\"error_code\":117,\"error\":\"Invalid URL\"}",
                    "status": "error",
                    "updated_at": "2021-04-02T16:28:11.300Z"
                },
                "id": "153",
                "links": {
                    "self": "https://triage.example.com/api/public/v2/integration_submissions/153"
                },
                "relationships": {
                    "integration": {
                        "data": {
                            "id": "5",
                            "type": "integrations"
                        },
                        "links": {
                            "related": "https://triage.example.com/api/public/v2/integration_submissions/153/integration",
                            "self": "https://triage.example.com/api/public/v2/integration_submissions/153/relationships/integration"
                        }
                    },
                    "target": {
                        "data": {
                            "id": "4879",
                            "type": "urls"
                        },
                        "links": {
                            "related": "https://triage.example.com/api/public/v2/integration_submissions/153/target",
                            "self": "https://triage.example.com/api/public/v2/integration_submissions/153/relationships/target"
                        }
                    }
                },
                "type": "integration_submissions"
            }
        ]
    }
}
```

#### Human Readable Output

>### Integration Submission(s)
>|Integration Submission ID|Status|Kind|Created At|Updated At|
>|---|---|---|---|---|
>| 155 | error | URL | 2021-04-02T16:32:43.525Z | 2021-04-02T16:34:11.016Z |
>| 154 | error | URL | 2021-04-02T16:31:51.713Z | 2021-04-02T16:32:11.093Z |
>| 153 | error | URL | 2021-04-02T16:27:42.094Z | 2021-04-02T16:28:11.300Z |


### cofense-attachment-payload-list
***
Retrieves attachment payloads based on the filter values provided in the command arguments.
Attachment payloads identify the MIME type and MD5 and SHA256 hash signatures of a reported email.


#### Base Command

`cofense-attachment-payload-list`
#### Input

| **Argument Name** | **Description** | **Required** |
| --- | --- | --- |
| id | Specify ID of the attachment payload to retrieve a specific attachment payload. Note: If 'id' argument is provided, then apart from 'fields_to_retrieve', all arguments will be neglected. | Optional | 
| page_size | Specify the number of attachment payloads to retrieve per page. Note: Possible values are between 1 and 200. Default is 20. | Optional | 
| page_number | Specify a page number to retrieve the attachment payloads. Default is 1. | Optional | 
| sort_by | Specify the attributes to sort the attachment payloads. Note: The default sort order for an attribute is ascending. Prefix the attributes with a hyphen to sort in descending order. For example: risk_score, -id. | Optional | 
| filter_by | Specify the filters to filter the list of attachment payloads by attribute values. Note: Enter values in key-value JSON format. To separate multiple values of a single attribute, use commas. Add backslash(\\) before quotes. Format accepted: {\\"attribute1_operator \\": \\"value1, value2\\", \\"attribute2_operator\\" : \\"value3, value4\\"} For example: {\\"risk_score\\":\\"0,1\\", \\"created_at_gteq\\":\\"2020-04-13T10:48:16.834Z\\"}. | Optional | 
| fields_to_retrieve | Specify the fields to retrieve the mentioned attributes only. For example: md5, risk_score. | Optional | 
| risk_score | Specify the risk scores to retrieve the attachment payloads. | Optional | 
| created_at | Specify the date and time of creation, from when to retrieve the attachment payloads. Formats accepted: 2 minutes, 2 hours, 2 days, 2 weeks, 2 months, 2 years, yyyy-mm-dd, yyyy-mm-ddTHH:MM:SSZ, etc. | Optional | 
| updated_at | Specify the date and time of updation, from when to retrieve the attachment payloads. Formats accepted: 2 minutes, 2 hours, 2 days, 2 weeks, 2 months, 2 years, yyyy-mm-dd, yyyy-mm-ddTHH:MM:SSZ, etc. | Optional | 


#### Context Output

| **Path** | **Type** | **Description** |
| --- | --- | --- |
| Cofense.AttachmentPayload.id | String | Unique identifier of the attachment payload. | 
| Cofense.AttachmentPayload.type | String | Type of the resource of Cofense Triage. | 
| Cofense.AttachmentPayload.links.self | String | Link of the resource. | 
| Cofense.AttachmentPayload.attributes.mime_type | String | MIME type of the payload. | 
| Cofense.AttachmentPayload.attributes.md5 | String | MD5 hash of the payload. | 
| Cofense.AttachmentPayload.attributes.sha256 | String | SHA256 hash of the payload. | 
| Cofense.AttachmentPayload.attributes.risk_score | Number | Risk score of the payload. | 
| Cofense.AttachmentPayload.attributes.created_at | Date | Date and time, in ISO 8601 format, when the resource was created. | 
| Cofense.AttachmentPayload.attributes.updated_at | Date | Date and time, in ISO 8601 format, when the resource was last updated. | 
| Cofense.AttachmentPayload.relationships.attachments.links.self | String | Link to retrieve the attachment containing the payload. | 
| Cofense.AttachmentPayload.relationships.attachments.links.related | String | Link to retrieve the detailed information of the attachment containing the payload. | 
| Cofense.AttachmentPayload.relationships.clusters.links.self | String | Link to retrieve the cluster of reports containing the payload. | 
| Cofense.AttachmentPayload.relationships.clusters.links.related | String | Link to retrieve the detailed information of the cluster of reports containing the payload. | 
| Cofense.AttachmentPayload.relationships.integration_submissions.links.self | String | Link to retrieve the integration submissions related to attachment. | 
| Cofense.AttachmentPayload.relationships.integration_submissions.links.related | String | Link to retrieve the detailed information of the integration submissions related to attachment. | 
| Cofense.AttachmentPayload.relationships.reports.links.self | String | Link to retrieve the report with attachments containing the payload. | 
| Cofense.AttachmentPayload.relationships.reports.links.related | String | Link to retrieve the detailed information of the report with attachments containing the payload. | 


#### Command Example
```!cofense-attachment-payload-list page_size=2```

#### Context Example
```json
{
    "Cofense": {
        "AttachmentPayload": [
            {
                "attributes": {
                    "created_at": "2020-10-21T20:54:36.450Z",
                    "md5": "123456789ec6d4a936ef02d4042a93c2",
                    "mime_type": "image/png; charset=binary",
                    "sha256": "123456789f8c56c47f9a481c919eb869af09f9fff0c1551781aa77e8674377b9",
                    "updated_at": "2020-10-21T20:54:36.450Z"
                },
                "id": "8",
                "links": {
                    "self": "https://triage.example.com/api/public/v2/attachment_payloads/8"
                },
                "relationships": {
                    "attachments": {
                        "links": {
                            "related": "https://triage.example.com/api/public/v2/attachment_payloads/8/attachments",
                            "self": "https://triage.example.com/api/public/v2/attachment_payloads/8/relationships/attachments"
                        }
                    },
                    "clusters": {
                        "links": {
                            "related": "https://triage.example.com/api/public/v2/attachment_payloads/8/clusters",
                            "self": "https://triage.example.com/api/public/v2/attachment_payloads/8/relationships/clusters"
                        }
                    },
                    "integration_submissions": {
                        "links": {
                            "related": "https://triage.example.com/api/public/v2/attachment_payloads/8/integration_submissions",
                            "self": "https://triage.example.com/api/public/v2/attachment_payloads/8/relationships/integration_submissions"
                        }
                    },
                    "reports": {
                        "links": {
                            "related": "https://triage.example.com/api/public/v2/attachment_payloads/8/reports",
                            "self": "https://triage.example.com/api/public/v2/attachment_payloads/8/relationships/reports"
                        }
                    }
                },
                "type": "attachment_payloads"
            },
            {
                "attributes": {
                    "created_at": "2020-10-21T20:54:36.531Z",
                    "md5": "9f16385db56b9429fc210b19df012345",
                    "mime_type": "image/png; charset=binary",
                    "sha256": "7609ec052a3834f0ac822001837d7b25dea34bd38143a13ea6a187c192212345",
                    "updated_at": "2020-10-21T20:54:36.531Z"
                },
                "id": "9",
                "links": {
                    "self": "https://triage.example.com/api/public/v2/attachment_payloads/9"
                },
                "relationships": {
                    "attachments": {
                        "links": {
                            "related": "https://triage.example.com/api/public/v2/attachment_payloads/9/attachments",
                            "self": "https://triage.example.com/api/public/v2/attachment_payloads/9/relationships/attachments"
                        }
                    },
                    "clusters": {
                        "links": {
                            "related": "https://triage.example.com/api/public/v2/attachment_payloads/9/clusters",
                            "self": "https://triage.example.com/api/public/v2/attachment_payloads/9/relationships/clusters"
                        }
                    },
                    "integration_submissions": {
                        "links": {
                            "related": "https://triage.example.com/api/public/v2/attachment_payloads/9/integration_submissions",
                            "self": "https://triage.example.com/api/public/v2/attachment_payloads/9/relationships/integration_submissions"
                        }
                    },
                    "reports": {
                        "links": {
                            "related": "https://triage.example.com/api/public/v2/attachment_payloads/9/reports",
                            "self": "https://triage.example.com/api/public/v2/attachment_payloads/9/relationships/reports"
                        }
                    }
                },
                "type": "attachment_payloads"
            }
        ]
    }
}
```

#### Human Readable Output

>### Attachment Payload(s)
>|Attachment Payload ID|Mime Type|MD5|SHA256|Created At|Updated At|
>|---|---|---|---|---|---|
>| 8 | image/png; charset=binary | 123456789ec6d4a936ef02d4042a93c2 | 123456789f8c56c47f9a481c919eb869af09f9fff0c1551781aa77e8674377b9 | 2020-10-21T20:54:36.450Z | 2020-10-21T20:54:36.450Z |
>| 9 | image/png; charset=binary | 9f16385db56b9429fc210b19df012345 | 7609ec052a3834f0ac822001837d7b25dea34bd38143a13ea6a187c192212345 | 2020-10-21T20:54:36.531Z | 2020-10-21T20:54:36.531Z |


### cofense-comment-list
***
Retrieves comments based on the filter values provided in the command arguments.


#### Base Command

`cofense-comment-list`
#### Input

| **Argument Name** | **Description** | **Required** |
| --- | --- | --- |
| id | Specify the ID of the comment to retrieve a specific comment. Note: If 'id' argument is provided, then apart from 'fields_to_retrieve', all arguments will be neglected. | Optional | 
| page_size | Specify the number of comments to retrieve per page. Note: Possible values are between 1 and 200. Default is 20. | Optional | 
| page_number | Specify a page number to retrieve the comments. Default is 1. | Optional | 
| sort_by | Specify the attributes to sort the comments. Note: The default sort order for an attribute is ascending. Prefix the attributes with a hyphen to sort in descending order. For example: -created_at, body. | Optional | 
| filter_by | Specify the filters to filter the list of comments by attribute values. Note: Enter values in key-value JSON format. To separate multiple values of a single attribute, use commas. Add backslash(\\) before quotes. Format accepted: {\\"attribute1_operator \\": \\"value1, value2\\", \\"attribute2_operator\\" : \\"value3, value4\\"} For example: {\\"body_format_eq\\":\\"json\\", \\"created_at_gteq\\":\\"2021-04-13T10:48:16.834Z\\"}. | Optional | 
| fields_to_retrieve | Specify the fields to retrieve the mentioned attributes only. For example: body, body_format. | Optional | 
| body_format | Specify the format of the comment body to retrieve the comments. Possible values are: text, json. | Optional | 
| tags | Specify the tags to retrieve the comments based on the tags associated with the comments. | Optional | 
| report_id | Specify the ID of the report to retrieve the comments specific to the report. Note: When both report_id and threat_indicator_id are provided, higher priority will be given to report_id. Note: To retrieve report_id, execute cofense-report-list command. | Optional | 
| threat_indicator_id | Specify the ID of the threat indicator to retrieve the comments specific to the threat indicator. Note: When both report_id and threat_indicator_id are provided, higher priority will be given to report_id. Note: To retrieve threat_indicator_id, execute cofense-threat-indicator-list command. | Optional | 
| created_at | Specify the date and time of creation, from when to retrieve the comments. Formats accepted: 2 minutes, 2 hours, 2 days, 2 weeks, 2 months, 2 years, yyyy-mm-dd, yyyy-mm-ddTHH:MM:SSZ, etc. | Optional | 
| updated_at | Specify the date and time of updation, from when to retrieve the comments. Formats accepted: 2 minutes, 2 hours, 2 days, 2 weeks, 2 months, 2 years, yyyy-mm-dd, yyyy-mm-ddTHH:MM:SSZ, etc. | Optional | 


#### Context Output

| **Path** | **Type** | **Description** |
| --- | --- | --- |
| Cofense.Comment.id | String | Unique identifier of the comment. | 
| Cofense.Comment.type | String | Type of the resource of Cofense Triage. | 
| Cofense.Comment.links.self | String | Link of the resource. | 
| Cofense.Comment.attributes.body_format | String | Format of the comment body. | 
| Cofense.Comment.attributes.body | String | Body of the comment. | 
| Cofense.Comment.attributes.tags | Unknown | Tags assigned to the comment. | 
| Cofense.Comment.attributes.created_at | Date | Date and time, in ISO 8601 format, when the resource was created. | 
| Cofense.Comment.attributes.updated_at | Date | Date and time, in ISO 8601 format, when the resource was last updated. | 
| Cofense.Comment.attributes.body.type | String | Type of the comment. | 
| Cofense.Comment.attributes.body.properties.reported_time.type | Date | Reported time of the comment. | 
| Cofense.Comment.attributes.body.properties.srctag.type | Unknown | Source tags associated with the comments. | 
| Cofense.Comment.attributes.body.properties.received_time.type | Date | Received time for the comments. | 
| Cofense.Comment.attributes.body.properties.from.type | String | Email ID of the user who added the comment. | 
| Cofense.Comment.attributes.body.properties.reported_by.type | String | Email ID of the reporter who reported the comment. | 
| Cofense.Comment.attributes.body.properties.notes.type | String | Notes of the comment. | 
| Cofense.Comment.attributes.body.properties.summary.type | String | Summary of the comment. | 
| Cofense.Comment.attributes.body.properties.malware_families.type | String | Malware families for the comment. | 
| Cofense.Comment.attributes.body.properties.phenotypes.type | String | Phenotypes of the comment. | 
| Cofense.Comment.attributes.body.properties.message_id.type | String | Message ID for the comment. | 
| Cofense.Comment.attributes.body.properties.reply_to.type | String | Replied to email ID for the comment. | 
| Cofense.Comment.attributes.body.properties.report_url.type | String | Report URL for the comment. | 
| Cofense.Comment.attributes.body.properties.escalation_type.type | String | Escalation type of the comment. | 
| Cofense.Comment.attributes.body.properties.stage_1_iocs.type | String | Type of the stage 1 IOCs. | 
| Cofense.Comment.attributes.body.properties.stage_1_iocs.properties.files.type | String | File ioc available in the comment. | 
| Cofense.Comment.attributes.body.properties.stage_1_iocs.properties.infection_ips.type | String | Type of the infection IPs. | 
| Cofense.Comment.attributes.body.properties.stage_1_iocs.properties.infection_ips.items.type | String | Type of the infection IP available in the comment. | 
| Cofense.Comment.attributes.body.properties.stage_1_iocs.properties.infection_urls.items.type | String | Infection URL available in the comment. | 
| Cofense.Comment.attributes.body.properties.stage_1_iocs.properties.infection_urls.type | String | Type of the infection URL. | 
| Cofense.Comment.attributes.body.properties.brands.type | String | Type of the brands. | 
| Cofense.Comment.attributes.body.properties.brands.items.type | String | Brands of the comment. | 
| Cofense.Comment.attributes.body.properties.vision_results.type | String | Type of the vision result. | 
| Cofense.Comment.attributes.body.properties.vision_results.properties.results_id | String | Result ID of the vision result. | 
| Cofense.Comment.attributes.body.properties.vision_results.properties.query_created.type | Date | Query created date for the vision result. | 
| Cofense.Comment.attributes.body.properties.vision_results.properties.messages_removed | String | Number of messages removed from the comment. | 
| Cofense.Comment.attributes.body.properties.vision_results.properties.messages_found | String | Number of messages found from the comment. | 
| Cofense.Comment.attributes.body.properties.subject.type | String | Subject of the comment. | 
| Cofense.Comment.attributes.body.properties.sent_to.type | String | Receiver email ID. | 
| Cofense.Comment.attributes.body.properties.stage_2_iocs.type | String | Type of the stage 2 IOCs. | 
| Cofense.Comment.attributes.body.properties.stage_2_iocs.properties.files.type | String | File IOCs available in the comment. | 
| Cofense.Comment.attributes.body.properties.stage_2_iocs.properties.md5.type | String | MD5 IOCs available in the comment. | 
| Cofense.Comment.attributes.body.properties.stage_2_iocs.properties.size.type | String | Size of the stage 2 IOCs. | 
| Cofense.Comment.attributes.body.properties.stage_2_iocs.properties.payload_ips.type | String | Type of the payload IPs. | 
| Cofense.Comment.attributes.body.properties.stage_2_iocs.properties.payload_ips.items.type | String | Payload IPs available in the comment. | 
| Cofense.Comment.attributes.body.properties.stage_2_iocs.properties.payload_urls.type | String | Type of the payload URLs. | 
| Cofense.Comment.attributes.body.properties.stage_2_iocs.properties.payload_urls.items.type | String | Payload URLs available in the comment. | 
| Cofense.Comment.attributes.body.properties.stage_2_iocs.properties.c2_ips.type | String | C2 IPs available in the comment. | 
| Cofense.Comment.attributes.body.properties.stage_2_iocs.properties.c2_urls.type | Unknown | C2 URLs available in the comment. | 
| Cofense.Comment.attributes.body.properties.report_id.type | String | ID of the report associated with the comment.  | 
| Cofense.Comment.relationships.commentable.links.self | String | Link to retrieve the commentable comments. | 
| Cofense.Comment.relationships.commentable.links.related | String | Link to retrieve the detailed information of the commentable comments. | 
| Cofense.Comment.relationships.commentable.data.type | String | Type of the commentable comment associated with the comment. | 
| Cofense.Comment.relationships.commentable.data.id | String | Unique identifier of the commentable comment associated with the comment. | 
| Cofense.Comment.relationships.owner.links.self | String | Link to retrieve the owner of the comment. | 
| Cofense.Comment.relationships.owner.links.related | String | Link to retrieve the detailed information of the owner of the comment. | 
| Cofense.Comment.relationships.owner.data.type | String | Type of the owner associated with the comment. | 
| Cofense.Comment.relationships.owner.data.id | String | Unique identifier of the owner associated with the comment. | 


#### Command Example
```!cofense-comment-list page_size=2```

#### Context Example
```json
{
    "Cofense": {
        "Comment": [
            {
                "attributes": {
                    "body": "www.xyz.com",
                    "body_format": "text",
                    "created_at": "2021-04-01T20:52:59.342Z",
                    "updated_at": "2021-04-01T20:52:59.342Z"
                },
                "id": "1",
                "links": {
                    "self": "https://triage.example.com/api/public/v2/comments/1"
                },
                "relationships": {
                    "commentable": {
                        "data": {
                            "id": "216",
                            "type": "threat_indicators"
                        },
                        "links": {
                            "related": "https://triage.example.com/api/public/v2/comments/1/commentable",
                            "self": "https://triage.example.com/api/public/v2/comments/1/relationships/commentable"
                        }
                    },
                    "owner": {
                        "data": {
                            "id": "2",
                            "type": "operators"
                        },
                        "links": {
                            "related": "https://triage.example.com/api/public/v2/comments/1/owner",
                            "self": "https://triage.example.com/api/public/v2/comments/1/relationships/owner"
                        }
                    }
                },
                "type": "comments"
            },
            {
                "attributes": {
                    "body": "www.abc.com",
                    "body_format": "text",
                    "created_at": "2021-04-02T12:58:25.496Z",
                    "updated_at": "2021-04-02T12:58:25.496Z"
                },
                "id": "2",
                "links": {
                    "self": "https://triage.example.com/api/public/v2/comments/2"
                },
                "relationships": {
                    "commentable": {
                        "data": {
                            "id": "207",
                            "type": "threat_indicators"
                        },
                        "links": {
                            "related": "https://triage.example.com/api/public/v2/comments/2/commentable",
                            "self": "https://triage.example.com/api/public/v2/comments/2/relationships/commentable"
                        }
                    },
                    "owner": {
                        "data": {
                            "id": "2",
                            "type": "operators"
                        },
                        "links": {
                            "related": "https://triage.example.com/api/public/v2/comments/2/owner",
                            "self": "https://triage.example.com/api/public/v2/comments/2/relationships/owner"
                        }
                    }
                },
                "type": "comments"
            }
        ]
    }
}
```

#### Human Readable Output

>### Comment(s)
>|Comment ID|Body Format|Body|Created At|Updated At|Associated To|Associated To ID|
>|---|---|---|---|---|---|---|
>| 1 | text | www.xyz.com | 2021-04-01T20:52:59.342Z | 2021-04-01T20:52:59.342Z | threat_indicators | 216 |
>| 2 | text | www.abc.com | 2021-04-02T12:58:25.496Z | 2021-04-02T12:58:25.496Z | threat_indicators | 207 |


### cofense-cluster-list
***
Retrieves clusters based on the filter values provided in the command arguments.


#### Base Command

`cofense-cluster-list`
#### Input

| **Argument Name** | **Description** | **Required** |
| --- | --- | --- |
| id | Specify the ID of the cluster to retrieve a specific cluster. Note: If 'id' argument is provided, then apart from 'fields_to_retrieve', all arguments will be neglected. | Optional | 
| page_size | Specify the number of clusters to retrieve per page. Note: Possible values are between 1 and 200. Default is 20. | Optional | 
| page_number | Specify a page number to retrieve the clusters. Default is 1. | Optional | 
| sort_by | Specify the attributes to sort the clusters. Note: The default sort order for an attribute is ascending. Prefix the attributes with a hyphen to sort in descending order. For example: created_at, -updated_at. | Optional | 
| filter_by | Specify the filters to filter the list of clusters by attribute values. Note: Enter values in key-value JSON format. To separate multiple values of a single attribute, use commas. Add backslash(\\) before quotes. Format accepted: {\\"attribute1_operator \\": \\"value1, value2\\", \\"attribute2_operator\\" : \\"value3, value4\\"} For example: {\\"risk_score_eq\\":\\"1,2\\",  \\"updated_at_gt\\":\\"2020-10-26T10:48:16.834Z\\"}. | Optional | 
| fields_to_retrieve | Specify the fields to retrieve the mentioned attributes only. For example: unprocessed_reports_count, processed_reports_count. | Optional | 
| tags | Specify the tags to retrieve the cluster. | Optional | 
| match_priority | Specify the priority to retrieve the cluster based on the priority of the rules that match the reports in the cluster. Possible values are: 0, 1, 2, 3, 4, 5. | Optional | 
| total_reports_count | Specify the number of reports to be present in the cluster. | Optional | 
| created_at | Specify the date and time of creation, from when to retrieve the clusters. Formats accepted: 2 minutes, 2 hours, 2 days, 2 weeks, 2 months, 2 years, yyyy-mm-dd, yyyy-mm-ddTHH:MM:SSZ, etc. | Optional | 
| updated_at | Specify the date and time of updation, from when to retrieve the clusters. Formats accepted: 2 minutes, 2 hours, 2 days, 2 weeks, 2 months, 2 years, yyyy-mm-dd, yyyy-mm-ddTHH:MM:SSZ, etc. | Optional | 


#### Context Output

| **Path** | **Type** | **Description** |
| --- | --- | --- |
| Cofense.Cluster.id | String | Unique identifier of the cluster. | 
| Cofense.Cluster.type | String | Type of the resource of Cofense Triage. | 
| Cofense.Cluster.links.self | String | Link of the resource. | 
| Cofense.Cluster.attributes.risk_score | Number | Risk score of the cluster. | 
| Cofense.Cluster.attributes.first_reported_at | Date | Date and time, in ISO 8601 format, when the first report in the cluster was reported. | 
| Cofense.Cluster.attributes.oldest_unprocessed_reported_at | Date | Date and time, in ISO 8601 format, when the oldest unprocessed report in the cluster was reported. | 
| Cofense.Cluster.attributes.last_received_at | Date | Date and time, in ISO 8601 format, when the suspect email associated with the last report in the cluster was received. | 
| Cofense.Cluster.attributes.last_reported_at | Date | Date and time, in ISO 8601 format, when the last report in the cluster was reported to Triage. | 
| Cofense.Cluster.attributes.last_from_address | String | Sender email address for the suspect email associated with the last report added to the cluster. | 
| Cofense.Cluster.attributes.last_subject | String | Subject of the last received report. | 
| Cofense.Cluster.attributes.average_reporter_reputation | String | Average reporter reputation score across all reports in the cluster. | 
| Cofense.Cluster.attributes.match_priority | Number | Highest priority of the rules that match the reports in the cluster. | 
| Cofense.Cluster.attributes.host_source | String | Semicolon-separated list of URL domains in the cluster. | 
| Cofense.Cluster.attributes.tags | Unknown | Tags assigned to the cluster. | 
| Cofense.Cluster.attributes.attachments_count | Number | Count of attachments in the cluster. | 
| Cofense.Cluster.attributes.unprocessed_reports_count | Number | Count of unprocessed reports in the cluster. | 
| Cofense.Cluster.attributes.processed_reports_count | Number | Count of processed reports in the cluster. | 
| Cofense.Cluster.attributes.total_reports_count | Number | Count of all reports in the cluster. | 
| Cofense.Cluster.attributes.rules_count | Number | Count of unique rules that match one or more reports in the cluster. | 
| Cofense.Cluster.attributes.urls_count | Number | Count of URLs in the cluster. | 
| Cofense.Cluster.attributes.vip_reporters_count | Number | Count of VIP reporters. | 
| Cofense.Cluster.attributes.created_at | Date | Date and time, in ISO 8601 format, when the resource was created. | 
| Cofense.Cluster.attributes.updated_at | Date | Date and time, in ISO 8601 format, when the resource was last updated. | 
| Cofense.Cluster.relationships.attachment_payloads.links.self | String | Link to retrieve the payloads of attachments associated with the reports in the cluster. | 
| Cofense.Cluster.relationships.attachment_payloads.links.related | String | Link to retrieve the detailed information of the payloads of attachments associated with the reports in the cluster. | 
| Cofense.Cluster.relationships.domains.links.self | String | Link to retrieve the domain of the reports in the cluster. | 
| Cofense.Cluster.relationships.domains.links.related | String | Link to retrieve the detailed information of the domain of the reports in the cluster. | 
| Cofense.Cluster.relationships.hostnames.links.self | String | Link to retrieve the hostnames of URLs associated with the reports in the cluster. | 
| Cofense.Cluster.relationships.hostnames.links.related | String | Link to retrieve the detailed information of the hostnames of URLs associated with the report in the cluster. | 
| Cofense.Cluster.relationships.reports.links.self | String | Link to retrieve reports in the cluster. | 
| Cofense.Cluster.relationships.reports.links.related | String | Link to retrieve the detailed information of the reports in the cluster. | 
| Cofense.Cluster.relationships.reporters.links.self | String | Link to retrieve the reporters of reports in the cluster. | 
| Cofense.Cluster.relationships.reporters.links.related | String | Link to retrieve the detailed information of the reporters of reports in the cluster. | 
| Cofense.Cluster.relationships.rules.links.self | String | Link to retrieve the rules matching the cluster. | 
| Cofense.Cluster.relationships.rules.links.related | String | Link to retrieve the detailed information of the rules matching the cluster. | 
| Cofense.Cluster.relationships.urls.links.self | String | Link to retrieve the URLs associated with reports in the cluster. | 
| Cofense.Cluster.relationships.urls.links.related | String | Link to retrieve the detailed information of the URLs associated with reports in the cluster. | 


#### Command Example
```!cofense-cluster-list page_size=2```

#### Context Example
```json
{
    "Cofense": {
        "Cluster": [
            {
                "attributes": {
                    "attachments_count": 0,
                    "average_reporter_reputation": "0.0",
                    "created_at": "2020-10-21T20:54:25.644Z",
                    "first_reported_at": "2019-11-08T17:17:05.000Z",
                    "host_source": "dummy.xyz.com;dummy.com",
                    "match_priority": 0,
                    "processed_reports_count": 11,
                    "risk_score": 34,
                    "rules_count": 0,
                    "total_reports_count": 11,
                    "unprocessed_reports_count": 0,
                    "updated_at": "2021-06-02T11:05:02.806Z",
                    "urls_count": 3,
                    "vip_reporters_count": 0
                },
                "id": "1",
                "links": {
                    "self": "https://triage.example.com/api/public/v2/clusters/1"
                },
                "relationships": {
                    "attachment_payloads": {
                        "links": {
                            "related": "https://triage.example.com/api/public/v2/clusters/1/attachment_payloads",
                            "self": "https://triage.example.com/api/public/v2/clusters/1/relationships/attachment_payloads"
                        }
                    },
                    "domains": {
                        "links": {
                            "related": "https://triage.example.com/api/public/v2/clusters/1/domains",
                            "self": "https://triage.example.com/api/public/v2/clusters/1/relationships/domains"
                        }
                    },
                    "hostnames": {
                        "links": {
                            "related": "https://triage.example.com/api/public/v2/clusters/1/hostnames",
                            "self": "https://triage.example.com/api/public/v2/clusters/1/relationships/hostnames"
                        }
                    },
                    "reporters": {
                        "links": {
                            "related": "https://triage.example.com/api/public/v2/clusters/1/reporters",
                            "self": "https://triage.example.com/api/public/v2/clusters/1/relationships/reporters"
                        }
                    },
                    "reports": {
                        "links": {
                            "related": "https://triage.example.com/api/public/v2/clusters/1/reports",
                            "self": "https://triage.example.com/api/public/v2/clusters/1/relationships/reports"
                        }
                    },
                    "rules": {
                        "links": {
                            "related": "https://triage.example.com/api/public/v2/clusters/1/rules",
                            "self": "https://triage.example.com/api/public/v2/clusters/1/relationships/rules"
                        }
                    },
                    "urls": {
                        "links": {
                            "related": "https://triage.example.com/api/public/v2/clusters/1/urls",
                            "self": "https://triage.example.com/api/public/v2/clusters/1/relationships/urls"
                        }
                    }
                },
                "type": "clusters"
            },
            {
                "attributes": {
                    "attachments_count": 0,
                    "average_reporter_reputation": "0.0",
                    "created_at": "2020-10-21T20:54:28.227Z",
                    "first_reported_at": "2019-11-08T19:50:17.000Z",
                    "host_source": "content.xyz.com;dummy.pages03.net",
                    "match_priority": 0,
                    "processed_reports_count": 1,
                    "risk_score": 8,
                    "rules_count": 0,
                    "total_reports_count": 1,
                    "unprocessed_reports_count": 0,
                    "updated_at": "2020-11-23T13:17:43.492Z",
                    "urls_count": 3,
                    "vip_reporters_count": 0
                },
                "id": "2",
                "links": {
                    "self": "https://triage.example.com/api/public/v2/clusters/2"
                },
                "relationships": {
                    "attachment_payloads": {
                        "links": {
                            "related": "https://triage.example.com/api/public/v2/clusters/2/attachment_payloads",
                            "self": "https://triage.example.com/api/public/v2/clusters/2/relationships/attachment_payloads"
                        }
                    },
                    "domains": {
                        "links": {
                            "related": "https://triage.example.com/api/public/v2/clusters/2/domains",
                            "self": "https://triage.example.com/api/public/v2/clusters/2/relationships/domains"
                        }
                    },
                    "hostnames": {
                        "links": {
                            "related": "https://triage.example.com/api/public/v2/clusters/2/hostnames",
                            "self": "https://triage.example.com/api/public/v2/clusters/2/relationships/hostnames"
                        }
                    },
                    "reporters": {
                        "links": {
                            "related": "https://triage.example.com/api/public/v2/clusters/2/reporters",
                            "self": "https://triage.example.com/api/public/v2/clusters/2/relationships/reporters"
                        }
                    },
                    "reports": {
                        "links": {
                            "related": "https://triage.example.com/api/public/v2/clusters/2/reports",
                            "self": "https://triage.example.com/api/public/v2/clusters/2/relationships/reports"
                        }
                    },
                    "rules": {
                        "links": {
                            "related": "https://triage.example.com/api/public/v2/clusters/2/rules",
                            "self": "https://triage.example.com/api/public/v2/clusters/2/relationships/rules"
                        }
                    },
                    "urls": {
                        "links": {
                            "related": "https://triage.example.com/api/public/v2/clusters/2/urls",
                            "self": "https://triage.example.com/api/public/v2/clusters/2/relationships/urls"
                        }
                    }
                },
                "type": "clusters"
            }
        ]
    }
}
```

#### Human Readable Output

>### Cluster(s)
>|Cluster ID|Unprocessed Report|Total Report Count|Match Priority|Host Source|Average Reporter Reputation Score|VIP Reporter count|Created At|Updated At|
>|---|---|---|---|---|---|---|---|---|
>| 1 | 0 | 11 | 0 | dummy.xyz.com;dummy.com | 0.0 | 0 | 2020-10-21T20:54:25.644Z | 2021-06-02T11:05:02.806Z |
>| 2 | 0 | 1 | 0 | content.xyz.com;dummy.pages03.net | 0.0 | 0 | 2020-10-21T20:54:28.227Z | 2020-11-23T13:17:43.492Z |


### cofense-threat-indicator-update
***
Updates a threat indicator based on the values provided in the command arguments.


#### Base Command

`cofense-threat-indicator-update`
#### Input

| **Argument Name** | **Description** | **Required** |
| --- | --- | --- |
| id | Specify ID of the threat indicator that is to be updated. Note: To retrieve id, execute cofense-threat-indicator-list command. | Required | 
| threat_level | Specify the level of the threat indicator that is to be updated. Some possible values are: Malicious, Suspicious, Benign. | Required | 
| threat_source | Specify the value corresponding to the source of the threat indicator that is to be updated. | Optional | 


#### Context Output

| **Path** | **Type** | **Description** |
| --- | --- | --- |
| Cofense.ThreatIndicator.id | String | Unique identifier of the threat indicator. | 
| Cofense.ThreatIndicator.type | String | Type of the resource of Cofense Triage. | 
| Cofense.ThreatIndicator.links.self | String | Link of the resource. | 
| Cofense.ThreatIndicator.attributes.threat_level | String | The level of the threat. | 
| Cofense.ThreatIndicator.attributes.threat_type | String | The type of the threat. | 
| Cofense.ThreatIndicator.attributes.threat_value | String | Value corresponding to the type of threat indicated in the type of the threat. | 
| Cofense.ThreatIndicator.attributes.threat_source | String | Value corresponding to the source of the threat. | 
| Cofense.ThreatIndicator.attributes.created_at | Date | Date and time, in ISO 8601 format, when the resource was created. | 
| Cofense.ThreatIndicator.attributes.updated_at | Date | Date and time, in ISO 8601 format, when the resource  was last updated. | 
| Cofense.ThreatIndicator.relationships.owner.links.self | String | Link to retrieve the owner of the threat indicator. | 
| Cofense.ThreatIndicator.relationships.owner.links.related | String | Link to retrieve the detailed information of the owner of the threat indicator. | 
| Cofense.ThreatIndicator.relationships.owner.data.type | String | Type of the owner associated with the threat indicator. | 
| Cofense.ThreatIndicator.relationships.owner.data.id | String | Unique identifier of the owner associated with the threat indicator. | 
| Cofense.ThreatIndicator.relationships.reports.links.self | String | Link to retrieve the reports containing the threat indicator. | 
| Cofense.ThreatIndicator.relationships.reports.links.related | String | Link to retrieve the detailed information of the reports containing the threat indicator. | 
| Cofense.ThreatIndicator.relationships.comments.links.self | String | Link to retrieve the comments containing the threat indicator. | 
| Cofense.ThreatIndicator.relationships.comments.links.related | String | Link to retrieve the detailed information of the comments containing the threat indicator. | 


#### Command Example
```!cofense-threat-indicator-update id=1 threat_level=Suspicious```

#### Context Example
```json
{
    "Cofense": {
        "ThreatIndicator": {
            "attributes": {
                "created_at": "2020-10-26T10:47:09.675Z",
                "threat_level": "Suspicious",
                "threat_source": "URL",
                "threat_type": "SHA256",
                "threat_value": "dummy_hash",
                "updated_at": "2021-06-22T06:09:22.661Z"
            },
            "id": "1",
            "links": {
                "self": "https://triage.example.com/api/public/v2/threat_indicators/1"
            },
            "relationships": {
                "comments": {
                    "links": {
                        "related": "https://triage.example.com/api/public/v2/threat_indicators/1/comments",
                        "self": "https://triage.example.com/api/public/v2/threat_indicators/1/relationships/comments"
                    }
                },
                "owner": {
                    "data": {
                        "id": "3",
                        "type": "api_applications"
                    },
                    "links": {
                        "related": "https://triage.example.com/api/public/v2/threat_indicators/1/owner",
                        "self": "https://triage.example.com/api/public/v2/threat_indicators/1/relationships/owner"
                    }
                },
                "reports": {
                    "links": {
                        "related": "https://triage.example.com/api/public/v2/threat_indicators/1/reports",
                        "self": "https://triage.example.com/api/public/v2/threat_indicators/1/relationships/reports"
                    }
                }
            },
            "type": "threat_indicators"
        }
    }
}
```

#### Human Readable Output

>### Threat Indicator(s)
>|Threat Indicator ID|Threat Level|Threat Type|Threat Value|Threat Source|Created At|Updated At|
>|---|---|---|---|---|---|---|
>| 1 | Suspicious | SHA256 | dummy_hash | URL | 2020-10-26T10:47:09.675Z | 2021-06-22T06:09:22.661Z |


### get-remote-data
***
Get remote data from a remote incident. Please note that this method will not update the current incident, it's here for debugging purposes.


#### Base Command

`get-remote-data`
#### Input

| **Argument Name** | **Description** | **Required** |
| --- | --- | --- |
| id | The report ID. | Required | 
| lastUpdate | Date string representing the local time.The incident is only returned if it was modified after the last update time. | Required | 


#### Context Output

There is no context output for this command.

#### Command Example
```!get-remote-data id=34 lastUpdate="3 days"```


### get-modified-remote-data
***
Gets the list of incidents that were modified since the last update time. Note that this method is here for debugging purposes. The get-modified-remote-data command is used as part of a Mirroring feature, which is available from version 6.1.


#### Base Command

`get-modified-remote-data`
#### Input

| **Argument Name** | **Description** | **Required** |
| --- | --- | --- |
| lastUpdate | Date string in local time representing the last time the incident was updated. The incident is only returned if it was modified after the last update time. | Required | 


#### Context Output

There is no context output for this command.

#### Command Example
```!get-modified-remote-data lastUpdate="3 days"```


### cofense-report-image-download
***
Downloads the image of the report that matches the specified report ID.


#### Base Command

`cofense-report-image-download`
#### Input

| **Argument Name** | **Description** | **Required** |
| --- | --- | --- |
| id | Specify the ID of the report to download the image file. Note: To retrieve id, execute cofense-report-list command. | Required | 
| type | The image type of the report the user wants to download. Some possible values are: jpg, png. Default is png. | Optional | 


#### Context Output

| **Path** | **Type** | **Description** |
| --- | --- | --- |
| InfoFile.Name | String | File name. | 
| InfoFile.EntryID | String | The entry ID of the file. | 
| InfoFile.Size | Number | File size in bytes. | 
| InfoFile.Type | String | The file type. | 
| InfoFile.Info | String | File information. | 
| InfoFile.Extension | String | File extension. | 


#### Command Example
```!cofense-report-image-download id="4"```

#### Context Example
```json
{
    "InfoFile": {
        "EntryID": "12345@24e2b8bb-acd8-4ad6-8f7c-5140d65ea600",
        "Extension": "png",
        "Info": "image/png",
        "Name": "Report ID - 4.png",
        "Size": 63172,
        "Type": "PNG image data, 400 x 769, 8-bit/color RGBA, non-interlaced"
    }
}
```

#### Human Readable Output

>Uploaded an image: Report ID - 4.png
![cofense-report-image-download](./../../doc_files/report_image_download.png)

## Breaking changes from the previous version of this integration - Cofense Triage v2

The following sections list the changes in this version.

### Commands
#### The following commands were removed in this version:
* *cofense-search-reports* - this command was replaced by cofense-report-list.
* *cofense-search-inbox-reports* - this command was replaced by cofense-report-list with argument 'report_location' .
* *cofense-get-attachment*
* *cofense-get-reporter* - this command was replaced by cofense-reporter-list.
* *cofense-get-report-by-id* - this command was replaced by cofense-report-list with argument 'id'.
* *cofense-get-report-png-by-id* - this command was replaced by cofense-report-image-download.
* *cofense-get-threat-indicators* - this command was replaced by cofense-threat-indicator-list.

## Additional Considerations for this version

The ability to mirror incident data has been added.

#### The following commands were added in this version:
* *cofense-attachment-payload-list*
* *cofense-category-list*
* *cofense-cluster-list*
* *cofense-comment-list*
* *cofense-integration-submission-get*
* *cofense-report-categorize*
* *cofense-report-download*
* *cofense-rule-list*
* *cofense-threat-indicator-create*
* *cofense-threat-indicator-update*
* *cofense-url-list*
* *cofense-report-attachment-payload-list*
* *cofense-report-attachment-list*
* *cofense-report-attachment-download*<|MERGE_RESOLUTION|>--- conflicted
+++ resolved
@@ -2,13 +2,7 @@
 
 Security teams can ingest data from Triage such as email reporters, email reports and clusters, threat indicators, and rule matching to name a few. In addition, ingest and create threat indicators, categorize reports, and obtain second stage threat indicators from malicious emails. This integration was integrated and tested with version 1.22.0 of Cofense Triage.
 
-<<<<<<< HEAD
-<~XSIAM>
-This is the default integration for this content pack when configured by the Data Onboarder.
-</~XSIAM>
-=======
 This is the default integration for this content pack when configured by the Data Onboarder in Cortex XSIAM.
->>>>>>> 35d850ab
 
 Some changes have been made that might affect your existing content. 
 If you are upgrading from a previous of this integration, see [Breaking Changes](#Breaking-changes-from-the-previous-version-of-this-integration---Cofense-Triage-v3).
