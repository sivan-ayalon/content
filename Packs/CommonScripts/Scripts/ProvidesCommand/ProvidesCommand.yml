commonfields:
  id: ProvidesCommand
  version: -1
name: ProvidesCommand
script: ''
type: python
subtype: python3
tags:
- general
comment: |-
  Finds which integrations implement a specific Demisto command.  The results will be returned as comma-separated values (CSV).  The "Core REST API" integration must first be enabled.
enabled: true
args:
- name: command
  required: true
  description: The integration command to find.
- name: enabled
  auto: PREDEFINED
  predefined:
  - "true"
  - "false"
  description: Filters results to integrations that are enabled or disabled.  'true' or 'false'.  Will return both types by default.  False means that an integration instance is either not defined or not enabled.  True means that an integration instance is both defined and enabled.
scripttarget: 0
dependson:
  must:
<<<<<<< HEAD
  - demisto-api-post
  - demisto-api-get
dockerimage: demisto/python3:3.10.12.63474
=======
  - core-api-post
  - core-api-get
dockerimage: demisto/python3:3.10.13.83255
>>>>>>> 6f77591c
runas: DBotWeakRole
tests:
- No test - unit test
fromversion: 5.0.0
marketplaces:
- xsoar
- marketplacev2<|MERGE_RESOLUTION|>--- conflicted
+++ resolved
@@ -23,15 +23,9 @@
 scripttarget: 0
 dependson:
   must:
-<<<<<<< HEAD
-  - demisto-api-post
-  - demisto-api-get
-dockerimage: demisto/python3:3.10.12.63474
-=======
   - core-api-post
   - core-api-get
 dockerimage: demisto/python3:3.10.13.83255
->>>>>>> 6f77591c
 runas: DBotWeakRole
 tests:
 - No test - unit test
