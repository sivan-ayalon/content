--- conflicted
+++ resolved
@@ -85,11 +85,7 @@
 - incidents
 timeout: 300ns
 type: python
-<<<<<<< HEAD
-dockerimage: demisto/python3:3.10.12.63474
-=======
 dockerimage: demisto/python3:3.10.13.83255
->>>>>>> 6f77591c
 tests:
 - Dedup - Generic v3
 fromversion: 5.0.0