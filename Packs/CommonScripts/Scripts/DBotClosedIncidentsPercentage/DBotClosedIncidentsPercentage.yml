--- conflicted
+++ resolved
@@ -6,11 +6,7 @@
 type: javascript
 tags:
 - widget
-<<<<<<< HEAD
-comment: Data output script for populating dashboard pie graph widget with the percentage of incidents closed by DBot vs. incidents closed by analysts
-=======
 comment: Data output script for populating dashboard pie graph widget with the percentage of incidents closed by DBot vs. incidents closed by analysts.
->>>>>>> 6f77591c
 enabled: true
 scripttarget: 0
 runas: DBotRole
