--- conflicted
+++ resolved
@@ -43,11 +43,7 @@
 subtype: python3
 timeout: '0'
 type: python
-<<<<<<< HEAD
-dockerimage: demisto/pandas:1.0.0.76121
-=======
 dockerimage: demisto/pandas:1.0.0.83429
->>>>>>> 6f77591c
 fromversion: 5.0.0
 tests:
 - No tests