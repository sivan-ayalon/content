--- conflicted
+++ resolved
@@ -33,10 +33,7 @@
     md += f"""* From:\t{email_data.get('From') or ""}\n"""
     md += f"""* To:\t{email_data.get('To') or ""}\n"""
     md += f"""* CC:\t{email_data.get('CC') or ""}\n"""
-<<<<<<< HEAD
-=======
     md += f"""* BCC:\t{email_data.get('BCC') or ""}\n"""
->>>>>>> 6f77591c
     md += f"""* Subject:\t{email_data.get('Subject') or ""}\n"""
     if email_data.get('Text'):
         text = email_data['Text'].replace('<', '[').replace('>', ']')
