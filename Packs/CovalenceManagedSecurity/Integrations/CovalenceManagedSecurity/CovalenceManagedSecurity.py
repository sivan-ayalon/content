--- conflicted
+++ resolved
@@ -1,10 +1,7 @@
 import demistomock as demisto  # noqa: F401
 from CommonServerPython import *  # noqa: F401
-<<<<<<< HEAD
-=======
-
-
->>>>>>> 6f77591c
+
+
 import os
 import requests
 import traceback
