--- conflicted
+++ resolved
@@ -77,31 +77,19 @@
   type: 15
   hidden:
   - marketplacev2
-<<<<<<< HEAD
   required: false
 - additionalinfo: Select this checkbox to retrieve comments and work notes without accessing the `sys_field_journal` table.
   display: Use Display Value
   name: use_display_value
   type: 8
   required: false
-=======
-  required: false
-- additionalinfo: Select this checkbox to retrieve comments and work notes without accessing the `sys_field_journal` table.
-  display: Use Display Value
-  name: use_display_value
-  type: 8
-  required: false
->>>>>>> 6f77591c
 - additionalinfo: 'Select the date format of your ServiceNow instance. Mandatory when using the `Use Display Value` option. More details under the troubleshooting section in the documentation of the integration.'
   defaultvalue: None
   display: Instance Date Format
   name: display_date_format
   options:
   - MM-dd-yyyy
-<<<<<<< HEAD
-=======
   - MM/dd/yyyy
->>>>>>> 6f77591c
   - dd/MM/yyyy
   - dd-MM-yyyy
   - dd.MM.yyyy
@@ -197,14 +185,11 @@
   name: server_close_custom_state
   type: 0
   required: false
-<<<<<<< HEAD
-=======
 - additionalinfo: 'Define how to close the mirrored tickets in Cortex XSOAR with a custom resolution code. Enter a comma-separated list of custom resolution codes and their labels (acceptable format example: “10=Design,11=Development,12=Testing”) to override the default closure method. Note that a matching user-defined list of custom close reasons must be configured as a "Server configuration" in Cortex XSOAR. Not following this format will result in closing the incident with a default close reason.'
   display: Mirrored XSOAR Ticket custom close resolution code (overwrites the custom close state)
   name: server_custom_close_code
   type: 0
   required: false
->>>>>>> 6f77591c
 - additionalinfo: Define how to close the mirrored tickets in ServiceNow. Choose 'resolved' to enable reopening from the UI. Otherwise, choose 'closed'.
   defaultvalue: 'None'
   display: Mirrored ServiceNow Ticket closure method
@@ -1582,11 +1567,7 @@
       type: Unknown
   - arguments:
     - auto: PREDEFINED
-<<<<<<< HEAD
-      defaultValue: '0'
-=======
       defaultValue: 'GET'
->>>>>>> 6f77591c
       description: action to be performed on path.
       isArray: true
       name: method
@@ -1625,11 +1606,7 @@
     - contextPath: ServiceNow.Generic.Response
       description: Generic response to servicenow api.
       type: string
-<<<<<<< HEAD
-  dockerimage: demisto/python3:3.10.13.75921
-=======
   dockerimage: demisto/python3:3.10.13.83255
->>>>>>> 6f77591c
   isfetch: true
   ismappable: true
   isremotesyncin: true
