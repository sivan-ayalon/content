import re

import pytest
import json
from datetime import datetime, timedelta
from freezegun import freeze_time
import ServiceNowv2
import requests
from CommonServerPython import DemistoException, EntryType
from ServiceNowv2 import get_server_url, get_ticket_context, get_ticket_human_readable, \
    generate_body, split_fields, Client, update_ticket_command, create_ticket_command, delete_ticket_command, \
    query_tickets_command, add_link_command, add_comment_command, upload_file_command, get_ticket_notes_command, \
    get_record_command, update_record_command, create_record_command, delete_record_command, query_table_command, \
    list_table_fields_command, query_computers_command, get_table_name_command, add_tag_command, query_items_command, \
    get_item_details_command, create_order_item_command, document_route_to_table, fetch_incidents, main, \
    get_mapping_fields_command, get_remote_data_command, update_remote_system_command, \
    ServiceNowClient, oauth_test_module, login_command, get_modified_remote_data_command, \
<<<<<<< HEAD
    get_ticket_fields, check_assigned_to_field, generic_api_call_command, get_closure_case, converts_state_close_reason, \
    get_timezone_offset, split_notes, DATE_FORMAT, convert_to_notes_result, DATE_FORMAT_OPTIONS
=======
    get_ticket_fields, check_assigned_to_field, generic_api_call_command, get_closure_case, get_timezone_offset, \
    converts_close_code_or_state_to_close_reason, split_notes, DATE_FORMAT, convert_to_notes_result, DATE_FORMAT_OPTIONS
>>>>>>> 6f77591c
from ServiceNowv2 import test_module as module
from test_data.response_constants import RESPONSE_TICKET, RESPONSE_MULTIPLE_TICKET, RESPONSE_UPDATE_TICKET, \
    RESPONSE_UPDATE_TICKET_SC_REQ, RESPONSE_CREATE_TICKET, RESPONSE_CREATE_TICKET_WITH_OUT_JSON, RESPONSE_QUERY_TICKETS, \
    RESPONSE_ADD_LINK, RESPONSE_ADD_COMMENT, RESPONSE_UPLOAD_FILE, RESPONSE_GET_TICKET_NOTES, RESPONSE_GET_RECORD, \
    RESPONSE_UPDATE_RECORD, RESPONSE_CREATE_RECORD, RESPONSE_QUERY_TABLE, RESPONSE_LIST_TABLE_FIELDS, \
    RESPONSE_QUERY_COMPUTERS, RESPONSE_GET_TABLE_NAME, RESPONSE_UPDATE_TICKET_ADDITIONAL, \
    RESPONSE_QUERY_TABLE_SYS_PARAMS, RESPONSE_ADD_TAG, RESPONSE_QUERY_ITEMS, RESPONSE_ITEM_DETAILS, \
    RESPONSE_CREATE_ITEM_ORDER, RESPONSE_DOCUMENT_ROUTE, RESPONSE_FETCH, RESPONSE_FETCH_ATTACHMENTS_FILE, \
    RESPONSE_FETCH_ATTACHMENTS_TICKET, RESPONSE_TICKET_MIRROR, MIRROR_COMMENTS_RESPONSE, RESPONSE_MIRROR_FILE_ENTRY, \
    RESPONSE_ASSIGNMENT_GROUP, RESPONSE_MIRROR_FILE_ENTRY_FROM_XSOAR, MIRROR_COMMENTS_RESPONSE_FROM_XSOAR, \
    MIRROR_ENTRIES, RESPONSE_CLOSING_TICKET_MIRROR_CLOSED, RESPONSE_CLOSING_TICKET_MIRROR_RESOLVED, \
    RESPONSE_CLOSING_TICKET_MIRROR_CUSTOM, RESPONSE_TICKET_ASSIGNED, OAUTH_PARAMS, \
    RESPONSE_QUERY_TICKETS_EXCLUDE_REFERENCE_LINK, MIRROR_ENTRIES_WITH_EMPTY_USERNAME, USER_RESPONSE, \
    RESPONSE_GENERIC_TICKET, RESPONSE_COMMENTS_DISPLAY_VALUE, RESPONSE_COMMENTS_DISPLAY_VALUE_NO_COMMENTS
from test_data.result_constants import EXPECTED_TICKET_CONTEXT, EXPECTED_MULTIPLE_TICKET_CONTEXT, \
    EXPECTED_TICKET_HR, EXPECTED_MULTIPLE_TICKET_HR, EXPECTED_UPDATE_TICKET, EXPECTED_UPDATE_TICKET_SC_REQ, \
    EXPECTED_CREATE_TICKET, EXPECTED_CREATE_TICKET_WITH_OUT_JSON, EXPECTED_QUERY_TICKETS, EXPECTED_ADD_LINK_HR, \
    EXPECTED_ADD_COMMENT_HR, EXPECTED_UPLOAD_FILE, EXPECTED_GET_TICKET_NOTES, EXPECTED_GET_RECORD, \
    EXPECTED_UPDATE_RECORD, EXPECTED_CREATE_RECORD, EXPECTED_QUERY_TABLE, EXPECTED_LIST_TABLE_FIELDS, \
    EXPECTED_QUERY_COMPUTERS, EXPECTED_GET_TABLE_NAME, EXPECTED_UPDATE_TICKET_ADDITIONAL, \
    EXPECTED_QUERY_TABLE_SYS_PARAMS, EXPECTED_ADD_TAG, EXPECTED_QUERY_ITEMS, EXPECTED_ITEM_DETAILS, \
    EXPECTED_CREATE_ITEM_ORDER, EXPECTED_DOCUMENT_ROUTE, EXPECTED_MAPPING, \
    EXPECTED_TICKET_CONTEXT_WITH_ADDITIONAL_FIELDS, EXPECTED_QUERY_TICKETS_EXCLUDE_REFERENCE_LINK, \
    EXPECTED_TICKET_CONTEXT_WITH_NESTED_ADDITIONAL_FIELDS, EXPECTED_GET_TICKET_NOTES_DISPLAY_VALUE
from test_data.created_ticket_context import CREATED_TICKET_CONTEXT_CREATE_CO_FROM_TEMPLATE_COMMAND, \
    CREATED_TICKET_CONTEXT_GET_TASKS_FOR_CO_COMMAND

import demistomock as demisto
from urllib.parse import urlencode


def util_load_json(path):
    with open(path, encoding='utf-8') as f:
        return json.loads(f.read())


def test_get_server_url():
    assert get_server_url("http://www.demisto.com//") == "http://www.demisto.com/"


def test_get_ticket_context():
    assert get_ticket_context(RESPONSE_TICKET) == EXPECTED_TICKET_CONTEXT

    assert EXPECTED_MULTIPLE_TICKET_CONTEXT[0] in get_ticket_context(RESPONSE_MULTIPLE_TICKET)
    assert EXPECTED_MULTIPLE_TICKET_CONTEXT[1] in get_ticket_context(RESPONSE_MULTIPLE_TICKET)


def test_get_ticket_context_additional_fields():
    """Unit test
    Given
        - additional keys of a ticket alongside regular keys.
    When
        - getting a ticket context
    Then
        - validate that all the details of the ticket were updated, and all the updated keys are shown in
        the context with do duplicates.
    """
    assert get_ticket_context(RESPONSE_TICKET,
                              ['Summary', 'sys_created_by']) == \
        EXPECTED_TICKET_CONTEXT_WITH_ADDITIONAL_FIELDS


def test_get_ticket_context_nested_additional_fields():
    """Unit test
    Given
        - nested additional keys of a ticket (in the form of a.b), alongside regular keys.
    When
        - getting a ticket context
    Then
        - validate that all the details of the ticket were updated, and all the updated keys are shown in
        the context with do duplicates.
    """
    assert get_ticket_context(RESPONSE_TICKET,
                              ['Summary', 'opened_by.link']) == \
        EXPECTED_TICKET_CONTEXT_WITH_NESTED_ADDITIONAL_FIELDS


def test_get_ticket_human_readable():
    assert get_ticket_human_readable(RESPONSE_TICKET, 'incident') == EXPECTED_TICKET_HR

    assert EXPECTED_MULTIPLE_TICKET_HR[0] in get_ticket_human_readable(RESPONSE_MULTIPLE_TICKET, 'incident')
    assert EXPECTED_MULTIPLE_TICKET_HR[1] in get_ticket_human_readable(RESPONSE_MULTIPLE_TICKET, 'incident')


def test_generate_body():
    fields = {'a_field': 'test'}
    custom_fields = {'a_custom_field': 'test'}
    expected_body = {'a_field': 'test', 'u_a_custom_field': 'test'}
    assert expected_body == generate_body(fields, custom_fields)


def test_split_fields():
    expected_dict_fields = {'a': 'b', 'c': 'd', 'e': ''}
    assert expected_dict_fields == split_fields('a=b;c=d;e=')

    expected_custom_field = {'u_customfield': "<a href=\'https://google.com\'>Link text</a>"}
    assert expected_custom_field == split_fields("u_customfield=<a href=\'https://google.com\'>Link text</a>")

    expected_custom_sys_params = {
        "sysparm_display_value": 'all',
        "sysparm_exclude_reference_link": 'True',
        "sysparm_query": 'number=TASK0000001'
    }

    assert expected_custom_sys_params == split_fields(
        "sysparm_display_value=all;sysparm_exclude_reference_link=True;sysparm_query=number=TASK0000001")

    with pytest.raises(Exception) as err:
        split_fields('a')
    assert "must contain a '=' to specify the keys and values" in str(err)


def test_split_fields_with_special_delimiter():
    """Unit test
    Given
    - split_fields method
    - the default delimiter is ;
    When
    - splitting values with a different delimiter - ','
    Then
    -  Validate the fields were created correctly
    """
    expected_dict_fields = {'a': 'b', 'c': 'd'}
    assert expected_dict_fields == split_fields('a=b,c=d', ',')

    expected_custom_field = {'u_customfield': "<a href=\'https://google.com\'>Link text<;/a>"}
    assert expected_custom_field == split_fields("u_customfield=<a href=\'https://google.com\'>Link text<;/a>", ',')

    with pytest.raises(Exception) as e:
        split_fields('a')
    assert "must contain a '=' to specify the keys and values" in str(e)


def test_convert_to_notes_result():
    """
    Given:
        - The full response for a ticket from SNOW.
    When:
        - Converting the comments and work notes to the format used in the integration.
    Then:
        - Verify that the expected notes are returned in the correct format.
    """
    # Note: the 'display_value' time is the local time of the SNOW instance, and the 'value' is in UTC.
    # The results returned for notes are expected to be in UTC time.

    expected_result = {'result': [{'sys_created_on': '2022-11-21 21:50:34',
                                   'value': 'Second comment\n\n Mirrored from Cortex XSOAR',
                                   'sys_created_by': 'System Administrator',
                                   'element': 'comments'
                                   },
                                  {'sys_created_on': '2022-11-21 20:45:37',
                                   'value': 'First comment',
                                   'sys_created_by': 'Test User',
                                   'element': 'comments'
                                   }]}
    assert convert_to_notes_result(RESPONSE_COMMENTS_DISPLAY_VALUE,
                                   time_info={'display_date_format': DATE_FORMAT}) == expected_result

    # Filter comments by creation time (filter is given in UTC):
    expected_result = {'result': [{'sys_created_on': '2022-11-21 21:50:34',
                                   'value': 'Second comment\n\n Mirrored from Cortex XSOAR',
                                   'sys_created_by': 'System Administrator',
                                   'element': 'comments'
                                   }]}
    assert convert_to_notes_result(RESPONSE_COMMENTS_DISPLAY_VALUE,
                                   time_info={'display_date_format': DATE_FORMAT,
                                              'filter': datetime.strptime('2022-11-21 21:44:37',
                                                                          DATE_FORMAT)}) == expected_result

    ticket_response = {'result': []}
    assert convert_to_notes_result(ticket_response, time_info={'display_date_format': DATE_FORMAT}) == []

    assert convert_to_notes_result(RESPONSE_COMMENTS_DISPLAY_VALUE_NO_COMMENTS,
                                   time_info={'display_date_format': DATE_FORMAT}) == {'result': []}


def test_split_notes():
    """
    Given:
        - Notes response from SNOW.
        - The type of the note (comment or work_note).
        - The UTC timezone offset and (optionally) a time filter.
    When:
        - Converting the given notes to the note format used in the integration with different time filters.
    Then:
        - Verify that the expected notes are returned in the correct format.
    """
    # Note: the timezone in the raw_notes should mimic the local time of the SNOW instance,
    # the time in the filter is in UTC (to mimic the behaviour of fetching).
    # timezone_offset is the difference between UTC and local time, e.g. offset = -60, means that local time is UTC+1.
    # The 'sys_created_on' time, returned by the command is normalized to UTC timezone.

    raw_notes = '2022-11-21 22:50:34 - System Administrator (Additional comments)\nSecond comment\n\n Mirrored from ' \
                'Cortex XSOAR\n\n2022-11-21 21:45:37 - Test User (Additional comments)\nFirst comment\n\n'

    time_info = {'timezone_offset': timedelta(minutes=0),
                 'filter': datetime.strptime('2022-11-21 21:44:37', DATE_FORMAT),
                 'display_date_format': DATE_FORMAT}
    notes = split_notes(raw_notes, 'comments', time_info)
    expected_notes = [{'sys_created_on': '2022-11-21 22:50:34',
                       'value': 'Second comment\n\n Mirrored from Cortex XSOAR',
                       'sys_created_by': 'System Administrator',
                       'element': 'comments'
                       },
                      {'sys_created_on': '2022-11-21 21:45:37',
                       'value': 'First comment',
                       'sys_created_by': 'Test User',
                       'element': 'comments'
                       }]
    assert notes == expected_notes

    raw_notes = '21/11/2022 22:50:34 - System Administrator (Additional comments)\nSecond comment\n\n Mirrored from ' \
                'Cortex XSOAR\n\n21/11/2022 21:45:37 - Test User (Additional comments)\nFirst comment\n\n'
    time_info = {'timezone_offset': timedelta(minutes=-60),
                 'filter': datetime.strptime('2022-11-21 21:44:37', DATE_FORMAT),
                 'display_date_format': DATE_FORMAT_OPTIONS.get('dd/MM/yyyy')}
    notes = split_notes(raw_notes, 'comments', time_info)
    expected_notes = [{'sys_created_on': '2022-11-21 21:50:34',
                       'value': 'Second comment\n\n Mirrored from Cortex XSOAR',
                       'sys_created_by': 'System Administrator',
                       'element': 'comments'
                       }]
    assert notes == expected_notes

    raw_notes = '11-21-2022 22:50:34 - System Administrator (Additional comments)\nSecond comment\n\n Mirrored from ' \
                'Cortex XSOAR\n\n11-21-2022 21:45:37 - Test User (Additional comments)\nFirst comment\n\n'
    time_info = {'timezone_offset': timedelta(minutes=-120),
                 'filter': datetime.strptime('2022-11-21 21:44:37', DATE_FORMAT),
                 'display_date_format': DATE_FORMAT_OPTIONS.get('MM-dd-yyyy')}
    notes = split_notes(raw_notes, 'comments', time_info)
    assert len(notes) == 0


def test_get_timezone_offset():
    """
    Given:
        - A response from a SNOW ticket created with 'sysparm_display_value=all'.
    When:
        - Testing different instance and UTC times.
    Then:
        - Assert the offset between the UTC and the instance times are correct.
    """
    full_response = {
        'result': {'sys_created_on': {'display_value': '2022-12-07 05:38:52', 'value': '2022-12-07 13:38:52'}}}
    offset = get_timezone_offset(full_response, display_date_format=DATE_FORMAT)
    assert offset == timedelta(minutes=480)

    full_response = {
        'result': {'sys_created_on': {'display_value': '12-07-2022 15:47:34', 'value': '2022-12-07 13:47:34'}}}
    offset = get_timezone_offset(full_response, display_date_format=DATE_FORMAT_OPTIONS.get('MM-dd-yyyy'))
    assert offset == timedelta(minutes=-120)

    full_response = {
        'result': {'sys_created_on': {'display_value': '06/12/2022 23:38:52', 'value': '2022-12-07 09:38:52'}}}
    offset = get_timezone_offset(full_response, display_date_format=DATE_FORMAT_OPTIONS.get('dd/MM/yyyy'))
    assert offset == timedelta(minutes=600)

    full_response = {
        'result': {'sys_created_on': {'display_value': '07.12.2022 0:38:52', 'value': '2022-12-06 19:38:52'}}}
    offset = get_timezone_offset(full_response, display_date_format=DATE_FORMAT_OPTIONS.get('dd.MM.yyyy'))
    assert offset == timedelta(minutes=-300)


@pytest.mark.parametrize('command, args, response, expected_result, expected_auto_extract', [
    (update_ticket_command, {'id': '1234', 'impact': '2'}, RESPONSE_UPDATE_TICKET, EXPECTED_UPDATE_TICKET, True),
    (update_ticket_command, {'id': '1234', 'ticket_type': 'sc_req_item', 'approval': 'requested'},
     RESPONSE_UPDATE_TICKET_SC_REQ, EXPECTED_UPDATE_TICKET_SC_REQ, True),
    (update_ticket_command, {'id': '1234', 'severity': '3', 'additional_fields': "approval=rejected"},
     RESPONSE_UPDATE_TICKET_ADDITIONAL, EXPECTED_UPDATE_TICKET_ADDITIONAL, True),
    (create_ticket_command, {'active': 'true', 'severity': "3", 'description': "creating a test ticket",
                             'sla_due': "2020-10-10 10:10:11"}, RESPONSE_CREATE_TICKET, EXPECTED_CREATE_TICKET, True),
    (create_ticket_command, {'active': 'true', 'severity': "3", 'description': "creating a test ticket",
                             'sla_due': "2020-10-10 10:10:11"}, RESPONSE_CREATE_TICKET_WITH_OUT_JSON,
     EXPECTED_CREATE_TICKET_WITH_OUT_JSON, True),
    (query_tickets_command, {'limit': "3", 'query': "impact<2^short_descriptionISNOTEMPTY", 'ticket_type': "incident"},
     RESPONSE_QUERY_TICKETS, EXPECTED_QUERY_TICKETS, True),
    (query_tickets_command,
     {"ticket_type": "incident", "query": "number=INC0000001", "system_params": "sysparm_exclude_reference_link=true"},
     RESPONSE_QUERY_TICKETS_EXCLUDE_REFERENCE_LINK, EXPECTED_QUERY_TICKETS_EXCLUDE_REFERENCE_LINK, True),
    (upload_file_command, {'id': "sys_id", 'file_id': "entry_id", 'file_name': 'test_file'}, RESPONSE_UPLOAD_FILE,
     EXPECTED_UPLOAD_FILE, True),
    (get_ticket_notes_command, {'id': "sys_id"}, RESPONSE_GET_TICKET_NOTES, EXPECTED_GET_TICKET_NOTES, True),
    (get_ticket_notes_command, {'id': 'sys_id', 'use_display_value': 'true', 'display_date_format': DATE_FORMAT},
     RESPONSE_COMMENTS_DISPLAY_VALUE, EXPECTED_GET_TICKET_NOTES_DISPLAY_VALUE, True),
    (get_ticket_notes_command, {'id': 'sys_id', 'use_display_value': 'true', 'display_date_format': DATE_FORMAT},
     RESPONSE_COMMENTS_DISPLAY_VALUE_NO_COMMENTS, {}, True),
    (get_record_command, {'table_name': "alm_asset", 'id': "sys_id", 'fields': "asset_tag,display_name"},
     RESPONSE_GET_RECORD, EXPECTED_GET_RECORD, True),
    (update_record_command, {'name': "alm_asset", 'id': "1234", 'custom_fields': "display_name=test4"},
     RESPONSE_UPDATE_RECORD, EXPECTED_UPDATE_RECORD, True),
    (create_record_command, {'table_name': "alm_asset", 'fields': "asset_tag=P4325434;display_name=my_test_record"},
     RESPONSE_CREATE_RECORD, EXPECTED_CREATE_RECORD, True),
    (query_table_command, {'table_name': "alm_asset", 'fields': "asset_tag,sys_updated_by,display_name",
                           'query': "display_nameCONTAINSMacBook", 'limit': 3}, RESPONSE_QUERY_TABLE,
     EXPECTED_QUERY_TABLE, False),
    (query_table_command, {
        'table_name': "sc_task", 'system_params':
            'sysparm_display_value=all;sysparm_exclude_reference_link=True;sysparm_query=number=TASK0000001',
        'fields': "approval,state,escalation,number,description"
    }, RESPONSE_QUERY_TABLE_SYS_PARAMS, EXPECTED_QUERY_TABLE_SYS_PARAMS, False),
    (list_table_fields_command, {'table_name': "alm_asset"}, RESPONSE_LIST_TABLE_FIELDS, EXPECTED_LIST_TABLE_FIELDS,
     False),
    (query_computers_command, {'computer_id': '1234'}, RESPONSE_QUERY_COMPUTERS, EXPECTED_QUERY_COMPUTERS, False),
    (get_table_name_command, {'label': "ACE"}, RESPONSE_GET_TABLE_NAME, EXPECTED_GET_TABLE_NAME, False),
    (add_tag_command, {'id': "123", 'tag_id': '1234', 'title': 'title'}, RESPONSE_ADD_TAG, EXPECTED_ADD_TAG, True),
    (query_items_command, {'name': "ipad", 'limit': '2'}, RESPONSE_QUERY_ITEMS, EXPECTED_QUERY_ITEMS, True),
    (get_item_details_command, {'id': "1234"}, RESPONSE_ITEM_DETAILS, EXPECTED_ITEM_DETAILS, True),
    (create_order_item_command, {'id': "1234", 'quantity': "3",
                                 'variables': "Additional_software_requirements=best_pc"},
     RESPONSE_CREATE_ITEM_ORDER, EXPECTED_CREATE_ITEM_ORDER, True),
    (document_route_to_table, {'queue_id': 'queue_id', 'document_id': 'document_id'}, RESPONSE_DOCUMENT_ROUTE,
     EXPECTED_DOCUMENT_ROUTE, True),
])  # noqa: E124
def test_commands(command, args, response, expected_result, expected_auto_extract, mocker):
    """Unit test
    Given
    - command main func
    - command args
    - command raw response
    When
    - mock the ServiceNow response
    Then
    - convert the result to human readable table
    - create the context
    validate the entry context
    """
    client = Client('server_url', 'sc_server_url', 'cr_server_url', 'username', 'password',
                    'verify', 'fetch_time', 'sysparm_query', 'sysparm_limit', 'timestamp_field',
                    'ticket_type', 'get_attachments', 'incident_name', display_date_format='yyyy-MM-dd')
    mocker.patch.object(client, 'send_request', return_value=response)
    result = command(client, args)
    assert expected_result == result[1]  # entry context is found in the 2nd place in the result of the command
    assert expected_auto_extract == result[3]  # ignore_auto_extract is in the 4th place in the result of the command


@pytest.mark.parametrize('command, args, response, expected_hr, expected_auto_extract', [
    (delete_ticket_command, {'id': '1234'}, {}, 'Ticket with ID 1234 was successfully deleted.', True),
    (add_link_command, {'id': '1234', 'link': "http://www.demisto.com", 'text': 'demsito_link'}, RESPONSE_ADD_LINK,
     EXPECTED_ADD_LINK_HR, True),
    (add_comment_command, {'id': "1234", 'comment': "Nice work!"}, RESPONSE_ADD_COMMENT, EXPECTED_ADD_COMMENT_HR, True),
    (delete_record_command, {'table_name': "alm_asset", 'id': '1234'}, {},
     'ServiceNow record with ID 1234 was successfully deleted.', True),
])  # noqa: E124
def test_no_ec_commands(command, args, response, expected_hr, expected_auto_extract, mocker):
    """Unit test
    Given
    - command main func
    - command args
    - command raw response
    When
    - mock the ServiceNow response
    Then
    - convert the result to human readable table
    - create the context
    validate the human readable
    """
    client = Client('server_url', 'sc_server_url', 'cr_server_url', 'username', 'password',
                    'verify', 'fetch_time', 'sysparm_query', 'sysparm_limit', 'timestamp_field',
                    'ticket_type', 'get_attachments', 'incident_name')
    mocker.patch.object(client, 'send_request', return_value=response)
    result = command(client, args)
    assert expected_hr in result[0]  # HR is found in the 1st place in the result of the command
    assert expected_auto_extract == result[3]  # ignore_auto_extract is in the 4th place in the result of the command


@freeze_time('2022-05-01 12:52:29')
def test_fetch_incidents(mocker):
    """Unit test
    Given
    - fetch incidents command
    - command args
    - command raw response
    When
    - mock the parse_date_range.
    - mock the Client's send_request.
    Then
    - run the fetch incidents command using the Client
    Validate The length of the results.
    """
    RESPONSE_FETCH['result'][0]['opened_at'] = (datetime.utcnow() - timedelta(minutes=15)).strftime('%Y-%m-%d %H:%M:%S')
    RESPONSE_FETCH['result'][1]['opened_at'] = (datetime.utcnow() - timedelta(minutes=8)).strftime('%Y-%m-%d %H:%M:%S')
    mocker.patch(
        'CommonServerPython.get_fetch_run_time_range', return_value=('2022-05-01 01:05:07', '2022-05-01 12:08:29')
    )
    mocker.patch('ServiceNowv2.parse_dict_ticket_fields', return_value=RESPONSE_FETCH['result'])
    client = Client('server_url', 'sc_server_url', 'cr_server_url', 'username', 'password',
                    'verify', '2 days', 'sysparm_query', sysparm_limit=10,
                    timestamp_field='opened_at', ticket_type='incident', get_attachments=False, incident_name='number')
    mocker.patch.object(client, 'send_request', return_value=RESPONSE_FETCH)
    incidents = fetch_incidents(client)
    assert len(incidents) == 2
    assert incidents[0].get('name') == 'ServiceNow Incident INC0000040'


@freeze_time('2022-05-01 12:52:29')
def test_fetch_incidents_with_changed_fetch_limit(mocker):
    """Unit test
    Given
    - fetch incidents command
    - command args
    - command raw response
    When
    - mock the parse_date_range.
    - mock the Client's send_request.
    Then
    - run the fetch incidents command using the Client
    Validate The number of fetch_limit in the last_run
    """
    RESPONSE_FETCH['result'][0]['opened_at'] = (datetime.utcnow() - timedelta(minutes=15)).strftime('%Y-%m-%d %H:%M:%S')
    RESPONSE_FETCH['result'][1]['opened_at'] = (datetime.utcnow() - timedelta(minutes=8)).strftime('%Y-%m-%d %H:%M:%S')
    mocker.patch(
        'CommonServerPython.get_fetch_run_time_range', return_value=('2022-05-01 01:05:07', '2022-05-01 12:08:29')
    )
    mocker.patch('ServiceNowv2.parse_dict_ticket_fields', return_value=RESPONSE_FETCH['result'])
    client = Client('server_url', 'sc_server_url', 'cr_server_url', 'username', 'password',
                    'verify', '2 days', 'sysparm_query', sysparm_limit=20,
                    timestamp_field='opened_at', ticket_type='incident', get_attachments=False, incident_name='number')
    mocker.patch.object(client, 'send_request', return_value=RESPONSE_FETCH)
    mocker.patch.object(demisto, 'getLastRun', return_value={'limit': 10})
    set_last_run = mocker.patch.object(demisto, 'setLastRun')
    fetch_incidents(client)

    assert set_last_run.call_args[0][0].get('limit') == 20


@freeze_time('2022-05-01 12:52:29')
def test_fetch_incidents_with_attachments(mocker):
    """Unit test
    Given
    - fetch incidents command
    - command args
    - command raw response
    When
    - mock the parse_date_range.
    - mock the Client's send_request.
    - mock the Client's get_ticket_attachment_entries.
    Then
    - run the fetch incidents command using the Client
    Validate The length of the results and the attachment content.
    """
    RESPONSE_FETCH_ATTACHMENTS_TICKET['result'][0]['opened_at'] = (
        datetime.utcnow() - timedelta(minutes=15)
    ).strftime('%Y-%m-%d %H:%M:%S')
    mocker.patch(
        'CommonServerPython.get_fetch_run_time_range', return_value=('2022-05-01 01:05:07', '2022-05-01 12:08:29')
    )
    mocker.patch('ServiceNowv2.parse_dict_ticket_fields', return_value=RESPONSE_FETCH['result'])
    client = Client('server_url', 'sc_server_url', 'cr_server_url', 'username', 'password',
                    'verify', '2 days', 'sysparm_query', sysparm_limit=10,
                    timestamp_field='opened_at', ticket_type='incident', get_attachments=True,
                    incident_name='number')
    mocker.patch.object(client, 'send_request', return_value=RESPONSE_FETCH_ATTACHMENTS_TICKET)
    mocker.patch.object(client, 'get_ticket_attachment_entries', return_value=RESPONSE_FETCH_ATTACHMENTS_FILE)

    incidents = fetch_incidents(client)

    assert len(incidents) == 1
    assert incidents[0].get('attachment')[0]['name'] == 'wireframe'
    assert incidents[0].get('attachment')[0]['path'] == 'file_id'


@freeze_time('2022-05-01 12:52:29')
def test_fetch_incidents_with_incident_name(mocker):
    """Unit test
    Given
    - fetch incidents command
    - command args
    - command raw response
    When
    - mock the parse_date_range.
    - mock the Client's send_request.
    Then
    - run the fetch incidents command using the Client
    Validate The length of the results.
    """
    RESPONSE_FETCH['result'][0]['opened_at'] = (datetime.utcnow() - timedelta(minutes=15)).strftime('%Y-%m-%d %H:%M:%S')
    RESPONSE_FETCH['result'][1]['opened_at'] = (datetime.utcnow() - timedelta(minutes=8)).strftime('%Y-%m-%d %H:%M:%S')
    mocker.patch('ServiceNowv2.parse_dict_ticket_fields', return_value=RESPONSE_FETCH['result'])
    mocker.patch(
        'CommonServerPython.get_fetch_run_time_range', return_value=('2022-05-01 01:05:07', '2022-05-01 12:08:29')
    )
    client = Client('server_url', 'sc_server_url', 'cr_server_url', 'username', 'password',
                    'verify', '2 days', 'sysparm_query', sysparm_limit=10,
                    timestamp_field='opened_at', ticket_type='incident',
                    get_attachments=False, incident_name='description')
    mocker.patch.object(client, 'send_request', return_value=RESPONSE_FETCH)
    incidents = fetch_incidents(client)
    assert incidents[0].get('name') == 'ServiceNow Incident Unable to access Oregon mail server. Is it down?'


def start_freeze_time(timestamp):
    _start_freeze_time = freeze_time(timestamp)
    _start_freeze_time.start()
    return datetime.now()


class TestFetchIncidentsWithLookBack:
    LAST_RUN = {}

    API_TIME_FORMAT = '%Y-%m-%d %H:%M:%S'
    FREEZE_TIMESTAMP = '2022-05-01 12:52:29'

    def set_last_run(self, new_last_run):
        self.LAST_RUN = new_last_run

    @pytest.mark.parametrize(
        'start_incidents, phase2_incident, phase3_incident, look_back',
        [
            (
                {
                    'result': [
                        {
                            'opened_at': (
                                start_freeze_time(FREEZE_TIMESTAMP) - timedelta(minutes=10)
                            ).strftime(API_TIME_FORMAT),
                            'severity': '2',
                            'number': '2',
                            'sys_id': '2'
                        },
                        {
                            'opened_at': (
                                start_freeze_time(FREEZE_TIMESTAMP) - timedelta(minutes=5)
                            ).strftime(API_TIME_FORMAT),
                            'severity': '1',
                            'number': '4',
                            'sys_id': '4'
                        },
                        {
                            'opened_at': (
                                start_freeze_time(FREEZE_TIMESTAMP) - timedelta(minutes=2)
                            ).strftime(API_TIME_FORMAT),
                            'severity': '2',
                            'number': '5',
                            'sys_id': '5'
                        }
                    ]
                },
                {
                    'opened_at': (
                        start_freeze_time(FREEZE_TIMESTAMP) - timedelta(minutes=8)
                    ).strftime(API_TIME_FORMAT),
                    'severity': '1',
                    'number': '3',
                    'sys_id': '3'
                },
                {
                    'opened_at': (
                        start_freeze_time(FREEZE_TIMESTAMP) - timedelta(minutes=11)
                    ).strftime(API_TIME_FORMAT),
                    'severity': '1',
                    'number': '1',
                    'sys_id': '1'
                },
                15
            ),
            (
                {
                    'result': [
                        {
                            'opened_at': (
                                start_freeze_time(FREEZE_TIMESTAMP) - timedelta(hours=3, minutes=20)
                            ).strftime(API_TIME_FORMAT),
                            'severity': '2',
                            'number': '2',
                            'sys_id': '2'
                        },
                        {
                            'opened_at': (
                                start_freeze_time(FREEZE_TIMESTAMP) - timedelta(hours=2, minutes=26)
                            ).strftime(API_TIME_FORMAT),
                            'severity': '1',
                            'number': '4',
                            'sys_id': '4'
                        },
                        {
                            'opened_at': (
                                start_freeze_time(FREEZE_TIMESTAMP) - timedelta(hours=1, minutes=20)
                            ).strftime(API_TIME_FORMAT),
                            'severity': '2',
                            'number': '5',
                            'sys_id': '5'
                        }
                    ]
                },
                {
                    'opened_at': (
                        start_freeze_time(FREEZE_TIMESTAMP) - timedelta(hours=2, minutes=45)
                    ).strftime(API_TIME_FORMAT),
                    'severity': '1',
                    'number': '3',
                    'sys_id': '3'
                },
                {
                    'opened_at': (
                        start_freeze_time(FREEZE_TIMESTAMP) - timedelta(hours=3, minutes=50)
                    ).strftime(API_TIME_FORMAT),
                    'severity': '1',
                    'number': '1',
                    'sys_id': '1'
                },
                1000
            )
        ]
    )
    def test_fetch_incidents_with_look_back_greater_than_zero(
            self, mocker, start_incidents, phase2_incident, phase3_incident, look_back
    ):
        """
        Given
        - fetch incidents parameters including look back according to their opened time.
        - first scenario - fetching with minutes when look_back=60 minutes
        - second scenario - fetching with hours when look_back=1000 minutes

        When
        - trying to fetch incidents for 3 rounds.

        Then
        - first fetch - should fetch incidents 2, 4, 5 (because only them match the query)
        - second fetch - should fetch incident 3 (because now incident 2, 4, 5, 3 matches the query too)
        - third fetch - should fetch incident 1 (because now incident 2, 4, 5, 3, 1 matches the query too)
        - fourth fetch - should fetch nothing as there are not new incidents who match the query
        - make sure that incidents who were already fetched would not be fetched again.
        """
        client = Client(
            server_url='', sc_server_url='', cr_server_url='', username='', password='', verify=False,
            fetch_time='6 hours', sysparm_query='stateNOT IN6,7^assignment_group=123', sysparm_limit=10,
            timestamp_field='opened_at', ticket_type='incident', get_attachments=False, incident_name='number',
            look_back=look_back
        )

        # reset last run
        self.LAST_RUN = {}

        mocker.patch.object(demisto, 'getLastRun', return_value=self.LAST_RUN)
        mocker.patch.object(demisto, 'setLastRun', side_effect=self.set_last_run)

        mocker.patch.object(client, 'send_request', return_value=start_incidents)

        # first fetch
        tickets = fetch_incidents(client=client)
        assert len(tickets) == 3
        for expected_incident_id, ticket in zip(['2', '4', '5'], tickets):
            assert ticket.get('name') == f'ServiceNow Incident {expected_incident_id}'

        # second fetch preparation
        start_incidents.get('result').append(phase2_incident)

        # second fetch
        tickets = fetch_incidents(client=client)
        assert len(tickets) == 1
        assert tickets[0].get('name') == 'ServiceNow Incident 3'

        # third fetch preparation
        start_incidents.get('result').append(phase3_incident)

        # third fetch
        tickets = fetch_incidents(client=client)
        assert len(tickets) == 1
        assert tickets[0].get('name') == 'ServiceNow Incident 1'

        # forth fetch
        tickets = fetch_incidents(client=client)
        assert len(tickets) == 0

    @pytest.mark.parametrize(
        'incidents, phase2_incident, phase3_incident',
        [
            (
                {
                    'result': [
                        {
                            'opened_at': (
                                start_freeze_time(FREEZE_TIMESTAMP) - timedelta(minutes=10)
                            ).strftime(API_TIME_FORMAT),
                            'severity': '2',
                            'number': '1',
                            'sys_id': '1'
                        },
                        {
                            'opened_at': (
                                start_freeze_time(FREEZE_TIMESTAMP) - timedelta(minutes=8)
                            ).strftime(API_TIME_FORMAT),
                            'severity': '1',
                            'number': '2',
                            'sys_id': '2'
                        },
                        {
                            'opened_at': (
                                start_freeze_time(FREEZE_TIMESTAMP) - timedelta(minutes=7)
                            ).strftime(API_TIME_FORMAT),
                            'severity': '2',
                            'number': '3',
                            'sys_id': '3'
                        }
                    ]
                },
                {
                    'result': [
                        {
                            'opened_at': (
                                start_freeze_time(FREEZE_TIMESTAMP) - timedelta(minutes=5)
                            ).strftime(API_TIME_FORMAT),
                            'severity': '1',
                            'number': '4',
                            'sys_id': '4'
                        }
                    ]
                },
                {
                    'result': [
                        {
                            'opened_at': (
                                start_freeze_time(FREEZE_TIMESTAMP) - timedelta(minutes=4)
                            ).strftime(API_TIME_FORMAT),
                            'severity': '1',
                            'number': '5',
                            'sys_id': '5'
                        }
                    ]
                },
            ),
            (
                {
                    'result': [
                        {
                            'opened_at': (
                                start_freeze_time(FREEZE_TIMESTAMP) - timedelta(hours=8, minutes=51)
                            ).strftime(API_TIME_FORMAT),
                            'severity': '2',
                            'number': '1',
                            'sys_id': '1'
                        },
                        {
                            'opened_at': (
                                start_freeze_time(FREEZE_TIMESTAMP) - timedelta(hours=7, minutes=45)
                            ).strftime(API_TIME_FORMAT),
                            'severity': '1',
                            'number': '2',
                            'sys_id': '2'
                        },
                        {
                            'opened_at': (
                                start_freeze_time(FREEZE_TIMESTAMP) - timedelta(hours=7, minutes=44)
                            ).strftime(API_TIME_FORMAT),
                            'severity': '2',
                            'number': '3',
                            'sys_id': '3'
                        }
                    ]
                },
                {
                    'result': [
                        {
                            'opened_at': (
                                start_freeze_time(FREEZE_TIMESTAMP) - timedelta(hours=7, minutes=44)
                            ).strftime(API_TIME_FORMAT),
                            'severity': '1',
                            'number': '4',
                            'sys_id': '4'
                        }
                    ]
                },
                {
                    'result': [
                        {
                            'opened_at': (
                                start_freeze_time(FREEZE_TIMESTAMP) - timedelta(hours=1, minutes=34)
                            ).strftime(API_TIME_FORMAT),
                            'severity': '1',
                            'number': '5',
                            'sys_id': '5'
                        }
                    ]
                }
            )
        ]
    )
    def test_fetch_incidents_with_look_back_equals_zero(
            self, mocker, incidents, phase2_incident, phase3_incident
    ):
        """
        Given
        - fetch incidents parameters with any look back according to their opened time (normal fetch incidents).
        - first scenario - fetching with minutes when look_back=0
        - second scenario - fetching with hours when look_back=0

        When
        - trying to fetch incidents for 3 rounds.

        Then
        - first fetch - should fetch incidents 1, 2, 3 (because only them match the query)
        - second fetch - should fetch incident 4
        - third fetch - should fetch incident 5
        - fourth fetch - should fetch nothing as there are not new incidents who match the query
        """
        client = Client(
            server_url='', sc_server_url='', cr_server_url='', username='', password='', verify=False,
            fetch_time='12 hours', sysparm_query='stateNOT IN6,7^assignment_group=123', sysparm_limit=10,
            timestamp_field='opened_at', ticket_type='incident', get_attachments=False, incident_name='number',
            look_back=0
        )

        # reset last fetch and tickets
        self.LAST_RUN = {}

        mocker.patch.object(demisto, 'getLastRun', return_value=self.LAST_RUN)
        mocker.patch.object(demisto, 'setLastRun', side_effect=self.set_last_run)
        mocker.patch.object(client, 'send_request', return_value=incidents)

        # first fetch
        tickets = fetch_incidents(client=client)
        assert len(tickets) == 3
        for expected_incident_id, ticket in zip(['1', '2', '3'], tickets):
            assert ticket.get('name') == f'ServiceNow Incident {expected_incident_id}'

        # second fetch preparation
        incidents = phase2_incident
        mocker.patch.object(client, 'send_request', return_value=incidents)

        # second fetch
        tickets = fetch_incidents(client=client)
        assert len(tickets) == 1
        assert tickets[0].get('name') == 'ServiceNow Incident 4'

        # third fetch preparation
        incidents = phase3_incident
        mocker.patch.object(client, 'send_request', return_value=incidents)

        # third fetch
        tickets = fetch_incidents(client=client)
        assert len(tickets) == 1
        assert tickets[0].get('name') == 'ServiceNow Incident 5'

        # forth fetch preparation
        incidents = {'result': []}
        mocker.patch.object(client, 'send_request', return_value=incidents)

        # forth fetch
        tickets = fetch_incidents(client=client)
        assert len(tickets) == 0


def test_incident_name_is_initialized(mocker, requests_mock):
    """
    Given:
     - Integration instance initialized with fetch enabled and without changing incident name

    When:
     - Clicking on Test button (running test-module)

    Then:
     - Verify expected exception is raised as default incident name value is not in response
    """
    url = 'https://test.service-now.com'
    mocker.patch.object(
        demisto,
        'params',
        return_value={
            'isFetch': True,
            'url': url,
            'credentials': {
                'identifier': 'identifier',
                'password': 'password',
            },
            'incident_name': None,
            'file_tag_from_service_now': 'FromServiceNow',
            'file_tag_to_service_now': 'ToServiceNow',
            'comment_tag': 'comments',
            'comment_tag_from_servicenow': 'CommentFromServiceNow',
            'work_notes_tag': 'work_notes',
            'work_notes_tag_from_servicenow': 'WorkNoteFromServiceNow'
        }
    )
    mocker.patch.object(demisto, 'command', return_value='test-module')

    def return_error_mock(message, error):
        raise

    mocker.patch('ServiceNowv2.return_error', side_effect=return_error_mock)
    requests_mock.get(
        f'{url}/api/now/table/incident?sysparm_limit=1',
        json={
            'result': [{
                'opened_at': 'sometime'
            }]
        }
    )
    with pytest.raises(ValueError) as e:
        main()
    assert str(e.value) == 'The field [number] does not exist in the ticket.'


def test_file_tags_names_are_the_same_main_flow(mocker):
    """
    Given:
     - file tags from service now & file tag to service now that are identical

    When:
     - running main flow

    Then:
     - make sure an exception is raised
    """
    import ServiceNowv2
    mocker.patch.object(
        demisto,
        'params',
        return_value={'file_tag_from_service_now': 'ServiceNow', 'file_tag': 'ServiceNow'}
    )
    mocker.patch.object(ServiceNowv2, 'get_server_url', return_value='test')
    with pytest.raises(
            Exception,
            match=re.escape(
                'File Entry Tag To ServiceNow and File Entry Tag From ServiceNow cannot be the same name [ServiceNow].'
            )
    ):
        main()


def test_not_authenticated_retry_positive(requests_mock, mocker):
    """
    Given
    - ServiceNow client

    When
    - Sending HTTP request and getting 401 status code (not authenticated) twice, followed by 200 status code (success)

    Then
    - Verify debug messages
    - Ensure the send_request function runs successfully without exceptions
    """
    mocker.patch.object(demisto, 'debug')
    client = Client('http://server_url', 'sc_server_url', 'cr_server_url', 'username', 'password',
                    'verify', 'fetch_time', 'sysparm_query', 'sysparm_limit', 'timestamp_field',
                    'ticket_type', 'get_attachments', 'incident_name')
    requests_mock.get('http://server_url', [
        {
            'status_code': 401,
            'json': {
                'error': {'message': 'User Not Authenticated', 'detail': 'Required to provide Auth information'},
                'status': 'failure'
            }
        },
        {
            'status_code': 401,
            'json': {
                'error': {'message': 'User Not Authenticated', 'detail': 'Required to provide Auth information'},
                'status': 'failure'
            }
        },
        {
            'status_code': 200,
            'json': {}
        }
    ])
    assert client.send_request('') == {}
    assert demisto.debug.call_count == 2
    debug = demisto.debug.call_args_list
    expected_debug_msg = "Got status code 401 - {'error': {'message': 'User Not Authenticated', " \
                         "'detail': 'Required to provide Auth information'}, 'status': 'failure'}. Retrying ..."
    assert debug[0][0][0] == expected_debug_msg
    assert debug[1][0][0] == expected_debug_msg


def test_not_authenticated_retry_negative(requests_mock, mocker):
    """
    Given
    - ServiceNow client

    When
    - Sending HTTP request and getting 401 status code (not authenticated) 3 times

    Then
    - Verify debug messages
    - Ensure the send_request function fails and raises expected error message
    """
    mocker.patch.object(demisto, 'debug')
    client = Client('http://server_url', 'sc_server_url', 'cr_server_url', 'username', 'password',
                    'verify', 'fetch_time', 'sysparm_query', 'sysparm_limit', 'timestamp_field',
                    'ticket_type', 'get_attachments', 'incident_name')
    requests_mock.get('http://server_url', [
        {
            'status_code': 401,
            'json': {
                'error': {'message': 'User Not Authenticated', 'detail': 'Required to provide Auth information'},
                'status': 'failure'
            }
        },
        {
            'status_code': 401,
            'json': {
                'error': {'message': 'User Not Authenticated', 'detail': 'Required to provide Auth information'},
                'status': 'failure'
            }
        },
        {
            'status_code': 401,
            'json': {
                'error': {'message': 'User Not Authenticated', 'detail': 'Required to provide Auth information'},
                'status': 'failure'
            }
        }
    ])
    with pytest.raises(Exception) as ex:
        client.send_request('')
    assert str(ex.value) == "Got status code 401 with url http://server_url with body b'{\"error\": {\"message\": " \
                            "\"User Not Authenticated\", \"detail\": \"Required to provide Auth information\"}, " \
                            "\"status\": \"failure\"}' with headers {}"
    assert demisto.debug.call_count == 3
    debug = demisto.debug.call_args_list
    expected_debug_msg = "Got status code 401 - {'error': {'message': 'User Not Authenticated', " \
                         "'detail': 'Required to provide Auth information'}, 'status': 'failure'}. Retrying ..."
    assert debug[0][0][0] == expected_debug_msg
    assert debug[1][0][0] == expected_debug_msg
    assert debug[2][0][0] == expected_debug_msg


def test_oauth_authentication(mocker, requests_mock):
    """
    Given:
     - Integration instance, initialized with the `Use OAuth Login` checkbox selected.

    When:
     - Clicking on running the !servicenow-oauth-test command.

    Then:
     - Verify that oauth authorization flow is used by checking that the get_access_token is called.
    """
    from unittest.mock import MagicMock
    url = 'https://test.service-now.com'
    mocker.patch.object(demisto, 'command', return_value='servicenow-oauth-test')
    mocker.patch.object(ServiceNowClient, 'get_access_token')
    requests_mock.get(
        f'{url}/api/now/table/incident?sysparm_limit=1',
        json={
            'result': [{
                'opened_at': 'sometime'
            }]
        }
    )

    # Assert that get_access_token is called when `Use OAuth Login` checkbox is selected:
    mocker.patch.object(
        demisto,
        'params',
        return_value={
            'url': url,
            'credentials': {
                'identifier': 'client_id',
                'password': 'client_secret'
            },
            'use_oauth': True,
            'file_tag_from_service_now': 'FromServiceNow',
            'file_tag': 'ForServiceNow',
            'comment_tag': 'comments',
            'comment_tag_from_servicenow': 'CommentFromServiceNow',
            'work_notes_tag': 'work_notes',
            'work_notes_tag_from_servicenow': 'WorkNoteFromServiceNow'
        }
    )
    ServiceNowClient.get_access_token = MagicMock()
    main()
    assert ServiceNowClient.get_access_token.called


def test_test_module(mocker):
    """Unit test
    Given
    - test module command
    - command args
    - command raw response
    When
    (a)
        - mock the parse_date_range.
        - mock the Client's send_request.
    (b) - calling the test module when using OAuth 2.0 authorization.
    Then
    (a)
        - run the test module command using the Client
        Validate the content of the HumanReadable.
    (b)
        Validate that an error is returned, indicating that the `Test` button can't be used when using OAuth 2.0.
    """
    mocker.patch('ServiceNowv2.parse_date_range', return_value=("2019-02-23 08:14:21", 'never mind'))
    client = Client('server_url', 'sc_server_url', 'cr_server_url', 'username', 'password', 'verify', 'fetch_time',
                    'sysparm_query', sysparm_limit=10, timestamp_field='opened_at',
                    ticket_type='incident', get_attachments=False, incident_name='description')
    mocker.patch.object(client, 'send_request', return_value=RESPONSE_FETCH)
    result = module(client)
    assert result[0] == 'ok'

    client = Client('server_url', 'sc_server_url', 'cr_server_url', 'username', 'password', 'verify', 'fetch_time',
                    'sysparm_query', sysparm_limit=10, timestamp_field='opened_at', ticket_type='incident',
                    get_attachments=False, incident_name='description', oauth_params=OAUTH_PARAMS)

    with pytest.raises(Exception) as e:
        module(client)
    assert 'Test button cannot be used when using OAuth 2.0' in str(e)


def test_oauth_test_module(mocker):
    """
    Given:
    - oauth_test_module command
    When:
    - (a) trying to call the command when using basic auth.
    - (b)
        - trying to call the command when using OAuth 2.0
        - mock the parse_date_range.
        - mock the Client's send_request.
    Then:
    - (a) validate that an error is returned, indicating that the function should be called when using OAuth only.
    - (b) Validate that the instance was configured successfully.
    """
    mocker.patch('ServiceNowv2.parse_date_range', return_value=("2019-02-23 08:14:21", 'never mind'))
    client = Client('server_url', 'sc_server_url', 'cr_server_url', 'username', 'password', 'verify', 'fetch_time',
                    'sysparm_query', sysparm_limit=10, timestamp_field='opened_at', ticket_type='incident',
                    get_attachments=False, incident_name='description')
    with pytest.raises(Exception) as e:
        oauth_test_module(client)
    assert 'command should be used only when using OAuth 2.0 authorization.' in str(e)

    client = Client('server_url', 'sc_server_url', 'cr_server_url', 'username', 'password', 'verify', 'fetch_time',
                    'sysparm_query', sysparm_limit=10, timestamp_field='opened_at', ticket_type='incident',
                    get_attachments=False, incident_name='description', oauth_params=OAUTH_PARAMS)
    mocker.patch.object(client, 'send_request', return_value=RESPONSE_FETCH)
    result = oauth_test_module(client)
    assert '### Instance Configured Successfully.' in result[0]


def test_oauth_login_command(mocker):
    """
    Given:
    - login command
    When:
    - (a) trying to call the command when using basic auth.
    - (b)
        - trying to call the command when using OAuth 2.0.
        - mocking the login command of ServiceNowClient.
    Then:
    - (a) validate that an error is returned, indicating that the function should be called when using OAuth only.
    - (b) Validate that the login was successful.
    """
    mocker.patch('ServiceNowv2.ServiceNowClient.login')
    client = Client('server_url', 'sc_server_url', 'cr_server_url', 'username', 'password', 'verify', 'fetch_time',
                    'sysparm_query', sysparm_limit=10, timestamp_field='opened_at', ticket_type='incident',
                    get_attachments=False, incident_name='description')
    with pytest.raises(Exception) as e:
        login_command(client, args={'username': 'username', 'password': 'password'})
    assert '!servicenow-oauth-login command can be used only when using OAuth 2.0 authorization' in str(e)

    client = Client('server_url', 'sc_server_url', 'cr_server_url', 'username', 'password', 'verify', 'fetch_time',
                    'sysparm_query', sysparm_limit=10, timestamp_field='opened_at', ticket_type='incident',
                    get_attachments=False, incident_name='description', oauth_params=OAUTH_PARAMS)
    mocker.patch.object(client, 'send_request', return_value=RESPONSE_FETCH)
    result = login_command(client, args={'username': 'username', 'password': 'password'})
    assert '### Logged in successfully.' in result[0]


def test_sysparm_input_display_value(mocker, requests_mock):
    """Unit test
    Given
    - create_record_command function
    - command args, including input_display_value
    - command raw response
    When
    - mock the requests url destination.
    Then
    - run the create command using the Client
    Validate that the sysparm_input_display_value parameter has the correct value
    """

    client = Client(server_url='https://server_url.com/', sc_server_url='sc_server_url', cr_server_url='cr_server_url',
                    username='username', password='password', verify=False, fetch_time='fetch_time',
                    sysparm_query='sysparm_query', sysparm_limit=10, timestamp_field='opened_at',
                    ticket_type='incident', get_attachments=False, incident_name='description')

    mocker.patch.object(demisto, 'args', return_value={'input_display_value': 'true',
                                                       'table_name': "alm_asset",
                                                       'fields': "asset_tag=P4325434;display_name=my_test_record"
                                                       }
                        )
    requests_mock.post('https://server_url.com/table/alm_asset?sysparm_input_display_value=True', json={})
    # will raise a requests_mock.exceptions.NoMockAddress if the url address will not be as given in the requests_mock
    create_record_command(client, demisto.args())
    assert requests_mock.request_history[0].method == 'POST'

    mocker.patch.object(demisto, 'args', return_value={'input_display_value': 'false',
                                                       'table_name': "alm_asset",
                                                       'fields': "asset_tag=P4325434;display_name=my_test_record"
                                                       }
                        )
    requests_mock.post('https://server_url.com/table/alm_asset?sysparm_input_display_value=False', json={})
    # will raise a requests_mock.exceptions.NoMockAddress if the url address will not be as given in the requests_mock
    create_record_command(client, demisto.args())
    assert requests_mock.request_history[1].method == 'POST'


def test_get_mapping_fields():
    """
    Given:
        -  ServiceNow client
        -  ServiceNow mapping fields
    When
        - running get_mapping_fields_command
    Then
        - the result fits the expected mapping.
    """
    client = Client(server_url='https://server_url.com/', sc_server_url='sc_server_url', cr_server_url='cr_server_url',
                    username='username', password='password', verify=False, fetch_time='fetch_time',
                    sysparm_query='sysparm_query', sysparm_limit=10, timestamp_field='opened_at',
                    ticket_type='incident', get_attachments=False, incident_name='description')
    res = get_mapping_fields_command(client)
    assert res.extract_mapping() == EXPECTED_MAPPING


def test_get_remote_data(mocker):
    """
    Given:
        -  ServiceNow client
        -  arguments: id and LastUpdate(set to lower then the modification time).
        -  ServiceNow ticket
    When
        - running get_remote_data_command.
    Then
        - The ticket was updated with the entries.
    """

    client = Client(server_url='https://server_url.com/', sc_server_url='sc_server_url',
                    cr_server_url='cr_server_url', username='username',
                    password='password', verify=False, fetch_time='fetch_time',
                    sysparm_query='sysparm_query', sysparm_limit=10, timestamp_field='opened_at',
                    ticket_type='incident', get_attachments=False, incident_name='description')

    args = {'id': 'sys_id', 'lastUpdate': 0}
    params = {"file_tag_from_service_now": "FromServiceNow"}
    mocker.patch.object(client, 'get', return_value=RESPONSE_TICKET_MIRROR)
    mocker.patch.object(client, 'get_ticket_attachment_entries', return_value=RESPONSE_MIRROR_FILE_ENTRY)
    mocker.patch.object(client, 'query', return_value=MIRROR_COMMENTS_RESPONSE)
    mocker.patch.object(client, 'get', return_value=RESPONSE_ASSIGNMENT_GROUP)

    res = get_remote_data_command(client, args, params)

    assert res[1]['Tags'] == ['FromServiceNow']
    assert res[1]['File'] == 'test.txt'
    assert res[2]['Contents'] == 'Type: comments\nCreated By: admin\nCreated On: 2020-08-17 06:31:49\nThis is a comment'


def test_assigned_to_field_no_user():
    """
    Given:
        -  Client class
        -  Assigned_to field for user that doesn't exist in SNOW
    When
        - run check_assigned_to_field command
    Then
        - Check that assign_to value is empty
    """

    class Client:
        def get(self, table, value, no_record_found_res):
            return {'results': {}}

    assigned_to = {'link': 'https://test.service-now.com/api/now/table/sys_user/oscar@example.com',
                   'value': 'oscar@example.com'}
    res = check_assigned_to_field(Client(), assigned_to)
    assert res == ''


def test_assigned_to_field_user_exists():
    """
    Given:
        -  Client class
        -  Assigned_to field for user that does exist in SNOW
    When
        - run check_assigned_to_field command
    Then
        - Check that assign_to value is filled with the right email
    """

    class Client:
        def get(self, table, value, no_record_found_res):
            return USER_RESPONSE

    assigned_to = {'link': 'https://test.service-now.com/api/now/table/sys_user/oscar@example.com',
                   'value': 'oscar@example.com'}
    res = check_assigned_to_field(Client(), assigned_to)
    assert res == 'oscar@example.com'


CLOSING_RESPONSE = {'dbotIncidentClose': True, 'closeNotes': 'Test', 'closeReason': 'Resolved'}
CLOSING_RESPONSE_CUSTOM = {'dbotIncidentClose': True, 'closeNotes': 'Test', 'closeReason': 'Test'}

closed_ticket_state = (RESPONSE_CLOSING_TICKET_MIRROR_CLOSED, {
                       'close_incident': 'closed'}, 'closed_at', CLOSING_RESPONSE)
resolved_ticket_state = (RESPONSE_CLOSING_TICKET_MIRROR_RESOLVED, {
                         'close_incident': 'resolved'}, 'resolved_at', CLOSING_RESPONSE)
custom_ticket_state = (RESPONSE_CLOSING_TICKET_MIRROR_CUSTOM,
                       {'close_incident': 'closed', 'server_close_custom_state': '9=Test'}, '', CLOSING_RESPONSE_CUSTOM)


@pytest.mark.parametrize('response_closing_ticket_mirror, parameters, time, closing_response',
                         [closed_ticket_state, resolved_ticket_state, custom_ticket_state])
def test_get_remote_data_closing_incident(mocker, response_closing_ticket_mirror, parameters, time, closing_response):
    """
    Given:
        -  ServiceNow client
        -  arguments: id and LastUpdate(set to lower then the modification time).
        -  ServiceNow ticket in closed state
        -  close_incident parameter is set to closed
    When
        - running get_remote_data_command.
    Then
        - The closed_at field exists in the ticket data.
        - dbotIncidentClose exists.
        - Closed notes exists.
    """

    client = Client(server_url='https://server_url.com/', sc_server_url='sc_server_url',
                    cr_server_url="cr_server_url", username='username',
                    password='password', verify=False, fetch_time='fetch_time',
                    sysparm_query='sysparm_query', sysparm_limit=10, timestamp_field='opened_at',
                    ticket_type='sc_task', get_attachments=False, incident_name='description')

    args = {'id': 'sys_id', 'lastUpdate': 0}
    params = parameters
    mocker.patch.object(client, 'get', return_value=response_closing_ticket_mirror)
    mocker.patch.object(client, 'get_ticket_attachment_entries', return_value=[])
    mocker.patch.object(client, 'query', return_value=MIRROR_COMMENTS_RESPONSE)

    res = get_remote_data_command(client, args, params)
    if time:
        assert time in res[0]
    assert closing_response == res[2]['Contents']


def test_get_remote_data_closing_incident_with_different_closing_state(mocker):
    """
    Given:
        -  ServiceNow client
        -  arguments: id and LastUpdate(set to lower then the modification time).
        -  ServiceNow ticket in closed state
        -  close_incident parameter is set to closed
        -  server_close_custom_state parameter differs from the ticket's closing state
    When
        - running get_remote_data_command.
    Then
        - Validate that the incident does not get closed
    """

    client = Client(server_url='https://server_url.com/', sc_server_url='sc_server_url',
                    cr_server_url="cr_server_url", username='username',
                    password='password', verify=False, fetch_time='fetch_time',
                    sysparm_query='sysparm_query', sysparm_limit=10, timestamp_field='opened_at',
                    ticket_type='sc_task', get_attachments=False, incident_name='description')

    args = {'id': 'sys_id', 'lastUpdate': 0}
    params = {'close_incident': 'closed', 'server_close_custom_state': '6=Design'}
    mocker.patch.object(client, 'get', return_value=RESPONSE_CLOSING_TICKET_MIRROR_CUSTOM)
    mocker.patch.object(client, 'get_ticket_attachment_entries', return_value=[])
    mocker.patch.object(client, 'query', return_value=MIRROR_COMMENTS_RESPONSE)
    res = get_remote_data_command(client, args, params)
    assert len(res) == 2
    # This means that the entry is of type Note, which does not indicate the closing of the incident
    assert res[1].get('Note', False) is True


def test_get_remote_data_no_attachment(mocker):
    """
    Given:
        -  ServiceNow client
        -  arguments: id and LastUpdate(set to lower then the modification time).
        -  ServiceNow ticket
    When
        - running get_remote_data_command.
    Then
        - The ticket was updated with no attachment.
    """

    client = Client(server_url='https://server_url.com/', sc_server_url='sc_server_url',
                    cr_server_url="cr_server_url", username='username',
                    password='password', verify=False, fetch_time='fetch_time',
                    sysparm_query='sysparm_query', sysparm_limit=10, timestamp_field='opened_at',
                    ticket_type='incident', get_attachments=False, incident_name='description')

    args = {'id': 'sys_id', 'lastUpdate': 0}
    params = {}
    mocker.patch.object(client, 'get', return_value=RESPONSE_TICKET_MIRROR)
    mocker.patch.object(client, 'get_ticket_attachments', return_value=[])
    mocker.patch.object(client, 'get_ticket_attachment_entries', return_value=[])
    mocker.patch.object(client, 'query', return_value=MIRROR_COMMENTS_RESPONSE)
    mocker.patch.object(client, 'get', return_value=RESPONSE_ASSIGNMENT_GROUP)

    res = get_remote_data_command(client, args, params)
    assert res[1]['Contents'] == 'Type: comments\nCreated By: admin\nCreated On: 2020-08-17 06:31:49\nThis is a comment'
    assert len(res) == 2


def test_get_remote_data_no_entries(mocker):
    """
    Given:
        -  ServiceNow client
        -  arguments: id and LastUpdate(set to lower then the modification time).
        -  ServiceNow ticket
        -  File and comment entries sent from XSOAR.
    When
        - running get_remote_data_command.
    Then
        - The checked entries was not returned.
    """

    client = Client(server_url='https://server_url.com/', sc_server_url='sc_server_url',
                    cr_server_url='cr_server_url', username='username',
                    password='password', verify=False, fetch_time='fetch_time',
                    sysparm_query='sysparm_query', sysparm_limit=10, timestamp_field='opened_at',
                    ticket_type='incident', get_attachments=False, incident_name='description')

    args = {'id': 'sys_id', 'lastUpdate': 0}
    params = {}
    mocker.patch.object(client, 'get', return_value=[RESPONSE_TICKET_MIRROR, RESPONSE_ASSIGNMENT_GROUP])
    mocker.patch.object(client, 'get_ticket_attachment_entries', return_value=RESPONSE_MIRROR_FILE_ENTRY_FROM_XSOAR)
    mocker.patch.object(client, 'query', return_value=MIRROR_COMMENTS_RESPONSE_FROM_XSOAR)

    res = get_remote_data_command(client, args, params)

    assert 'This is a comment\n\n Mirrored from Cortex XSOAR' not in res
    assert 'test_mirrored_from_xsoar.txt' not in res


def upload_file_request(*args):
    assert args[2] == 'test_mirrored_from_xsoar.txt'
    return {'id': "sys_id", 'file_id': "entry_id", 'file_name': 'test.txt'}


def add_comment_request(*args):
    assert args[3] == '(dbot): This is a comment\n\n Mirrored from Cortex XSOAR'
    return {'id': "1234", 'comment': "This is a comment"}


@pytest.mark.parametrize('mirror_entries', [MIRROR_ENTRIES, MIRROR_ENTRIES_WITH_EMPTY_USERNAME])
def test_upload_entries_update_remote_system_command(mocker, mirror_entries):
    """
    Given:
        -  ServiceNow client
        -  File and comment entries sent from XSOAR.
    When
        - running update_remote_system_command.
    Then
        - The checked entries was sent as expected with suffix.
    """
    client = Client(server_url='https://server_url.com/', sc_server_url='sc_server_url',
                    cr_server_url='cr_server_url', username='username',
                    password='password', verify=False, fetch_time='fetch_time',
                    sysparm_query='sysparm_query', sysparm_limit=10, timestamp_field='opened_at',
                    ticket_type='incident', get_attachments=False, incident_name='description')
    params = {}
    args = {'remoteId': '1234', 'data': {}, 'entries': mirror_entries, 'incidentChanged': False, 'delta': {}}
    mocker.patch.object(client, 'upload_file', side_effect=upload_file_request)
    mocker.patch.object(client, 'add_comment', side_effect=add_comment_request)

    update_remote_system_command(client, args, params)


TICKET_FIELDS = {'close_notes': 'This is closed', 'closed_at': '2020-10-29T13:19:07.345995+02:00', 'impact': '3',
                 'priority': '4', 'resolved_at': '2020-10-29T13:19:07.345995+02:00', 'severity': '1 - Low',
                 'short_description': 'Post parcel', 'sla_due': '0001-01-01T00:00:00Z', 'urgency': '3', 'state': '1',
                 'work_start': '0001-01-01T00:00:00Z'}


def ticket_fields(*args, **kwargs):
    state = '7' if kwargs.get('ticket_type') == 'incident' else '3'
    assert {'close_notes': 'This is closed', 'closed_at': '2020-10-29T13:19:07.345995+02:00', 'impact': '3',
            'priority': '4', 'resolved_at': '2020-10-29T13:19:07.345995+02:00', 'severity': '1 - Low',
            'short_description': 'Post parcel', 'sla_due': '0001-01-01T00:00:00Z', 'urgency': '3', 'state': state,
            'work_start': '0001-01-01T00:00:00Z'} == args[0]

    return {'close_notes': 'This is closed', 'closed_at': '2020-10-29T13:19:07.345995+02:00', 'impact': '3',
            'priority': '4', 'resolved_at': '2020-10-29T13:19:07.345995+02:00', 'severity': '1 - Low',
            'short_description': 'Post parcel', 'sla_due': '0001-01-01T00:00:00Z', 'urgency': '3', 'state': '1',
            'work_start': '0001-01-01T00:00:00Z'}


def update_ticket(*args):
    state = '7' if 'incident' in args else '3'
    return {'short_description': 'Post parcel', 'close_notes': 'This is closed',
            'closed_at': '2020-10-29T13:19:07.345995+02:00', 'impact': '3', 'priority': '4',
            'resolved_at': '2020-10-29T13:19:07.345995+02:00', 'severity': '1 - High - Low',
            'sla_due': '0001-01-01T00:00:00Z', 'state': state, 'urgency': '3', 'work_start': '0001-01-01T00:00:00Z'}


@pytest.mark.parametrize('ticket_type', ['sc_task', 'sc_req_item', 'incident'])
def test_update_remote_data_sc_task_sc_req_item(mocker, ticket_type):
    """
    Given:
    -  ServiceNow client
    -  ServiceNow ticket of type sc_task
    -  ServiceNow ticket of type sc_req_item
    -  ServiceNow ticket of type incident

    When
        - running update_remote_system_command.
    Then
        - The state is changed to 3 (closed) after update for sc_task and sc_req_item.
        - The state is changed to 7 (closed) after update for incident.
    """
    client = Client(server_url='https://server_url.com/', sc_server_url='sc_server_url',
                    cr_server_url='cr_server_url', username='username',
                    password='password', verify=False, fetch_time='fetch_time',
                    sysparm_query='sysparm_query', sysparm_limit=10, timestamp_field='opened_at',
                    ticket_type=ticket_type, get_attachments=False, incident_name='description')
    params = {'ticket_type': ticket_type, 'close_ticket_multiple_options': 'None', 'close_ticket': True}
    args = {'remoteId': '1234', 'data': TICKET_FIELDS, 'entries': [], 'incidentChanged': True, 'delta': {},
            'status': 2}
    mocker.patch('ServiceNowv2.get_ticket_fields', side_effect=ticket_fields)
    mocker.patch.object(client, 'update', side_effect=update_ticket)
    update_remote_system_command(client, args, params)


@pytest.mark.parametrize('command, args', [
    (query_tickets_command, {'limit': "50", 'query': "assigned_to=123^active=true", 'ticket_type': "sc_task"}),
    (query_table_command, {'limit': "50", 'query': "assigned_to=123^active=true", 'table_name': "sc_task"})
])
def test_multiple_query_params(requests_mock, command, args):
    """
    Given:
     - Query with multiple arguments

    When:
     - Using servicenow-query-tickets command with multiple sysparm_query arguments.
     - Using servicenow-query-table command with multiple sysparm_query arguments.

    Then:
     - Verify the right request is called with '^' distinguishing different arguments.
    """
    url = 'https://test.service-now.com/api/now/v2/'
    client = Client(url, 'sc_server_url', 'cr_server_url', 'username', 'password',
                    'verify', 'fetch_time', 'sysparm_query', 'sysparm_limit', 'timestamp_field',
                    'ticket_type', 'get_attachments', 'incident_name')
    requests_mock.request('GET', f'{url}table/sc_task?sysparm_limit=50&sysparm_offset=0&'
                                 'sysparm_query=assigned_to%3D123^active%3Dtrue',
                          json=RESPONSE_TICKET_ASSIGNED)
    human_readable, entry_context, result, bol = command(client, args)

    assert result == RESPONSE_TICKET_ASSIGNED


@pytest.mark.parametrize('api_response', [
    ({'result': []}),
    ({'result': [{'sys_id': 'sys_id1'}, {'sys_id': 'sys_id2'}]}),
])
def test_get_modified_remote_data(requests_mock, mocker, api_response):
    """
    Given:
        - Case A: No updated records
        - Case B: 2 updated records

    When:
     - Running get-modified-remote-data

    Then:
        - Case A: Ensure no record IDs returned
        - Case B: Ensure the 2 records IDs returned
    """
    mocker.patch.object(demisto, 'debug')
    url = 'https://test.service-now.com/api/now/v2/'
    client = Client(url, 'sc_server_url', 'cr_server_url', 'username', 'password', 'verify', 'fetch_time',
                    'sysparm_query', 'sysparm_limit', 'timestamp_field', 'ticket_type', 'get_attachments',
                    'incident_name')
    last_update = '2020-11-18T13:16:52.005381+02:00'
    params = {
        'sysparm_limit': '100',
        'sysparm_offset': '0',
        'sysparm_query': 'sys_updated_on>2020-11-18 11:16:52',
        'sysparm_fields': 'sys_id',
    }
    requests_mock.request(
        'GET',
        f'{url}table/ticket_type?{urlencode(params)}',
        json=api_response
    )
    result = get_modified_remote_data_command(client, {'lastUpdate': last_update})

    assert result.modified_incident_ids == [
        record.get('sys_id') for record in api_response.get('result') if 'sys_id' in record
    ]


@pytest.mark.parametrize('sys_created_on, expected', [
    (None, 'table_sys_id=id'),
    ('', 'table_sys_id=id'),
    ('2020-11-18 11:16:52', 'table_sys_id=id^sys_created_on>2020-11-18 11:16:52')
])
def test_get_ticket_attachments(mocker, sys_created_on, expected):
    """
    Given:
        - Cases A+B: sys_created_on argument was not provided
        - Case C: sys_created_on argument was provided

    When:
        - Getting a ticket attachments.

    Then:
        - Case A+B: Ensure that the query parameters do not include ^sys_created_on>
        - Case C: Ensure that the query parameters include ^sys_created_on>
    """
    client = Client("url", 'sc_server_url', 'cr_server_url', 'username', 'password', 'verify', 'fetch_time',
                    'sysparm_query', 'sysparm_limit', 'timestamp_field', 'ticket_type', 'get_attachments',
                    'incident_name')
    mocker.patch.object(client, 'send_request', return_value=[])

    client.get_ticket_attachments('id', sys_created_on)
    client.send_request.assert_called_with('attachment', 'GET', params={'sysparm_query': f'{expected}'}, get_attachments=True)


@pytest.mark.parametrize('args,expected_ticket_fields', [
    ({'clear_fields': 'assigned_to,severity'}, {'assigned_to': '', 'severity': ''}),
    ({'clear_fields': 'assigned_to,severity', 'assigned_to': 'assigned@to.com'}, {'assigned_to': '', 'severity': ''}),
    ({}, {}),
])
def test_clear_fields_in_get_ticket_fields(args, expected_ticket_fields):
    if 'assigned_to' in args:
        with pytest.raises(DemistoException) as e:
            res = get_ticket_fields(args)
        assert str(e.value) == "Could not set a value for the argument 'assigned_to' and add it to the clear_fields. \
                You can either set or clear the field value."
    else:
        res = get_ticket_fields(args)
        assert res == expected_ticket_fields


def test_clear_fields_for_update_remote_system():
    """
    Given:
        - The fields from the parsed_args.data (from update_remote_system)
    When:
        - Run get_ticket_fields
    Then:
        - Validate that the ampty fields exists in the fields that returns.
    """
    parsed_args_data = {'assigned_to': '', 'category': 'Software', 'description': '', 'impact': '3 - Low',
                        'notify': '1 - Do Not Notify', 'priority': '5 - Planning', 'severity': '1 - High - Low',
                        'short_description': 'Testing 3', 'sla_due': '0001-01-01T02:22:42+02:20',
                        'state': '2 - In Progress', 'subcategory': '', 'urgency': '3 - Low',
                        'work_start': '0001-01-01T02:22:42+02:20'}

    res = get_ticket_fields(parsed_args_data)
    assert 'assigned_to' in res


def test_query_table_with_fields(mocker):
    """
    Given:
        - Fields for query table

    When:
        - Run query table command

    Then:
        - Validate the fields was sent as params in the request and sys_id appear in fields
    """

    # prepare
    client = Client('server_url', 'sc_server_url', 'cr_server_url', 'username', 'password', 'verify', 'fetch_time',
                    'sysparm_query', 'sysparm_limit', 'timestamp_field', 'ticket_type', 'get_attachments',
                    'incident_name')

    mocker.patch.object(client, 'send_request', return_value={
        "result": [
            {
                "sys_id": "test_id",
                "sys_updated_by": "test_updated_name",
                "opened_by.name": "test_opened_name"
            }
        ]})
    fields = "sys_updated_by,opened_by.name"
    fields_with_sys_id = f'{fields},sys_id'
    args = {'table_name': "alm_asset", 'fields': fields,
            'query': "display_nameCONTAINSMacBook", 'limit': 3}

    # run
    result = query_table_command(client, args)

    # validate
    assert client.send_request.call_args[1]['params']['sysparm_fields'] == fields_with_sys_id
    # validate that the '.' in the key was replaced to '_'
    assert result[1]['ServiceNow.Record(val.ID===obj.ID)'][0]['opened_by_name'] == 'test_opened_name'


def test_create_co_from_template_command(mocker):
    """
    Given:
        - template to create change request from it.

    When:
        - Using servicenow-create-co-from-template command.

    Then:
        - Validate the output is correct.
    """
    client = Client('server_url', 'sc_server_url', 'cr_server_url', 'username', 'password', 'verify', 'fetch_time',
                    'sysparm_query', 'sysparm_limit', 'timestamp_field', 'ticket_type', 'get_attachments',
                    'incident_name')

    args = {"template": "Add network switch to datacenter cabinet"}
    mocker.patch.object(client,
                        'send_request',
                        return_value=util_load_json('test_data/create_co_from_template_result.json'))
    result = ServiceNowv2.create_co_from_template_command(client, args)
    assert result.outputs_prefix == "ServiceNow.Ticket"
    assert result.outputs == {
        'Ticket(val.ID===obj.ID)': CREATED_TICKET_CONTEXT_CREATE_CO_FROM_TEMPLATE_COMMAND,
        'ServiceNow.Ticket(val.ID===obj.ID)': CREATED_TICKET_CONTEXT_CREATE_CO_FROM_TEMPLATE_COMMAND
    }
    assert result.raw_response == util_load_json('test_data/create_co_from_template_result.json')


def test_get_tasks_for_co_command(mocker):
    """
    Given:
        - id to get tasks from it.

    When:
        - Using servicenow-get-tasks-for-co command.

    Then:
        - Validate the output is correct.
    """
    client = Client('server_url', 'sc_server_url', 'cr_server_url', 'username', 'password', 'verify', 'fetch_time',
                    'sysparm_query', 'sysparm_limit', 'timestamp_field', 'problem', 'get_attachments', 'incident_name')

    args = {"id": "a9e9c33dc61122760072455df62663d2"}
    mocker.patch.object(client,
                        'send_request',
                        return_value=util_load_json('test_data/get_tasks_for_co_command.json'))
    result = ServiceNowv2.get_tasks_for_co_command(client, args)
    assert result.outputs_prefix == "ServiceNow.Tasks"
    assert result.outputs == {
        'ServiceNow.Tasks(val.ID===obj.ID)': CREATED_TICKET_CONTEXT_GET_TASKS_FOR_CO_COMMAND
    }
    assert result.raw_response == util_load_json('test_data/get_tasks_for_co_command.json')


def test_get_ticket_attachment_entries_with_oauth_token(mocker):
    """
    The purpose of this test is to verify that it is possible to get a file attachment of a ServiceNow ticket by using
    an OAuth 2.0 client.

    Given:
        - A client with 'oauth_params' - i.e a client that is configured with an OAuth 2.0 Authorization.
        - Mock responses for 'get_ticket_attachments', 'get_access_token' and 'requests.get' functions.

    When:
        - Running the 'client.get_ticket_attachment_entries' function.

    Then:
        - Verify that the 'requests.get' function's arguments are arguments of a call with OAuth 2.0 Authorization.
    """
    # Preparations and mocking:
    client = Client("url", 'sc_server_url', 'cr_server_url', 'username', 'password', 'verify', 'fetch_time',
                    'sysparm_query', 'sysparm_limit', 'timestamp_field', 'ticket_type', 'get_attachments',
                    'incident_name', oauth_params={'oauth_params': ''})

    mock_res_for_get_ticket_attachments = \
        {'result': [
            {
                'file_name': 'attachment for test.txt',
                'download_link': 'https://ven03941.service-now.com/api/now/attachment/12b7ea411b15cd10042611b4bd4/file'
            }]}

    mock_res_for_get_access_token = 'access_token'

    mocker.patch.object(client, 'get_ticket_attachments', return_value=mock_res_for_get_ticket_attachments)
    mocker.patch.object(client.snow_client, 'get_access_token', return_value=mock_res_for_get_access_token)
    requests_get_mocker = mocker.patch('requests.get', return_value=None)

    # Running get_ticket_attachment_entries function:
    client.get_ticket_attachment_entries(ticket_id='id')

    # Validate Results are as expected:
    assert requests_get_mocker.call_args.kwargs.get('auth') is None, \
        "When An OAuth 2.0 client is configured the 'auth' argument shouldn't be passed to 'requests.get' function"
    assert requests_get_mocker.call_args.kwargs.get('headers').get('Authorization') == \
        f"Bearer {mock_res_for_get_access_token}", "When An OAuth 2.0 client is configured the 'Authorization'" \
        " Header argument should be passed to 'requests.get' function"


@pytest.mark.parametrize(
    'command, args, response',
    [
        (generic_api_call_command,
         {"method": "GET",
          "path": "table/sn_si_incident?sysparam_limit=1&sysparam_query=active=true^ORDERBYDESCnumber",
          "body": {},
          "headers": {},
          },
         RESPONSE_GENERIC_TICKET),
        (generic_api_call_command,
         {"method": "GET",
          "path": "/table/sn_si_incident?sysparam_limit=1&sysparam_query=active=true^ORDERBYDESCnumber",
          "body": {},
          "headers": {},
          "custom_api": "/api/custom"
          },
         RESPONSE_GENERIC_TICKET)
    ])
def test_generic_api_call_command(command, args, response, mocker):
    """test case for `generic_api_call_command`"""

    client = Client('server_url', 'sc_server_url', 'cr_server_url', 'username', 'password',
                    'verify', 'fetch_time', 'sysparm_query', 'sysparm_limit', 'timestamp_field',
                    'ticket_type', 'get_attachments', 'incident_name')

    mocker.patch.object(client, 'send_request', return_value=response)
    result = command(client, args)
    assert result.outputs == response


@pytest.mark.parametrize('file_type , expected',
                         [(EntryType.FILE, True),
                          (3, True),
                          (EntryType.IMAGE, True),
                          (EntryType.NOTE, False),
                          (15, False)])
def test_is_entry_type_mirror_supported(file_type, expected):
    """
    Given:
        - an entry file type
    When:
        - running the update_remote_system_command checking if the entry supports mirroring
    Then:
        - return True if the file entry type supports mirroring else return False
    """
    assert ServiceNowv2.is_entry_type_mirror_supported(file_type) == expected


@pytest.mark.parametrize('params, expected',
                         [({'close_ticket_multiple_options': 'None', 'close_ticket': True}, 'closed'),
                          ({'close_ticket_multiple_options': 'None', 'close_ticket': False}, None),
                          ({'close_ticket_multiple_options': 'resolved', 'close_ticket': True}, 'resolved'),
                          ({'close_ticket_multiple_options': 'resolved', 'close_ticket': False}, 'resolved'),
                          ({'close_ticket_multiple_options': 'closed', 'close_ticket': True}, 'closed'),
                          ({'close_ticket_multiple_options': 'closed', 'close_ticket': False}, 'closed')])
def test_get_closure_case(params, expected):
    """
    Given:
        - params dict with both old and new close_ticket integration params.
        - case 1: params dict with none configured new param and old param configured to True.
        - case 2: params dict with none configured new param and old param configured to False.
        - case 3: params dict with resolved configured new param and old param configured to True.
        - case 4: params dict with resolved configured new param and old param configured to False.
        - case 5: params dict with closed configured new param and old param configured to True.
        - case 6: params dict with closed configured new param and old param configured to False.
    When:
        - running get_closure_case method.
    Then:
        - Ensure the right closure method was returned.
        - case 1: Should return 'closed'
        - case 2: Should return None
        - case 3: Should return 'resolved'
        - case 4: Should return 'resolved'
        - case 5: Should return 'closed'
        - case 6: Should return 'closed'
    """
    assert get_closure_case(params) == expected


<<<<<<< HEAD
@pytest.mark.parametrize('ticket_state, server_close_custom_state, expected_res',
                         [('1', '', 'Other'),
                          ('7', '', 'Resolved'),
                          ('6', '', 'Resolved'),
                          ('10', '10=Test', 'Test'),
                          ('10', '10=Test,11=Test2', 'Test'),
                          ('6', '6=Test', 'Test'),  # If builtin state was override by custom state.
                          ('corrupt_state', '', 'Other'),
                          ('corrupt_state', 'custom_state=Test', 'Other'),
                          ('6', 'custom_state=Test', 'Resolved'),
                          ])
def test_converts_state_close_reason(ticket_state, server_close_custom_state, expected_res):
    """
    Given:
        - ticket_state: The state for the closed service now ticket
        - server_close_custom_state: The custom state for the closed service now ticket
=======
@pytest.mark.parametrize('ticket_state, ticket_close_code, server_close_custom_state, server_close_custom_code, expected_res',
                         [('1', 'default close code', '', '', 'Other'),
                          ('7', 'default close code', '', '', 'Resolved'),
                          ('6', 'default close code', '', '', 'Resolved'),
                          ('10', 'default close code', '10=Test', '', 'Test'),
                          ('10', 'default close code', '10=Test,11=Test2', '', 'Test'),
                          # If builtin state was override by custom.
                          ('6', 'default close code', '6=Test', '', 'Test'),
                          ('corrupt_state', 'default close code', '', '', 'Other'),
                          ('corrupt_state', 'default close code', 'custom_state=Test', '', 'Other'),
                          ('6', 'default close code', 'custom_state=Test', '', 'Resolved'),
                          # custom close_code overwrites custom sate.
                          ('10', 'custom close code', '10=Test,11=Test2', 'custom close code=Custom,90=90 Custom', 'Custom'),
                          ('10', '90', '10=Test,11=Test2', '80=Custom, 90=90 Custom', '90 Custom'),
                          ])
def test_converts_close_code_or_state_to_close_reason(ticket_state, ticket_close_code, server_close_custom_state,
                                                      server_close_custom_code, expected_res):
    """
    Given:
        - ticket_state: The state for the closed service now ticket
        - ticket_close_code: The Service now ticket close code
        - server_close_custom_state: The custom state for the closed service now ticket
        - server_close_custom_code: The custom close code for the closed service now ticket
>>>>>>> 6f77591c
    When:
        - closing a ticket on service now
    Then:
        - return the matching XSOAR incident state.
    """
<<<<<<< HEAD
    assert converts_state_close_reason(ticket_state, server_close_custom_state) == expected_res
=======
    assert converts_close_code_or_state_to_close_reason(ticket_state, ticket_close_code, server_close_custom_state,
                                                        server_close_custom_code) == expected_res
>>>>>>> 6f77591c


def ticket_fields_mocker(*args, **kwargs):
    state = '88' if kwargs.get('ticket_type') == 'incident' else '90'
    fields = {'close_notes': 'This is closed', 'closed_at': '2020-10-29T13:19:07.345995+02:00', 'impact': '3',
              'priority': '4', 'resolved_at': '2020-10-29T13:19:07.345995+02:00', 'severity': '1 - Low',
              'short_description': 'Post parcel', 'sla_due': '0001-01-01T00:00:00Z', 'urgency': '3', 'state': state,
              'work_start': '0001-01-01T00:00:00Z'}
    assert fields == args[0]
    return fields


@pytest.mark.parametrize('file_name , expected',
                         [('123.png', 'image/png'),
                          ('123.gif', 'image/gif'),
                          ('123.jpeg', 'image/jpeg'),
                          ('123.pdf', 'application/pdf'),
                          ('123', '*/*')])
def test_upload_file_types(file_name, expected):
    client = Client(server_url='https://server_url.com/', sc_server_url='sc_server_url',
                    cr_server_url='cr_server_url', username='username',
                    password='password', verify=False, fetch_time='fetch_time',
                    sysparm_query='sysparm_query', sysparm_limit=10, timestamp_field='opened_at',
                    get_attachments=False, incident_name='description', ticket_type='incident')
    assert client.get_content_type(file_name) == expected


@pytest.mark.parametrize('ticket_type, ticket_state, close_custom_state, result_close_state, update_call_count',
                         [
                             # case 1 - SIR ticket closed by custom state
                             ('sn_si_incident', '16', '90', '90', 1),
                             # case 2 - custom state doesn't exist, closed by default state code - '3'
                             ('sn_si_incident', '16', '90', '3', 2),
                             # case 3 - ticket closed by custom state
                             ('incident', '1', '88', '88', 1),
                             # case 4 - custom state doesn't exist, closed by default state code - '7'
                             ('incident', '1', '88', '7', 2),
                         ], ids=['case - 1', 'case - 2', 'case - 3', 'case - 4'])
def test_update_remote_data_custom_state(mocker, ticket_type, ticket_state, close_custom_state, result_close_state,
                                         update_call_count):
    """
    Given:
    -  ServiceNow client
    -  ServiceNow ticket of type sn_si_incident
    -  ServiceNow ticket of type incident
    -  close_custom_state exist/not exist in ServiceNow
    When
        - running update_remote_system_command.
    Then
        - The state is changed accordingly
    """
    client = Client(server_url='https://server_url.com/', sc_server_url='sc_server_url',
                    cr_server_url='cr_server_url', username='username',
                    password='password', verify=False, fetch_time='fetch_time',
                    sysparm_query='sysparm_query', sysparm_limit=10, timestamp_field='opened_at',
                    ticket_type=ticket_type, get_attachments=False, incident_name='description')
    params = {'ticket_type': ticket_type, 'close_ticket_multiple_options': 'None', 'close_ticket': True,
              'close_custom_state': close_custom_state}

    TICKET_FIELDS['state'] = ticket_state
    args = {'remoteId': '1234', 'data': TICKET_FIELDS, 'entries': [], 'incidentChanged': True, 'delta': {},
            'status': 2}

    def update_ticket_mocker(*args):
        # Represents only the response of the last call to client.update
        # In case the custom state doesn't exist -
        # in the first call will return the ticket's state as before (in case2 - '16', case4 - '1')
        return {'result': {'short_description': 'Post parcel', 'close_notes': 'This is closed',
                           'closed_at': '2020-10-29T13:19:07.345995+02:00', 'impact': '3', 'priority': '4',
                           'resolved_at': '2020-10-29T13:19:07.345995+02:00', 'severity': '1 - High - Low',
                           'sla_due': '0001-01-01T00:00:00Z', 'state': result_close_state, 'urgency': '3',
                           'work_start': '0001-01-01T00:00:00Z'}}

    mocker.patch('ServiceNowv2.get_ticket_fields', side_effect=ticket_fields_mocker)
    mocker_update = mocker.patch.object(client, 'update', side_effect=update_ticket_mocker)
    update_remote_system_command(client, args, params)
    # assert the state argument in the last call to client.update
    assert mocker_update.call_args[0][2]['state'] == result_close_state
    assert mocker_update.call_count == update_call_count


@pytest.mark.parametrize('mock_json, expected_results',
                         [
                             ({'error': 'invalid client.'}, 'ServiceNow Error: invalid client.'),
                             ({'error': {'message': 'invalid client', 'detail': 'the client you have entered is invalid.'}},
                              'ServiceNow Error: invalid client, details: the client you have entered is invalid.')
                         ])
def test_send_request_with_str_error_response(mocker, mock_json, expected_results):
    """
    Given:
     - a client and a mock response.
     - case 1: a mock response where the error field is a string.
     - case 2: a mock response where the error field is a dict.

    When:
     - Running send_request function.

    Then:
     - Verify that the function extracted the data from the response without problems and the expected exception is raised.
     - case 1: Shouldn't attempt to extract inner fields from the error field, only present the error value.
     - case 2: Should attempt to extract inner fields from the error field, present the parsed extracted error values.
    """
    client = Client('server_url', 'sc_server_url', 'cr_server_url', 'username', 'password',
                    'verify', 'fetch_time', 'sysparm_query', 'sysparm_limit', 'timestamp_field',
                    'ticket_type', 'get_attachments', 'incident_name', display_date_format='yyyy-MM-dd')

    class MockResponse:
        def __init__(self, mock_json):
            self.text = 'some text'
            self.json_data = mock_json
            self.status_code = 400

        def json(self):
            return self.json_data
    mocker.patch.object(requests, 'request', return_value=MockResponse(mock_json))
    with pytest.raises(Exception) as e:
        client.send_request(path='table')
    assert str(e.value) == expected_results<|MERGE_RESOLUTION|>--- conflicted
+++ resolved
@@ -15,13 +15,8 @@
     get_item_details_command, create_order_item_command, document_route_to_table, fetch_incidents, main, \
     get_mapping_fields_command, get_remote_data_command, update_remote_system_command, \
     ServiceNowClient, oauth_test_module, login_command, get_modified_remote_data_command, \
-<<<<<<< HEAD
-    get_ticket_fields, check_assigned_to_field, generic_api_call_command, get_closure_case, converts_state_close_reason, \
-    get_timezone_offset, split_notes, DATE_FORMAT, convert_to_notes_result, DATE_FORMAT_OPTIONS
-=======
     get_ticket_fields, check_assigned_to_field, generic_api_call_command, get_closure_case, get_timezone_offset, \
     converts_close_code_or_state_to_close_reason, split_notes, DATE_FORMAT, convert_to_notes_result, DATE_FORMAT_OPTIONS
->>>>>>> 6f77591c
 from ServiceNowv2 import test_module as module
 from test_data.response_constants import RESPONSE_TICKET, RESPONSE_MULTIPLE_TICKET, RESPONSE_UPDATE_TICKET, \
     RESPONSE_UPDATE_TICKET_SC_REQ, RESPONSE_CREATE_TICKET, RESPONSE_CREATE_TICKET_WITH_OUT_JSON, RESPONSE_QUERY_TICKETS, \
@@ -1888,24 +1883,6 @@
     assert get_closure_case(params) == expected
 
 
-<<<<<<< HEAD
-@pytest.mark.parametrize('ticket_state, server_close_custom_state, expected_res',
-                         [('1', '', 'Other'),
-                          ('7', '', 'Resolved'),
-                          ('6', '', 'Resolved'),
-                          ('10', '10=Test', 'Test'),
-                          ('10', '10=Test,11=Test2', 'Test'),
-                          ('6', '6=Test', 'Test'),  # If builtin state was override by custom state.
-                          ('corrupt_state', '', 'Other'),
-                          ('corrupt_state', 'custom_state=Test', 'Other'),
-                          ('6', 'custom_state=Test', 'Resolved'),
-                          ])
-def test_converts_state_close_reason(ticket_state, server_close_custom_state, expected_res):
-    """
-    Given:
-        - ticket_state: The state for the closed service now ticket
-        - server_close_custom_state: The custom state for the closed service now ticket
-=======
 @pytest.mark.parametrize('ticket_state, ticket_close_code, server_close_custom_state, server_close_custom_code, expected_res',
                          [('1', 'default close code', '', '', 'Other'),
                           ('7', 'default close code', '', '', 'Resolved'),
@@ -1929,18 +1906,13 @@
         - ticket_close_code: The Service now ticket close code
         - server_close_custom_state: The custom state for the closed service now ticket
         - server_close_custom_code: The custom close code for the closed service now ticket
->>>>>>> 6f77591c
     When:
         - closing a ticket on service now
     Then:
         - return the matching XSOAR incident state.
     """
-<<<<<<< HEAD
-    assert converts_state_close_reason(ticket_state, server_close_custom_state) == expected_res
-=======
     assert converts_close_code_or_state_to_close_reason(ticket_state, ticket_close_code, server_close_custom_state,
                                                         server_close_custom_code) == expected_res
->>>>>>> 6f77591c
 
 
 def ticket_fields_mocker(*args, **kwargs):
