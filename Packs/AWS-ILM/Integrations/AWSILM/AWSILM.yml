--- conflicted
+++ resolved
@@ -347,11 +347,7 @@
       type: Unknown
     description: Permanently removes a group.
     execution: true
-<<<<<<< HEAD
-  dockerimage: demisto/python3:3.10.13.73190
-=======
   dockerimage: demisto/python3:3.10.13.83255
->>>>>>> 6f77591c
   runonce: false
   script: '-'
   subtype: python3
