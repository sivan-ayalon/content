--- conflicted
+++ resolved
@@ -2080,6 +2080,37 @@
         return fixed_message_id
     return message_id
 
+
+def decode_email_data(email_obj: Message):
+    attached_email_bytes = email_obj.as_bytes()
+    chardet_detection = chardet.detect(attached_email_bytes)
+    encoding = chardet_detection.get('encoding', 'utf-8') or 'utf-8'
+    try:
+        # Trying to decode using the detected encoding
+        data = attached_email_bytes.decode(encoding)
+    except UnicodeDecodeError:
+        # In case the detected encoding fails apply the default encoding
+        demisto.info(f'Could not decode attached email using detected encoding:{encoding}, retrying '
+                     f'using utf-8.\nAttached email:\n{email_obj}')
+        try:
+            data = attached_email_bytes.decode('utf-8')
+        except UnicodeDecodeError:
+            demisto.info('Could not decode attached email using utf-8. returned the content without decoding')
+            data = attached_email_bytes  # type: ignore
+
+    return data
+
+
+def cast_mime_item_to_message(item):
+    mime_content = item.mime_content
+    email_policy = SMTP if mime_content.isascii() else SMTPUTF8
+    if isinstance(mime_content, str) and not mime_content.isascii():
+        mime_content = mime_content.encode()
+    message = email.message_from_bytes(mime_content, policy=email_policy) \
+        if isinstance(mime_content, bytes) \
+        else email.message_from_string(mime_content, policy=email_policy)
+    return message
+
 @staticmethod
 def items(message):
         """Get all the message's header fields and values.
@@ -2101,37 +2132,6 @@
                     
         return [(k, message.policy.header_fetch_parse(k, v))
                 for k, v in message._headers]
-
-def decode_email_data(email_obj: Message):
-    attached_email_bytes = email_obj.as_bytes()
-    chardet_detection = chardet.detect(attached_email_bytes)
-    encoding = chardet_detection.get('encoding', 'utf-8') or 'utf-8'
-    try:
-        # Trying to decode using the detected encoding
-        data = attached_email_bytes.decode(encoding)
-    except UnicodeDecodeError:
-        # In case the detected encoding fails apply the default encoding
-        demisto.info(f'Could not decode attached email using detected encoding:{encoding}, retrying '
-                     f'using utf-8.\nAttached email:\n{email_obj}')
-        try:
-            data = attached_email_bytes.decode('utf-8')
-        except UnicodeDecodeError:
-            demisto.info('Could not decode attached email using utf-8. returned the content without decoding')
-            data = attached_email_bytes  # type: ignore
-
-    return data
-
-
-def cast_mime_item_to_message(item):
-    mime_content = item.mime_content
-    email_policy = SMTP if mime_content.isascii() else SMTPUTF8
-    if isinstance(mime_content, str) and not mime_content.isascii():
-        mime_content = mime_content.encode()
-    message = email.message_from_bytes(mime_content, policy=email_policy) \
-        if isinstance(mime_content, bytes) \
-        else email.message_from_string(mime_content, policy=email_policy)
-    return message
-
 
 def parse_incident_from_item(item):  # pragma: no cover
     """
@@ -2234,18 +2234,7 @@
 
                 # save the attachment
                 if attachment.item.mime_content:
-<<<<<<< HEAD
-                    demisto.debug(f"{APP_NAME}: we have an mime_content")
-                    mime_content = attachment.item.mime_content
-                    email_policy = SMTP if mime_content.isascii() else SMTPUTF8
-                    if isinstance(mime_content, str) and not mime_content.isascii():
-                        mime_content = mime_content.encode()
-                    attached_email = email.message_from_bytes(mime_content, policy=email_policy) \
-                        if isinstance(mime_content, bytes) \
-                        else email.message_from_string(mime_content, policy=email_policy)
-=======
                     attached_email = cast_mime_item_to_message(attachment.item)
->>>>>>> 791f34f4
                     if attachment.item.headers:
                         demisto.debug(f"{APP_NAME}: headers {attachment.item.headers=}")
                         # compare header keys case-insensitive
