--- conflicted
+++ resolved
@@ -665,11 +665,7 @@
                 arg_name='File Malicious Threshold',
                 required=True),
             'suspicious': arg_to_number_must_int(
-<<<<<<< HEAD
-                params['fileSuspiciousThreshold'],
-=======
                 params['fileSuspiciousThreshold'] or self.DEFAULT_SUSPICIOUS_THRESHOLD,
->>>>>>> c21fd9fa
                 arg_name='File Suspicious Threshold',
                 required=True)
         }
@@ -679,11 +675,7 @@
                 arg_name='IP Malicious Threshold',
                 required=True),
             'suspicious': arg_to_number_must_int(
-<<<<<<< HEAD
-                params['ipSuspiciousThreshold'],
-=======
                 params['ipSuspiciousThreshold'] or self.DEFAULT_SUSPICIOUS_THRESHOLD,
->>>>>>> c21fd9fa
                 arg_name='IP Suspicious Threshold',
                 required=True)
         }
@@ -693,11 +685,7 @@
                 arg_name='URL Malicious Threshold',
                 required=True),
             'suspicious': arg_to_number_must_int(
-<<<<<<< HEAD
-                params['urlSuspiciousThreshold'],
-=======
                 params['urlSuspiciousThreshold'] or self.DEFAULT_SUSPICIOUS_THRESHOLD,
->>>>>>> c21fd9fa
                 arg_name='URL Suspicious Threshold',
                 required=True)
         }
@@ -707,11 +695,7 @@
                 arg_name='Domain Malicious Threshold',
                 required=True),
             'suspicious': arg_to_number_must_int(
-<<<<<<< HEAD
-                params['domainSuspiciousThreshold'],
-=======
                 params['domainSuspiciousThreshold'] or self.DEFAULT_SUSPICIOUS_THRESHOLD,
->>>>>>> c21fd9fa
                 arg_name='Domain Suspicious Threshold',
                 required=True)
         }
