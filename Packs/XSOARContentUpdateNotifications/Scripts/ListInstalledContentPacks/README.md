--- conflicted
+++ resolved
@@ -35,10 +35,7 @@
 | InstalledPacks.Update | Is there an update available | boolean |
 
 ### Troubleshooting
-<<<<<<< HEAD
-=======
 
->>>>>>> 19e52d5b
 Multi-tenant environments should be configured with the Cortex Rest API instance when using this 
 automation. Make sure the *Use tenant* parameter (in the Cortex Rest API integration) is checked 
 to ensure that API calls are made to the current tenant instead of the master tenant.