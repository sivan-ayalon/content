{
    "name": "Recorded Future Identity",
    "description": "Recorded Future App for Identity",
    "support": "partner",
<<<<<<< HEAD
    "currentVersion": "1.1.4",
=======
    "currentVersion": "1.1.5",
>>>>>>> 6f77591c
    "author": "Recorded Future",
    "url": "https://www.recordedfuture.com/integrations/",
    "email": "support@recordedfuture.com",
    "categories": [
        "Data Enrichment & Threat Intelligence"
    ],
    "tags": [],
    "created": "2021-11-27T13:09:02Z",
    "updated": "2021-11-27T13:09:02Z",
    "useCases": [],
    "keywords": [
        "recorded future",
        "recordedfuture",
        "rf",
        "identity",
        "identities"
    ],
    "dependencies": {},
    "githubUser": [
        "rderkachrf"
    ],
    "marketplaces": [
        "xsoar",
        "marketplacev2"
    ]
}<|MERGE_RESOLUTION|>--- conflicted
+++ resolved
@@ -2,11 +2,7 @@
     "name": "Recorded Future Identity",
     "description": "Recorded Future App for Identity",
     "support": "partner",
-<<<<<<< HEAD
-    "currentVersion": "1.1.4",
-=======
     "currentVersion": "1.1.5",
->>>>>>> 6f77591c
     "author": "Recorded Future",
     "url": "https://www.recordedfuture.com/integrations/",
     "email": "support@recordedfuture.com",
