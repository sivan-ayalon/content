--- conflicted
+++ resolved
@@ -1,10 +1,6 @@
 import demistomock as demisto  # noqa: F401
 from CommonServerPython import *  # noqa: F401
-<<<<<<< HEAD
-from typing import Callable, Dict, Tuple
-=======
 from collections.abc import Callable
->>>>>>> 6f77591c
 
 
 import requests
@@ -40,11 +36,7 @@
 }
 
 # Data for parsing and creating output
-<<<<<<< HEAD
-COMMANDS_PARSE_AND_OUTPUT_DATA: Dict[str, Dict[Any, Any]] = {
-=======
 COMMANDS_PARSE_AND_OUTPUT_DATA: dict[str, dict[Any, Any]] = {
->>>>>>> 6f77591c
     "qualys-purge-scan-host-data": {
         "table_name": "Deleted report",
         "json_path": ["BATCH_RETURN", "RESPONSE", "BATCH_LIST", "BATCH"],
@@ -536,11 +528,7 @@
 }
 
 # Information about the API request of the commands
-<<<<<<< HEAD
-COMMANDS_API_DATA: Dict[str, Dict[str, str]] = {
-=======
 COMMANDS_API_DATA: dict[str, dict[str, str]] = {
->>>>>>> 6f77591c
     "qualys-purge-scan-host-data": {
         "api_route": API_SUFFIX + "asset/host/?action=purge",
         "call_method": "POST",
@@ -819,11 +807,7 @@
 }
 
 # Arguments' names of each command
-<<<<<<< HEAD
-COMMANDS_ARGS_DATA: Dict[str, Any] = {
-=======
 COMMANDS_ARGS_DATA: dict[str, Any] = {
->>>>>>> 6f77591c
     "qualys-purge-scan-host-data": {
         "args": [
             "action",
@@ -1353,10 +1337,7 @@
             "use_ip_nt_range_tags_include", "use_ip_nt_range_tags_exclude",
             "active",
             "scanners_in_network",
-<<<<<<< HEAD
-=======
             "fqdn",
->>>>>>> 6f77591c
             "recurrence",
             "end_after_mins",
             "iscanner_id",
@@ -2190,26 +2171,6 @@
 
 
 @logger
-def handle_report_list_result(raw_response: requests.Response, command_name: str) -> object:
-    """
-    Handles report list command, parses, validates and finally returns the response parsed .
-    Args:
-        raw_response (requests.Response): the raw result received from Qualys API command
-        command_name (str): name of the command to handle
-    Returns:
-        CommandResults with the report metadata
-    Raises:
-        DemistoException: can be raised if there is no report for given id
-    """
-    response_requested_value = handle_general_result(raw_response, command_name)
-
-    if is_empty_result(response_requested_value) and (report_id := demisto.args().get('id')):
-        raise DemistoException(f'No report exist for the id {report_id}')
-
-    return response_requested_value
-
-
-@logger
 def handle_fetch_result(raw_response: Union[bytes, requests.Response], command_name: str) -> dict:
     """
     Handles fetch file commands
