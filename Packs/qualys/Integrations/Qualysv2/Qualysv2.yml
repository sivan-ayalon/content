category: Vulnerability Management
commonfields:
  id: QualysV2
  version: -1
configuration:
- defaultvalue: https://qualysguard.qg2.apps.qualys.com
  display: Server URL
  name: url
  required: true
  type: 0
  additionalinfo: "When using asset-tag commands, the official documentation recommends that the SERVER URL parameter should be in the following format: `https://qualysapi.<tenant>.apps.qualys.com/<end-point>`. For more details see the integration documentation."
- display: Username
  name: credentials
  required: true
  type: 9
- display: Trust any certificate (not secure)
  name: insecure
  type: 8
  required: false
- display: Use system proxy settings
  name: proxy
  type: 8
  required: false
description: Qualys Vulnerability Management lets you create, run, fetch and manage reports, launch and manage vulnerability and compliance scans, and manage the host assets you want to scan for vulnerabilities and compliance.
display: Qualys v2
name: QualysV2
script:
  commands:
  - arguments:
    - description: Show only certain IP addresses/ranges.
      name: ips
    - description: Restrict the request to a certain custom network ID.
      name: network_id
    - auto: PREDEFINED
      description: Show only IP addresses/ranges which have a certain tracking method.
      name: tracking_method
      predefined:
      - IP
      - DNS
      - NETBIOS
    - auto: PREDEFINED
      description: Specify 1 to list compliance IP addresses in the user’s account. These hosts are assigned to the policy compliance module. Specify 0 to get host that are not assigned to the policy compliance module.
      name: compliance_enabled
      predefined:
      - '0'
      - '1'
    - auto: PREDEFINED
      description: (Optional) Specify 1 to list IP addresses in the user’s account assigned to the Certificate View module. Specify 0 to list IP addresses that are not assigned to the Certificate View module. Note - This option will be supported when Certificate View GA is released and is enabled for your account.
      name: certview_enabled
      predefined:
      - '0'
      - '1'
    - description: Specify a positive numeric value to limit the amount of results in the requested list.
      name: limit
    description: View a list of IP addresses in the user account.
    name: qualys-ip-list
    outputs:
    - contextPath: Qualys.IP.Address
      description: IP addresses.
    - contextPath: Qualys.IP.Range
      description: IP range.
  - arguments:
    - description: Specify a report ID of a report that is saved in the Report Share storage space.
      name: id
    - auto: PREDEFINED
      description: Specify reports with a certain state.
      name: state
      predefined:
      - Running
      - Finished
      - Canceled
      - Errors
    - description: Specify a user login ID to get reports launched by the specified user login ID.
      name: user_login
    - description: Specify the date and time to get only reports that expire before it. use YYYY-MM-DD[THH:MM:SSZ] like “2007-07-01” or “2007-01-25T23:12:00Z” or today, yesterday, 24hr ago, 3 days ago, last week.
      name: expires_before_datetime
    - description: (Optional) Id assigned to the client (Consultant type subscriptions).
      name: client_id
    - description: (Optional) Name of the client (Consultant type subscriptions). Note, The client_id and client_name parameters are mutually exclusive and cannot be specified together in the same request.
      name: client_name
    - description: Specify a positive numeric value to limit the amount of results in the requested list.
      name: limit
    description: Get a list of generated reports in the system.
    name: qualys-report-list
    outputs:
    - contextPath: Qualys.Report.ID
      description: Report ID.
      type: String
    - contextPath: Qualys.Report.TITLE
      description: Report title.
    - contextPath: Qualys.Report.TYPE
      description: Report type.
    - contextPath: Qualys.Report.LAUNCH_DATETIME
      description: Date and time the report launched.
    - contextPath: Qualys.Report.OUTPUT_FORMAT
      description: Report output format.
    - contextPath: Qualys.Report.SIZE
      description: Report size.
    - contextPath: Qualys.Report.STATUS.STATE
      description: Report state status.
    - contextPath: Qualys.Report.STATUS.MESSAGE
      description: Report status message.
    - contextPath: Qualys.Report.STATUS.PERCENT
      description: Report status percent.
    - contextPath: Qualys.Report.EXPIRATION_DATETIME
      description: Report expiration datetime.
  - arguments:
    - description: Show only a scan with a certain scan reference code.
      name: scan_ref
    - description: Show only one or more scan states.
      name: state
    - auto: PREDEFINED
      description: Specify 0 to show only scans that are not processed. Specify 1 to show only scans that have been processed.
      name: processed
      predefined:
      - '0'
      - '1'
    - auto: PREDEFINED
      description: Show only a certain scan type.
      name: type
      predefined:
      - On-Demand
      - Scheduled
      - API
    - description: Show only one or more target IP addresses.
      name: target
    - description: Show only a certain user login.
      name: user_login
    - description: Show only scans launched after a certain date and time. use YYYY-MM-DD[THH:MM:SSZ] like “2007-07-01” or “2007-01-25T23:12:00Z” or today, yesterday, 24hr ago, 3 days ago, last week.'
      name: launched_after_datetime
    - description: Show only scans launched before a certain date and time. use YYYY-MM-DD[THH:MM:SSZ] like “2007-07-01” or “2007-01-25T23:12:00Z” or today, yesterday, 24hr ago, 3 days ago, last week.'
      name: launched_before_datetime
    - auto: PREDEFINED
      description: Specify 1 to show asset group information for each scan in the output.
      name: show_ags
      predefined:
      - '1'
    - auto: PREDEFINED
      description: Specify 1 to show option profile information for each scan in the output.
      name: show_op
      predefined:
      - '1'
    - auto: PREDEFINED
      description: Specify 0 to not show scan status for each scan in the output.
      name: show_status
      predefined:
      - '0'
    - auto: PREDEFINED
      description: Specify 1 to show only the most recent scan (which meets all other search filters in the request) in the output.
      name: show_last
      predefined:
      - '1'
    - description: (Optional) Show only a scan with a certain compliance scan ID.
      name: scan_id
    - description: (Optional) Id assigned to the client (Consultant type subscription only). Parameter client_id or client_name may be specified for the same request.
      name: client_id
    - description: (Optional) Name of the client (Consultant type subscription only). Parameter client_id or client_name may be specified for the same request.
      name: client_name
    - auto: PREDEFINED
      description: (Optional) Specify 1 to show only external PCI scans in the XML output. External PCI scans are vulnerability scans run with the option profile "Payment Card Industry (PCI) Options". When pci_only=1 is specified, the XML output will not include other types of scans run with other option profiles.
      name: pci_only
      predefined:
      - '1'
    - auto: PREDEFINED
      description: (Optional) Specify 1 to hide target information from the scan list. Specify 0 to display the target information.
      name: ignore_target
      predefined:
      - '1'
      - '0'
    - description: Specify a positive numeric value to limit the amount of results in the requested list.
      name: limit
    description: Lists vulnerability scans in the user’s account.
    name: qualys-vm-scan-list
    outputs:
    - contextPath: Qualys.Scan.REF
      description: Scan REF.
    - contextPath: Qualys.Scan.TYPE
      description: Scan type.
    - contextPath: Qualys.Scan.TITLE
      description: Scan title.
    - contextPath: Qualys.Scan.LAUNCH_DATETIME
      description: Date and time the scan launched.
    - contextPath: Qualys.Scan.DURATION
      description: Scan Duration.
    - contextPath: Qualys.Scan.PROCESSING_PRIORITY
      description: Scan Processing Priority.
    - contextPath: Qualys.Scan.PROCESSED
      description: Scan Processed.
    - contextPath: Qualys.Scan.STATUS.STATE
      description: Scan status state.
    - contextPath: Qualys.Scan.STATUS.SUB_STATE
      description: Scan status sub state.
    - contextPath: Qualys.Scan.SCHEDULE
      description: Scan Schedule.
    - contextPath: Qualys.Scan.TARGET
      description: Scan Target.
    - contextPath: Qualys.Scan.ASSET_GROUP_TITLE
      description: Target Asset Group Title.
    - contextPath: Qualys.Scan.DEFAULT_FLAG
      description: Scan Default Flag.
    - contextPath: Qualys.Scan.USER_LOGIN
      description: The user that created the scan.
  - arguments:
    - description: Show only a scan with a certain scan reference code.
      name: scan_ref
    - description: Show only one or more scan states.
      name: state
    - auto: PREDEFINED
      description: Specify 0 to show only scans that are not processed. Specify 1 to show only scans that have been processed.
      name: processed
      predefined:
      - '0'
      - '1'
    - auto: PREDEFINED
      description: Show only a certain scan type.
      name: type
      predefined:
      - On-Demand
      - Scheduled
      - API
    - description: Show only one or more target IP addresses.
      name: target
    - description: Show only a certain user login.
      name: user_login
    - description: Show only scans launched after a certain date and time. use YYYY-MM-DD[THH:MM:SSZ] like “2007-07-01” or “2007-01-25T23:12:00Z” or today, yesterday, 24hr ago, 3 days ago, last week.'
      name: launched_after_datetime
    - description: Show only scans launched before a certain date and time. use YYYY-MM-DD[THH:MM:SSZ] like “2007-07-01” or “2007-01-25T23:12:00Z” or today, yesterday, 24hr ago, 3 days ago, last week.'
      name: launched_before_datetime
    - auto: PREDEFINED
      description: Specify 1 to show asset group information for each scan in the output.
      name: show_ags
      predefined:
      - '1'
    - auto: PREDEFINED
      description: Specify 1 to show option profile information for each scan in the output.
      name: show_op
      predefined:
      - '1'
    - auto: PREDEFINED
      description: Specify 0 to not show scan status for each scan in the output.
      name: show_status
      predefined:
      - '0'
    - auto: PREDEFINED
      description: Specify 1 to show only the most recent scan (which meets all other search filters in the request) in the output.
      name: show_last
      predefined:
      - '1'
    - description: (Optional) Show only a scan with a certain compliance scan ID.
      name: scan_id
    - description: (Optional) Id assigned to the client (Consultant type subscription only). Parameter client_id or client_name may be specified for the same request.
      name: client_id
    - description: (Optional) Name of the client (Consultant type subscription only). Parameter client_id or client_name may be specified for the same request.
      name: client_name
    - auto: PREDEFINED
      description: (Optional) Specify 1 to show only external PCI scans in the XML output. External PCI scans are vulnerability scans run with the option profile "Payment Card Industry (PCI) Options". When pci_only=1 is specified, the XML output will not include other types of scans run with other option profiles.
      name: pci_only
      predefined:
      - '1'
    - auto: PREDEFINED
      description: (Optional) Specify 1 to hide target information from the scan list. Specify 0 to display the target information.
      name: ignore_target
      predefined:
      - '1'
      - '0'
    - description: Specify a positive numeric value to limit the amount of results in the requested list.
      name: limit
    description: Gives you a list of SCAP scans in your account.
    name: qualys-scap-scan-list
    outputs:
    - contextPath: Qualys.SCAP.Scan.ID
      description: Scan ID.
    - contextPath: Qualys.SCAP.Scan.Reference
      description: Scan ref.
    - contextPath: Qualys.SCAP.Scan.REF
      description: Scan REF.
    - contextPath: Qualys.SCAP.Scan.Type
      description: Scan type.
    - contextPath: Qualys.SCAP.Scan.Title
      description: Scan title.
    - contextPath: Qualys.SCAP.Scan.LaunchDatetime
      description: Date and time the scan launched.
    - contextPath: Qualys.SCAP.Scan.Duration
      description: Scan Duration.
    - contextPath: Qualys.SCAP.Scan.ProcessingPriority
      description: Scan Processing Priority.
    - contextPath: Qualys.SCAP.Scan.Processed
      description: Scan Processed.
    - contextPath: Qualys.SCAP.Scan.Status.State
      description: Scan status state.
    - contextPath: Qualys.SCAP.Scan.Status.SubState
      description: Scan status sub state.
    - contextPath: Qualys.SCAP.Scan.Schedule
      description: Scan Schedule.
    - contextPath: Qualys.SCAP.Scan.Target
      description: Scan Target.
    - contextPath: Qualys.SCAP.Scan.AssetGroupTitle
      description: Target Asset Group Title.
    - contextPath: Qualys.SCAP.Scan.DeafualtFlag
      description: Scan Default Flag.
    - contextPath: Qualys.SCAP.Scan.UserLogin
      description: The user that created the scan.
  - arguments:
    - description: Scan id.
      name: scan_id
    - description: Scan reference.
      name: scan_ref
    - description: Show only one or more scan states.
      name: state
    - auto: PREDEFINED
      description: Specify 0 to show only scans that are not processed. Specify 1 to show only scans that have been processed.
      name: processed
      predefined:
      - '0'
      - '1'
    - description: Show only a certain scan type.
      name: type
    - description: Show only one or more target IP addresses.
      name: target
    - description: Show only a certain user login.
      name: user_login
    - description: Show only scans launched after a certain date and time. use YYYY-MM-DD[THH:MM:SSZ] like “2007-07-01” or “2007-01-25T23:12:00Z” or today, yesterday, 24hr ago, 3 days ago, last week.'
      name: launched_after_datetime
    - description: Show only scans launched before a certain date and time. use YYYY-MM-DD[THH:MM:SSZ] like “2007-07-01” or “2007-01-25T23:12:00Z” or today, yesterday, 24hr ago, 3 days ago, last week.'
      name: launched_before_datetime
    - auto: PREDEFINED
      description: Specify 1 to show asset group information for each scan in the output.
      name: show_ags
      predefined:
      - '1'
    - auto: PREDEFINED
      description: Specify 1 to show option profile information for each scan in the output.
      name: show_op
      predefined:
      - '1'
    - auto: PREDEFINED
      description: Specify 0 to not show scan status for each scan in the output.
      name: show_status
      predefined:
      - '0'
    - auto: PREDEFINED
      description: Specify 1 to show only the most recent scan (which meets all other search filters in the request) in the output.
      name: show_last
      predefined:
      - '1'
    - auto: PREDEFINED
      description: Specify 1 to show only external PCI scans in the XML output. External PCI scans are vulnerability scans run with the option profile "Payment Card Industry (PCI) Options". When pci_only=1 is specified, the XML output will not include other types of scans run with other option profiles.
      name: pci_only
      predefined:
      - '1'
      - '0'
    - auto: PREDEFINED
      description: Specify 1 to hide target information from the scan list. Specify 0 to display the target information.
      name: ignore_target
      predefined:
      - '1'
      - '0'
    - description: (Optional) Id assigned to the client (Consultant type subscriptions).
      name: client_id
    - description: (Optional) Name of the client (Consultant type subscriptions). Note, The client_id and client_name parameters are mutually exclusive and cannot be specified together in the same request.
      name: client_name
    - description: Specify a positive numeric value to limit the amount of results in the requested list.
      name: limit
    description: Get a list of compliance scans in your account.
    name: qualys-pc-scan-list
    outputs:
    - contextPath: Qualys.Scan.REF
      description: Scan REF.
    - contextPath: Qualys.Scan.TYPE
      description: Scan type.
    - contextPath: Qualys.Scan.TITLE
      description: Scan title.
    - contextPath: Qualys.Scan.LAUNCH_DATETIME
      description: Date and time the scan launched.
    - contextPath: Qualys.Scan.DURATION
      description: Scan Duration.
    - contextPath: Qualys.Scan.PROCESSING_PRIORITY
      description: Scan Processing Priority.
    - contextPath: Qualys.Scan.PROCESSED
      description: Scan Processed.
    - contextPath: Qualys.Scan.STATUS.STATE
      description: Scan status state.
    - contextPath: Qualys.Scan.STATUS.SUB_STATE
      description: Scan status sub state.
    - contextPath: Qualys.Scan.SCHEDULE
      description: Scan Schedule.
    - contextPath: Qualys.Scan.TARGET
      description: Scan Target.
    - contextPath: Qualys.Scan.ASSET_GROUP_TITLE
      description: Target Asset Group Title.
    - contextPath: Qualys.Scan.DEFAULT_FLAG
      description: Scan Default Flag.
    - contextPath: Qualys.Scan.USER_LOGIN
      description: The user that created the scan.
  - arguments:
    - description: The ID of the scan schedule you want to display.
      name: id
    - auto: PREDEFINED
      description: Specify 1 for active schedules only, or 0 for deactivated schedules only.
      name: active
      predefined:
      - '0'
      - '1'
    - description: (Optional) Specify 1 to include the notification settings for each schedule in the XML output.
      name: show_notifications
    - auto: PREDEFINED
      description: (Optional) Launch a scan with a certain type.
      name: scan_type
      predefined:
      - certview
      - perimeter
    - description: (Optional) The target FQDN for a vulnerability scan. You must specify at least one target i.e. IPs, asset groups or FQDNs. Multiple values are comma separated.
      name: fqdn
    - description: (Optional) Set to 1 to display the cloud details (Provider, Connector, Scan Type and Cloud Target) in the XML output. Otherwise the details are not displayed in the output. The cloud details will show scan type "Cloud Perimeter" for cloud perimeter scans.
      name: show_cloud_details
    - description: (Optional) Id assigned to the client (Consultant type subscription only). Parameter client_id or client_name may be specified for the same request.
      name: client_id
    - description: (Optional) Name of the client (Consultant type subscription only). Parameter client_id or client_name may be specified for the same request.
      name: client_name
    - description: Specify a positive numeric value to limit the amount of results in the requested list.
      name: limit
    description: Shows schedule scans.
    name: qualys-schedule-scan-list
    outputs:
    - contextPath: Qualys.Scan.ID
      description: Scan ID.
    - contextPath: Qualys.Scan.REF
      description: Scan REF.
    - contextPath: Qualys.Scan.TYPE
      description: Scan type.
    - contextPath: Qualys.Scan.TITLE
      description: Scan title.
    - contextPath: Qualys.Scan.LAUNCH_DATETIME
      description: Date and time the scan launched.
    - contextPath: Qualys.Scan.DURATION
      description: Scan Duration.
    - contextPath: Qualys.Scan.PROCESSING_PRIORITY
      description: Scan Processing Priority.
    - contextPath: Qualys.Scan.PROCESSED
      description: Scan Processed.
    - contextPath: Qualys.Scan.STATUS.STATE
      description: Scan status state.
    - contextPath: Qualys.Scan.STATUS.SUB_STATE
      description: Scan status sub state.
    - contextPath: Qualys.Scan.TARGET
      description: Scan Target.
    - contextPath: Qualys.Scan.ASSET_GROUP_TITLE
      description: Target Asset Group Title.
    - contextPath: Qualys.Scan.DEFAULT_FLAG
      description: Scan Deafualt Flag.
    - contextPath: Qualys.Scan.USER_LOGIN
      description: The user that created the scan.
    - contextPath: Qualys.Scan.ACTIVE
      description: Scheduled scan active.
    - contextPath: Qualys.Scan.USER_ENTERED_IPS.RANGE.START
      description: IP range requested start.
    - contextPath: Qualys.Scan.USER_ENTERED_IPS.RANGE.END
      description: IP range requested end.
    - contextPath: Qualys.Scan.ISCANNER_NAME
      description: Iscanner name used in the scan.
    - contextPath: Qualys.Scan.SCHEDULE.DAILY.@frequency_days
      description: Frequency of usage of the scan.
    - contextPath: Qualys.Scan.SCHEDULE.START_DATE_UTC
      description: Start date of the scheduled scan in UTC format.
    - contextPath: Qualys.Scan.SCHEDULE.START_HOUR
      description: Start hour of the scheduled scan.
    - contextPath: Qualys.Scan.SCHEDULE.START_MINUTE
      description: Start minute of the scheduled scan.
    - contextPath: Qualys.Scan.SCHEDULE.TIME_ZONE.TIME_ZONE_CODE
      description: Time zone code of the time for the scheduled scan.
    - contextPath: Qualys.Scan.SCHEDULE.TIME_ZONE.TIME_ZONE_DETAILS
      description: Time zone details of the time for the scheduled scan.
    - contextPath: Qualys.Scan.OPTION_PROFILE.DEFAULT_FLAG
      description: Default flag of the option profile.
    - contextPath: Qualys.Scan.OPTION_PROFILE.TITLE
      description: Title of the option profile.
    - contextPath: Qualys.Scan.EC2_INSTANCE.CONNECTOR_UUID
      description: Connector UUID of EC2 instance.
    - contextPath: Qualys.Scan.EC2_INSTANCE.EC2_ENDPOINT
      description: Endpoint of EC2 instance.
    - contextPath: Qualys.Scan.EC2_INSTANCE.EC2_ONLY_CLASSIC
      description: EC2 only classic.
  - arguments:
    - description: Show only hosts which have an operating system matching a certain regular expression. An empty value cannot be specified. Use “%5E%24” to match empty string.
      name: os_pattern
    - description: Specify the maximum number of host records processed per request. When not specified, the truncation limit is set to 1000 host records. You may specify a value less than the default (1-999) or greater than the default (1001-1000000).
      name: truncation_limit
    - description: Show only certain IP addresses/ranges. One or more IPs/ranges may be specified. Multiple entries are comma separated. An IP range is specified with a hyphen (for example, 10.10.10.1-10.10.10.100).
      name: ips
    - description: Show only hosts belonging to asset groups with certain strings in the asset group title. One or more asset group titles may be specified. Multiple entries are comma separated (for example, My+First+Asset+Group,Another+Asset+Group).
      name: ag_titles
    - description: Show only certain host IDs/ranges. One or more host IDs/ranges may be specified. Multiple entries are comma separated. A host ID range is specified with a hyphen (for example, 190-400).Valid host IDs are required.
      name: ids
    - description: (Optional, and valid only when the Network Support feature is enabled for the user’s account) Restrict the request to certain custom network IDs. Multiple network IDs are comma separated.
      name: network_ids
    - description: 'Show hosts not scanned since a certain date and time (optional). use YYYY-MM-DD[THH:MM:SSZ] like “2007-07-01” or “2007-01-25T23:12:00Z” or today, yesterday, 24hr ago, 3 days ago, last week. Permissions: An Auditor cannot specify this parameter.'
      name: no_vm_scan_since
    - description: 'Show hosts that were last scanned for vulnerabilities since a certain date and time (optional). Hosts that were the target of a vulnerability scan since the date/time will be shown. use YYYY-MM-DD[THH:MM:SSZ] like “2007-07-01” or “2007-01-25T23:12:00Z” or today, yesterday, 24hr ago, 3 days ago, last week. Permissions: An Auditor cannot specify this parameter.'
      name: vm_scan_since
    - description: (Optional) Show compliance hosts not scanned since a certain date and time (optional). This parameter is invalid for an Express Lite user. use YYYY-MM-DD[THH:MM:SSZ] like “2007-07-01” or “2007-01-25T23:12:00Z” or today, yesterday, 24hr ago, 3 days ago, last week.
      name: no_compliance_scan_since
    - auto: PREDEFINED
      description: Specify 0 (the default) if you want to select hosts based on IP addresses/ranges and/or asset groups. Specify 1 if you want to select hosts based on asset tags.
      name: use_tags
      predefined:
      - '0'
      - '1'
    - auto: PREDEFINED
      description: (Optional when use_tags=1) Specify “id” (the default) to select a tag set by providing tag IDs. Specify “name” to select a tag set by providing tag names.
      name: tag_set_by
      predefined:
      - id
      - name
    - auto: PREDEFINED
      description: (Optional when use_tags=1) Select “any” (the default) to include hosts that match at least one of the selected tags. Select “all” to include hosts that match all of the selected tags.
      name: tag_include_selector
      predefined:
      - any
      - all
    - auto: PREDEFINED
      description: (Optional when use_tags=1) Select “any” (the default) to exclude hosts that match at least one of the selected tags. Select “all” to exclude hosts that match all of the selected tags.
      name: tag_exclude_selector
      predefined:
      - any
      - all
    - description: (Optional when use_tags=1) Specify a tag set to include. Hosts that match these tags will be included. You identify the tag set by providing tag names or IDs. Multiple entries are comma separated.
      name: tag_set_include
    - description: (Optional when use_tags=1) Specify a tag set to exclude. Hosts that match these tags will be excluded. You identify the tag set by providing tag names or IDs. Multiple entries are comma separated.
      name: tag_set_exclude
    - auto: PREDEFINED
      description: (Optional) Specify 1 to display asset tags associated with each host in the XML output.
      name: show_tags
      predefined:
      - '0'
      - '1'
    - description: 'Specify the name of the cloud provider to show the assets managed by the cloud provider. Valid values: ec2, google, azure.'
      name: host_metadata
    - description: (Optional when host_metadata is specified) Specify metadata fields to only return data for certain attributes.
      name: host_metadata_fields
    - auto: PREDEFINED
      description: (Optional) Specify 1 to display cloud provider tags for each scanned host asset in the output. The default value of the parameter is set to 0. When set to 0, we will not show the cloud provider tags for the scanned assets.
      name: show_cloud_tags
      predefined:
      - '0'
      - '1'
    - description: (Optional when show_cloud_tags is specified) Specify cloud tags or cloud tag and name combinations to only return information for specified cloud tags. A cloud tag name and value combination is specified with a colon (for example:SomeTag6:AY_ec2). For each cloud tag, we show the cloud tag’s name, its value, and last success date (the tag last success date/time, fetched from instance). If this parameter is not specified and "show_cloud_tags" is set to 1, we will show all the cloud provider tags for the assets.
      name: cloud_tag_fields
    - description: Specify a positive numeric value to limit the amount of results in the requested list.
      name: limit
      auto: PREDEFINED
    - auto: PREDEFINED
      defaultValue: Basic
<<<<<<< HEAD
      description: '(Optional) Show the requested amount of host information for each host. A valid value is: Basic, Basic/AGs, All, All/AGs, or None. AGs is equal to Asset Groups'
=======
      description: '(Optional) Show the requested amount of host information for each host. A valid value is: Basic, Basic/AGs, All, All/AGs, or None. AGs is equal to Asset Groups.'
>>>>>>> 6f77591c
      name: details
      predefined:
      - Basic
      - Basic/AGs
      - All
      - All/AGs
      - None
    description: View a list of scanned hosts in the user account.
    name: qualys-host-list
    outputs:
    - contextPath: Qualys.Endpoint.ID
      description: Endpoint ID.
    - contextPath: Qualys.Endpoint.IP
      description: IP.
    - contextPath: Qualys.Endpoint.CLOUD_PROVIDER
      description: Host's cloud provider.
    - contextPath: Qualys.Endpoint.DNS
      description: DNS.
    - contextPath: Qualys.Endpoint.EC2_INSTANCE_ID
      description: EC2 instance ID.
    - contextPath: Qualys.Endpoint.QG_HOSTID
      description: QG host ID.
    - contextPath: Qualys.Endpoint.CLOUD_SERVICE
      description: Cloud service of the endpoint.
    - contextPath: Qualys.Endpoint.TRACKING_METHOD
      description: Tracking method of the endpoint.
    - contextPath: Qualys.Endpoint.CLOUD_RESOURCE_ID
      description: Cloud resource ID of the endpoint.
    - contextPath: Qualys.Endpoint.DNS_DATA.DOMAIN
      description: Domain of the endpoint.
    - contextPath: Qualys.Endpoint.DNS_DATA.HOSTNAME
      description: Host name of the endpoint.
    - contextPath: Qualys.Endpoint.NETBIOS
      description: NETBIOS.
    - contextPath: Qualys.Endpoint.OS
      description: Endpoint operating system.
  - arguments:
    - description: Show only virtual hosts that have a certain IP address.
      name: ip
    - description: Show only virtual hosts that have a certain port.
      name: port
    - description: Specify a positive numeric value to limit the amount of results in the requested list.
      name: limit
    description: View a list of virtual hosts in the user account.
    name: qualys-virtual-host-list
    outputs:
    - contextPath: Qualys.VirtualEndpoint.IP
      description: IP.
    - contextPath: Qualys.VirtualEndpoint.PORT
      description: Port.
    - contextPath: Qualys.VirtualEndpoint.FQDN
      description: Fully qualified domain name.
  - arguments:
    - auto: PREDEFINED
      description: Virtual host action to perform.
      name: action
      predefined:
      - create
      - update
      - delete
      - add_fqdn
      - delete_fqdn
      required: true
    - description: An IP address for the virtual host configuration.
      name: ip
      required: true
    - description: A port number for the virtual host configuration.
      name: port
      required: true
    - description: Network support must be enabled to specify the network_id. If network support is enabled and you do not provide a network_id, then the Default Global Network is considered. You can specify only one network_id.
      name: network_id
    - description: (Required for all actions except “delete”. Invalid for “delete”.) One or more fully-qualified domain names (FQDNs) for the virtual host configuration. Multiple entries are comma separated.
      name: fqdn
    description: View a list of virtual hosts in the user account.
    name: qualys-virtual-host-manage
    outputs:
    - contextPath: Qualys.VirtualEndpoint.DATETIME
      description: Date and time of the executed manage action.
    - contextPath: Qualys.VirtualEndpoint.TEXT
      description: Result message of the executed action.
  - arguments:
    - description: Get list of excluded hosts or addresses range.
      name: ips
    - description: (Optional, and valid only when the Network Support feature is enabled for the user’s account) Restrict the request to a certain custom network ID.
      name: network_id
    - description: (Optional) Show excluded hosts belonging to asset groups with certain IDs. One or more asset group IDs and/or ranges may be specified. Multiple entries are comma separated. A range is specified with a dash (for example, 386941-386945). Valid asset group IDs are required.
      name: ag_ids
    - description: (Optional) Show excluded hosts belonging to asset groups with certain strings in the asset group title. One or more asset group titles may be specified. Multiple entries are comma separated (for example, My+First+Asset+Group,Another+Asset+Group).
      name: ag_titles
    - auto: PREDEFINED
      description: (Optional) Specify 0 (the default) if you want to select hosts based on IP addresses/ranges and/or asset groups. Specify 1 if you want to select hosts based on asset tags.
      name: use_tags
      predefined:
      - '0'
      - '1'
    - auto: PREDEFINED
      description: (Optional when use_tags=1) Specify "any" (the default) to include excluded hosts that match at least one of the selected tags. Specify "all" to include excluded hosts that match all of the selected tags.
      name: tag_include_selector
      predefined:
      - any
      - all
    - auto: PREDEFINED
      description: (Optional when use_tags=1) Specify "any" (the default) to ignore excluded hosts that match at least one of the selected tags. Specify "all" to ignore excluded hosts that match all of the selected tags.
      name: tag_exclude_selector
      predefined:
      - any
      - all
    - auto: PREDEFINED
      description: (Optional when use_tags=1) Specify "id" (the default) to select a tag set by providing tag IDs. Specify "name" to select a tag set by providing tag names.
      name: tag_set_by
      predefined:
      - id
      - name
    - description: (Optional when use_tags=1) Specify a tag set to include. Excluded hosts that match these tags will be included. You identify the tag set by providing tag names or IDs. Multiple entries are comma separated.
      name: tag_set_include
    - description: (Optional when use_tags=1) Specify a tag set to exclude. Excluded hosts that match these tags will be ignored. You identify the tag set by providing tag names or IDs. Multiple entries are comma separated.
      name: tag_set_exclude
    - description: Specify a positive numeric value to limit the amount of results in the requested list.
      name: limit
    description: Show the excluded host list for the user's account. Hosts in your excluded host list will not be scanned.
    name: qualys-host-excluded-list
    outputs:
    - contextPath: Qualys.Excluded.Host.Address
      description: IP Address.
    - contextPath: Qualys.Excluded.Host.Address.#text
      description: IP of excluded host with expiration date.
    - contextPath: Qualys.Excluded.Host.Address.@expiration_date
      description: Expiration date of excluded host address.
    - contextPath: Qualys.Excluded.Host.Range.#text
      description: Range of excluded hosts with expiration date.
    - contextPath: Qualys.Excluded.Host.Range.@expiration_date
      description: Expiration date of excluded hosts ranges.
    - contextPath: Qualys.Excluded.Host.Range
      description: Range of IP addresses.
  - arguments:
    - description: Scheduled report ID.
      name: id
    - auto: PREDEFINED
      description: Select is_active=1 for active or is_active=0 for inactive scheduled reports to view.
      name: is_active
      predefined:
      - '1'
      - '0'
    - description: Specify a positive numeric value to limit the amount of results in the requested list.
      name: limit
    description: Get list of scheduled reports.
    name: qualys-scheduled-report-list
    outputs:
    - contextPath: Qualys.Report.ID
      description: Report ID.
      type: String
    - contextPath: Qualys.Report.TITLE
      description: Report title.
    - contextPath: Qualys.Report.TYPE
      description: Report type.
    - contextPath: Qualys.Report.LAUNCH_DATETIME
      description: Date and time the report launched.
    - contextPath: Qualys.Report.OUTPUT_FORMAT
      description: Report output format.
    - contextPath: Qualys.Report.SIZE
      description: Report size.
    - contextPath: Qualys.Report.STATUS.STATE
      description: Report state status.
    - contextPath: Qualys.Report.STATUS.MESSAGE
      description: Report status message.
    - contextPath: Qualys.Report.STATUS.PERCENT
      description: Report status percent.
    - contextPath: Qualys.Report.EXPIRATION_DATETIME
      description: Report expiration datetime.
    - contextPath: Qualys.Report.ACTIVE
      description: Report active.
    - contextPath: Qualys.Report.TEMPLATE_TITLE
      description: Title of the template.
    - contextPath: Qualys.Report.SCHEDULE.START_DATE_UTC
      description: Start date of the scheduled report in UTC format.
    - contextPath: Qualys.Report.SCHEDULE.START_HOUR
      description: Start hour of the scheduled report.
    - contextPath: Qualys.Report.SCHEDULE.START_MINUTE
      description: Start minute of the scheduled report.
    - contextPath: Qualys.Report.SCHEDULE.DAILY.@frequency_days
      description: Frequency of the scheduled report.
    - contextPath: Qualys.Report.SCHEDULE.TIME_ZONE.TIME_ZONE_CODE
      description: Timezone of the scheduled report.
    - contextPath: Qualys.Report.SCHEDULE.TIME_ZONE.TIME_ZONE_DETAILS
      description: Timezone details of the scheduled report.
  - arguments:
    - description: Specify a positive numeric value to limit the amount of results in the requested list.
      name: limit
    description: get list of report template for user.
    name: qualys-report-template-list
    outputs:
    - contextPath: Qualys.ReportTemplate.ID
      description: Report template ID.
    - contextPath: Qualys.ReportTemplate.TYPE
      description: Report type.
    - contextPath: Qualys.ReportTemplate.TITLE
      description: Report template title.
    - contextPath: Qualys.ReportTemplate.LAST_UPDATE
      description: Last update time.
    - contextPath: Qualys.ReportTemplate.GLOBAL
      description: Report template global.
    - contextPath: Qualys.ReportTemplate.DEFAULT
      description: Report template default.
    - contextPath: Qualys.ReportTemplate.USER.LOGIN
      description: Last updated user login.
    - contextPath: Qualys.ReportTemplate.USER.FIRSTNAME
      description: Last updated user login first name.
    - contextPath: Qualys.ReportTemplate.USER.LASTNAME
      description: Last updated user login last name.
    - contextPath: Qualys.ReportTemplate.TEMPLATE_TYPE
      description: Type of report template.
  - arguments:
    - auto: PREDEFINED
      description: 'Show the requested amount of information for each vulnerability in the XML output. A valid value is: Basic (default), All, or None. Basic includes basic elements plus CVSS Base and Temporal scores. All includes all vulnerability details, including the Basic details.'
      name: details
      predefined:
      - Basic
      - All
      - None
    - description: Used to filter the XML output to include only vulnerabilities that have QID numbers matching the QID numbers you specify.
      name: ids
    - description: Used to filter the XML output to show only vulnerabilities that have a QID number greater than or equal to a QID number you specify.
      name: id_min
    - description: Used to filter the XML output to show only vulnerabilities that have a QID number less than or equal to a QID number you specify.
      name: id_max
    - auto: PREDEFINED
      description: Used to filter the XML output to show only vulnerabilities that are patchable or not patchable. A vulnerability is considered patchable when a patch exists for it. When 1 is specified, only vulnerabilities that are patchable will be included in the output. When 0 is specified, only vulnerabilities that are not patchable will be included in the output. When unspecified, patchable and unpatchable vulnerabilities will be included in the output.
      name: is_patchable
      predefined:
      - '0'
      - '1'
    - description: Used to filter the XML output to show only vulnerabilities last modified after a certain date and time. When specified vulnerabilities last modified by a user or by the service will be shown. use YYYY-MM-DD[THH:MM:SSZ] like “2007-07-01” or “2007-01-25T23:12:00Z” or today, yesterday, 24hr ago, 3 days ago, last week.
      name: last_modified_after
    - description: Used to filter the XML output to show only vulnerabilities last modified before a certain date and time. When specified vulnerabilities last modified by a user or by the service will be shown. use YYYY-MM-DD[THH:MM:SSZ] like “2007-07-01” or “2007-01-25T23:12:00Z” or today, yesterday, 24hr ago, 3 days ago, last week.
      name: last_modified_before
    - description: Used to filter the XML output to show only vulnerabilities last modified by a user after a certain date and time. use YYYY-MM-DD[THH:MM:SSZ] like “2007-07-01” or “2007-01-25T23:12:00Z” or today, yesterday, 24hr ago, 3 days ago, last week.
      name: last_modified_by_user_after
    - description: Used to filter the XML output to show only vulnerabilities last modified by a user before a certain date and time. use YYYY-MM-DD[THH:MM:SSZ] like “2007-07-01” or “2007-01-25T23:12:00Z” or today, yesterday, 24hr ago, 3 days ago, last week.
      name: last_modified_by_user_before
    - description: Used to filter the XML output to show only vulnerabilities last modified by the service after a certain date and time. use YYYY-MM-DD[THH:MM:SSZ] like “2007-07-01” or “2007-01-25T23:12:00Z” or today, yesterday, 24hr ago, 3 days ago, last week.
      name: last_modified_by_service_after
    - description: Used to filter the XML output to show only vulnerabilities last modified by the service before a certain date and time. use YYYY-MM-DD[THH:MM:SSZ] like “2007-07-01” or “2007-01-25T23:12:00Z” or today, yesterday, 24hr ago, 3 days ago, last week.
      name: last_modified_by_service_before
    - description: Used to filter the XML output to show only vulnerabilities published after a certain date and time. use YYYY-MM-DD[THH:MM:SSZ] like “2007-07-01” or “2007-01-25T23:12:00Z” or today, yesterday, 24hr ago, 3 days ago, last week.
      name: published_after
    - description: Used to filter the XML output to show only vulnerabilities published before a certain date and time. use YYYY-MM-DD[THH:MM:SSZ] like “2007-07-01” or “2007-01-25T23:12:00Z” or today, yesterday, 24hr ago, 3 days ago, last week.
      name: published_before
    - auto: PREDEFINED
      description: ' (Optional) Used to filter the XML output to show only vulnerabilities assigned a certain discovery method. A valid value is: Remote, Authenticated, RemoteOnly, AuthenticatedOnly, or RemoteAndAuthenticated.'
      name: discovery_method
      predefined:
      - Remote
      - Authenticated
      - RemoteOnly
      - AuthenticatedOnly
      - RemoteAndAuthenticated
    - description: 'Used to filter the XML output to show only vulnerabilities having one or more authentication types. A valid value is: Windows, Oracle, Unix or SNMP. Multiple values are entered as a comma-separated list.'
      name: discovery_auth_types
    - auto: PREDEFINED
      description: Used to filter the XML output to show reasons for passing or failing PCI compliance (when the CVSS Scoring feature is turned on in the user’s subscription). Specify 1 to view the reasons in the XML output. When unspecified, the reasons are not included in the XML output.
      name: show_pci_reasons
      predefined:
      - '0'
      - '1'
    - auto: PREDEFINED
      description: Used to filter the XML output to show Qualys modules that can be used to detect each vulnerability. Specify 1 to view supported modules in the XML output. When unspecified, supported modules are not included in the XML output.
      name: show_supported_modules_info
      predefined:
      - '0'
      - '1'
    - auto: PREDEFINED
      description: Specify 1 to include the disabled flag for each vulnerability in the XML output.
      name: show_disabled_flag
      predefined:
      - '0'
      - '1'
    - auto: PREDEFINED
      description: Specify 1 to include QID changes for each vulnerability in the XML output.
      name: show_qid_change_log
      predefined:
      - '0'
      - '1'
    - description: Specify a positive numeric value to limit the amount of results in the requested list.
      name: limit
    description: download a list of vulnerabilities from Qualys’ KnowledgeBase.
    name: qualys-vulnerability-list
    outputs:
    - contextPath: Qualys.Vulnerability.List.QID
      description: Vulnerability QID.
    - contextPath: Qualys.Vulnerability.List.PATCHABLE
      description: Is Vulnerability patchable.
    - contextPath: Qualys.Vulnerability.List.SEVERITY_LEVEL
      description: Severity level of the Vulnerability.
    - contextPath: Qualys.Vulnerability.List.CONSEQUENCE
      description: Consequence of the Vulnerability.
    - contextPath: Qualys.Vulnerability.List.VENDOR_REFERENCE_LIST.VENDOR_REFERENCE.ID
      description: ID of the vendor.
    - contextPath: Qualys.Vulnerability.List.VENDOR_REFERENCE_LIST.VENDOR_REFERENCE.URL
      description: URL of the vendor.
    - contextPath: Qualys.Vulnerability.List.LAST_SERVICE_MODIFICATION_DATETIME
      description: Date of the last service modification.
    - contextPath: Qualys.Vulnerability.List.CVE_LIST.CVE.ID
      description: CVE ID.
    - contextPath: Qualys.Vulnerability.List.CVE_LIST.CVE.URL
      description: CVE URL.
    - contextPath: Qualys.Vulnerability.List.PUBLISHED_DATETIME
      description: Published date.
    - contextPath: Qualys.Vulnerability.List.DISCOVERY.ADDITIONAL_INFO
      description: Additional info.
    - contextPath: Qualys.Vulnerability.List.DISCOVERY.AUTH_TYPE_LIST.AUTH_TYPE
      description: Discovery Authentication type.
    - contextPath: Qualys.Vulnerability.List.DISCOVERY.REMOTE
      description: Is discovery remote.
    - contextPath: Qualys.Vulnerability.List.DIAGNOSIS
      description: Diagnosis of vulnerability.
    - contextPath: Qualys.Vulnerability.List.PCI_FLAG
      description: PCI flag.
    - contextPath: Qualys.Vulnerability.List.SOFTWARE_LIST.SOFTWARE.PRODUCT
      description: Product name.
    - contextPath: Qualys.Vulnerability.List.SOFTWARE_LIST.SOFTWARE.VENDOR
      description: Vendor of the product.
    - contextPath: Qualys.Vulnerability.List.VULN_TYPE
      description: Type of the vulnerability.
    - contextPath: Qualys.Vulnerability.List.TITLE
      description: Title of the vulnerability.
    - contextPath: Qualys.Vulnerability.List.SOLUTION
      description: Solution for the vulnerability.
    - contextPath: Qualys.Vulnerability.List.CATEGORY
      description: Category of the vulnerability.
  - arguments:
    - description: Show only asset groups with certain IDs. Multiple IDs are comma separated.
      name: ids
    - description: Show only asset groups with certain IDs. Multiple IDs are comma separated.
      name: id_min
    - description: Show only asset groups that have an ID less than or equal to the specified ID.
      name: id_max
    - description: Specify the maximum number of asset group records to output. By default this is set to 1000 records. If you specify truncation_limit=0, the output is not paginated and all records are returned in a single output.
      name: truncation_limit
    - description: Optional and valid only when the Networks feature is enabled in your account) Restrict the request to certain network IDs. Multiple IDs are comma separated.
      name: network_ids
    - description: Show only asset groups that have a business unit ID equal to the specified ID.
      name: unit_id
    - description: Show only asset groups that have a user ID equal to the specified ID.
      name: user_id
    - description: ' Show only the asset group that has a title equal to the specified string - this must be an exact match.'
      name: title
    - description: 'Show attributes for each asset group along with the ID. Your options are: None, All or a comma-separated list of attribute names: ID, TITLE, OWNER_USER_NAME, OWNER_USER_ID, OWNER_UNIT_ID, NETWORK_IDS, LAST_UPDATE, IP_SET, APPLIANCE_LIST, DOMAIN_LIST, DNS_LIST, NETBIOS_LIST, EC2_ID_LIST, HOST_IDS, ASSIGNED_USER_IDS, ASSIGNED_UNIT_IDS, BUSINESS_IMPACT, CVSS, COMMENTS.'
      name: show_attributes
    - description: Specify a positive numeric value to limit the amount of results in the requested list.
      name: limit
    description: Get account asset groups.
    name: qualys-group-list
    outputs:
    - contextPath: Qualys.AssetGroup.ID
      description: Asset Group ID.
    - contextPath: Qualys.AssetGroup.TITLE
      description: Asset Group title.
    - contextPath: Qualys.AssetGroup.OWNER_ID
      description: Asset Group owner ID.
    - contextPath: Qualys.AssetGroup.UNIT_ID
      description: Asset Group unit ID.
    - contextPath: Qualys.AssetGroup.NETWORK_ID
      description: Asset Group network ID.
    - contextPath: Qualys.AssetGroup.IP_SET.IP
      description: IP in the asset group.
    - contextPath: Qualys.AssetGroup.IP_SET.IP_RANGE
      description: Asset Group IP range.
    - contextPath: Qualys.AssetGroup.APPLIANCE_IDS
      description: Appliance IDs of the asset group.
    - contextPath: Qualys.AssetGroup.DEFAULT_APPLIANCE_ID
      description: Default appliance IDs of the asset group.
  - arguments:
    - description: Report ID of a saved report that you want to download.
      name: id
      required: true
    - auto: PREDEFINED
      description: Type of the file of the report. Can be checked by calling the qualys-report-list command.
      name: file_format
      predefined:
      - pdf
      - html
      - mht
      - xml
      - csv
      - docx
      - online
      required: true
    description: Download report.
    name: qualys-report-fetch
    outputs:
    - contextPath: InfoFile.Name
      description: The file name.
    - contextPath: InfoFile.EntryID
      description: The ID for locating the file in the War Room.
    - contextPath: InfoFile.Size
      description: The size of the file (in bytes).
    - contextPath: InfoFile.Type
      description: The file type, as determined by libmagic (same as displayed in file entries).
    - contextPath: InfoFile.Extension
      description: The file extension.
    - contextPath: InfoFile.Info
      description: Basic information about the file.
  - arguments:
    - description: 'The scan reference for a vulnerability scan. This will have the format: scan/nnnnnnnnnn.nnnnn'
      name: scan_ref
      required: true
    - description: 'Show only certain IP addresses/ranges in the scan results. One or more IPs/ranges may be specified. A range entry is specified using a hyphen (for example, 10.10.10.1-10.10.10.20). Multiple entries are comma separated.    '
      name: ips
    - auto: PREDEFINED
      description: 'The verbosity of the scan results details. One verbosity mode may be specified: brief (the default) or extended. The brief output includes this information: IP address, DNS hostname, NetBIOS hostname, QID and scan test results if applicable. The extended output includes the brief output plus this extended information: protocol, port, an SSL flag (“yes” is returned when SSL was used for the detection, “no” is returned when SSL was not used), and FQDN if applicable.'
      name: mode
      predefined:
      - brief
      - extended
    - description: Id assigned to the client (Consultant type subscription only). Parameter client_id or client_name may be specified for the same request.
      name: client_id
    - description: Name of the client (Consultant type subscription only). Parameter client_id or client_name may be specified for the same request.
      name: client_name
    description: Download scan results when scan has status Finished, Canceled, Paused or Error.
    name: qualys-vm-scan-fetch
    outputs:
    - contextPath: Qualys.VM.Dns
      description: Scanned device DNS.
    - contextPath: Qualys.VM.Instance
      description: Scanned device instance.
    - contextPath: Qualys.VM.IP
      description: Scanned device IP address.
    - contextPath: Qualys.VM.Netbios
      description: Scanned device Netbios.
    - contextPath: Qualys.VM.QID
      description: Qualys ID for vulnerabilities.
    - contextPath: Qualys.VM.Result
      description: Scan result.
  - arguments:
    - description: 'The scan reference for a compliance scan. This will have the format: compliance/nnnnnnnnnn.nnnnn'
      name: scan_ref
      required: true
    description: fetch scan results for a scan.
    name: qualys-pc-scan-fetch
    outputs:
    - contextPath: Qualys.PC.USERNAME
      description: The user who executed the scan.
    - contextPath: Qualys.PC.COMPANY
      description: The company of the user who executed the scan.
    - contextPath: Qualys.PC.USERNAME
      description: The user who executed the scan.
    - contextPath: Qualys.PC.DATE
      description: The date of the scan.
    - contextPath: Qualys.PC.TITLE
      description: The scan title.
    - contextPath: Qualys.PC.TARGET
      description: IP’s which were scanned.
    - contextPath: Qualys.PC.EXCLUDED_TARGET
      description: IP’s which were excluded from the scan.
    - contextPath: Qualys.PC.DURATION
      description: The duration of the scan.
    - contextPath: Qualys.PC.NBHOST_ALIVE
      description: Number of hosts that are available during the scan.
    - contextPath: Qualys.PC.NBHOST_TOTAL
      description: Total number of hosts that were submitted to scan.
    - contextPath: Qualys.PC.REPORT_TYPE
      description: Type of the report.
    - contextPath: Qualys.PC.OPTIONS
      description: Scan option profile.
    - contextPath: Qualys.PC.STATUS
      description: Status of the scan.
  - arguments:
    - description: Report ID.
      name: id
      required: true
    description: Cancel the running report.
    execution: true
    name: qualys-report-cancel
    outputs:
    - contextPath: Qualys.Report.ID
      description: ID of the canceled report.
      type: String
    - contextPath: Qualys.ScheduleScan.DATETIME
      description: Date the command was executed.
      type: Date
    - contextPath: Qualys.ScheduleScan.TEXT
      description: Qualys response for report cancellation.
      type: String
  - arguments:
    - description: (Required) The report ID you want to take action on.
      name: id
      required: true
    description: Delete a saved report in the user’s Report Share.
    execution: true
    name: qualys-report-delete
    outputs:
    - contextPath: Qualys.Report.ID
      description: Deleted report ID.
      type: String
    - contextPath: Qualys.ScheduleScan.DATETIME
      description: Date the command was executed.
      type: Date
    - contextPath: Qualys.ScheduleScan.TEXT
      description: Qualys response for the report deletion.
      type: String
  - arguments:
    - description: Scorecard name for the vulnerability scorecard report.
      name: name
      required: true
    - description: User-defined report title.
      name: report_title
    - auto: PREDEFINED
      defaultValue: xml
      description: Output format of the report. One output format may be specified.
      name: output_format
      predefined:
      - pdf
      - html
      - mht
      - xml
      - csv
      required: true
    - description: The source asset groups for the report.
      name: source
      required: true
    - auto: PREDEFINED
      description: (Valid for CSV format report only). Specify hide_header=1 to omit the header information from the report.
      name: hide_header
      predefined:
      - '1'
      - '0'
    - description: The password to be used for encryption.
      name: pdf_password
    - description: The report recipients in the form of one or more distribution groups.
      name: recipient_group
    - description: Specify users who will receive the email notification when the report is complete.
      name: recipient_group_id
    - description: The titles of asset groups to be used as source asset groups for the scorecard report.
      name: asset_groups
    - auto: PREDEFINED
      description: et to 1 to select all asset groups available in your account as the source asset groups for the scorecard report.
      name: all_asset_groups
      predefined:
      - '1'
    - description: The title of a business unit containing the source asset groups.
      name: business_unit
    - description: A business info tag identifying a division that asset group(s) belong to.
      name: division
    - description: A business info tag identifying a business function for asset group(s).
      name: function
    - description: A business info tag identifying a location where asset group(s) are located.
      name: location
    - description: Up to 10 QIDs for vulnerabilities or potential vulnerabilities with available patches. Multiple QIDs are comma separated.
      name: patch_qids
    - description: One or two QIDs for missing software. Two QIDs are comma separated.
      name: missing_qids
    description: Launch a vulnerability scorecard report.
    execution: true
    name: qualys-scorecard-launch
    outputs:
    - contextPath: Qualys.Report.ID
      description: Report ID.
      type: String
    - contextPath: Qualys.ScheduleScan.DATETIME
      description: Date the command was executed.
      type: Date
    - contextPath: Qualys.ScheduleScan.TEXT
      description: Qualys response for the scorecard launch.
      type: String
  - arguments:
    - description: The scan title. This can be a maximum of 2000 characters (ascii).
      name: scan_title
    - auto: PREDEFINED
      defaultValue: assets
      description: Specify “assets” (the default) when your scan target will include IP addresses/ranges and/or asset groups. Specify “tags” when your scan target will include asset tags.
      name: target_from
      predefined:
      - assets
      - tags
    - description: 'The IP addresses to be scanned. You may enter individual IP addresses and/or ranges. Multiple entries are comma separated. One of these parameters is required: ip, asset_groups or asset_group_ids.'
      name: ip
    - description: 'The titles of asset groups containing the hosts to be scanned. Multiple titles are comma separated. One of these parameters is required: ip, asset_groups or asset_group_ids.'
      name: asset_groups
    - description: 'The IDs of asset groups containing the hosts to be scanned. Multiple IDs are comma separated. One of these parameters is required: ip, asset_groups or asset_group_ids.'
      name: asset_group_ids
    - description: The IP addresses to be excluded from the scan when the scan target is specified as IP addresses (not asset tags). You may enter individual IP addresses and/or ranges. Multiple entries are comma separated.
      name: exclude_ip_per_scan
    - auto: PREDEFINED
      description: ' Select “any” (the default) to include hosts that match at least one of the selected tags. Select “all” to include hosts that match all of the selected tags.'
      name: tag_include_selector
      predefined:
      - all
      - any
    - auto: PREDEFINED
      description: Select “any” (the default) to exclude hosts that match at least one of the selected tags. Select “all” to exclude hosts that match all of the selected tags.
      name: tag_exclude_selector
      predefined:
      - all
      - any
    - auto: PREDEFINED
      description: Specify “id” (the default) to select a tag set by providing tag IDs. Specify “name” to select a tag set by providing tag names.
      name: tag_set_by
      predefined:
      - id
      - name
    - description: Specify a tag set to include. Hosts that match these tags will be included. You identify the tag set by providing tag names or IDs. Multiple entries are comma separated.
      name: tag_set_include
    - description: Specify a tag set to exclude. Hosts that match these tags will be excluded. You identify the tag set by providing tag names or IDs. Multiple entries are comma separated.
      name: tag_set_exclude
    - auto: PREDEFINED
      description: Specify “0” (the default) to select from all tags (tags with any tag rule). Specify “1” to scan all IP addresses defined in the tag selection. When this is specified, only tags with the dynamic IP address rule called “IP address in Network Range(s)” can be selected. valid only when target_from=tags is specified.
      name: use_ip_nt_range_tags_include
      predefined:
      - '0'
      - '1'
    - auto: PREDEFINED
      description: Specify “0” (the default) to select from all tags (tags with any tag rule). Specify “1” to exclude all IP addresses defined in the tag selection. When this is specified, only tags with the dynamic IP address rule called “IP address in Network Range(s)” can be selected.  valid only when target_from=tags is specified.
      name: use_ip_nt_range_tags_exclude
      predefined:
      - '0'
      - '1'
    - auto: PREDEFINED
      description: Specify “0” (the default) to select from all tags (tags with any tag rule). Specify “1” to scan all IP addresses defined in tags. When this is specified, only tags with the dynamic IP address rule called “IP address in Network Range(s)” can be selected.
      name: use_ip_nt_range_tags
      predefined:
      - '0'
      - '1'
    - description: "The IDs of the scanner appliances to be used. Multiple entries are comma separated. For an Express Lite user, Internal Scanning must be enabled in the user's account. One of these parameters must also be specified in a request: iscanner_name, iscanner_id, default_scanner, scanners_in_ag, scanners_in_tagset. When none of these are specified, External scanners are used. These parameters are mutually exclusive and cannot be specified in the same request: iscanner_id and iscanner_name."
      name: iscanner_id
    - description: Specifies the name of the Scanner Appliance for the map, when the map target has private use internal IPs. Using Express Lite, Internal Scanning must be enabled in your account.
      name: iscanner_name
    - auto: PREDEFINED
      description: Specify 1 to use the default scanner in each target asset group. For an Express Lite user, Internal Scanning must be enabled in the user’s account.
      name: default_scanner
      predefined:
      - '0'
      - '1'
    - auto: PREDEFINED
      description: Specify 1 to distribute the scan to the target asset groups’ scanner appliances. Appliances in each asset group are tasked with scanning the IPs in the group. By default up to 5 appliances per group will be used and this can be configured for your account (please contact your Account Manager or Support). For an Express Lite user, Internal Scanning must be enabled in the user’s account.
      name: scanners_in_ag
      predefined:
      - '0'
      - '1'
    - auto: PREDEFINED
      description: 'Specify 1 to distribute the scan to scanner appliances that match the asset tags specified for the scan target. One of these parameters must be specified in a request for an internal scan: iscanner_name, iscanner_id, default_scanner, scanners_in_ag, scanners_in_tagset. When none of these are specified, external scanners are used. Only valid when the target_from=tags is specified.'
      name: scanners_in_tagset
      predefined:
      - '0'
      - '1'
    - description: Specify 1 to distribute the scan to all scanner appliances in the network.
      name: scanners_in_network
    - description: 'The title of the compliance option profile to be used. One of these parameters must be specified in a request: option_title or option_id. These are mutually exclusive and cannot be specified in the same request.'
      name: option_title
    - description: 'The ID of the compliance option profile to be used. One of these parameters must be specified in a request: option_title or option_id. These are mutually exclusive and cannot be specified in the same request.'
      name: option_id
    - auto: PREDEFINED
      description: Specify a value of 0 - 9 to set a processing priority level for the scan. When not specified, a value of 0 (no priority) is used. 0 = No Priority (the default), 1 = Emergency, 2 = Ultimate, 3 = Critical, 4 = Major, 5 = High, 6 = Standard, 7 = Medium, 8 = Minor, 9 = Low.
      name: priority
      predefined:
      - '0'
      - '1'
      - '2'
      - '3'
      - '4'
      - '5'
      - '6'
      - '7'
      - '8'
      - '9'
    - description: (Required for EC2 scan) The name of the EC2 connector for the AWS integration you want to run the scan on.
      name: connector_name
    - description: (Required for EC2 scan) The EC2 region code or the ID of the Virtual Private Cloud (VPC) zone.
      name: ec2_endpoint
    - description: The ID of the EC2 instance on which you want to launch the VM or compliance scan. Multiple ec2 instance ids are comma separated. You can add up to maximum 10 instance Ids.
      name: ec2_instance_ids
    - description: The ID of a network used to filter the IPs/ranges specified in the“ip” parameter. Set to a custom network ID (note this does not filter IPs/ranges specified in “asset_groups” or “asset_group_ids”). Or set to “0” (the default) for the Global Default Network - this is used to scan hosts outside of your custom networks.
      name: ip_network_id
    - description: Set a custom value in order to drop defenses (such as logging, IPs, etc) when an authorized scan is being run. The value you enter will be used in the “Qualys-Scan:” header that will be set for many CGI and web application fingerprinting checks. Some discovery and web server fingerprinting checks will not use this header.
      name: runtime_http_header
    - auto: PREDEFINED
      description: Launch a CertView type scan. This option will be supported when CertView GA is released and enabled for your account.
      name: scan_type
      predefined:
      - certview
    - description: The target FQDN for a vulnerability scan. You must specify at least one target i.e. IPs, asset groups or FQDNs. Multiple values are comma separated.
      name: fqdn
    - description: Id assigned to the client (Consultant type subscription only). Parameter client_id or client_name may be specified for the same request.
      name: client_id
    - description: Name of the client (Consultant type subscriptions  only). Parameter client_id or client_name may be specified for the same request.
      name: client_name
    - auto: PREDEFINED
      description: Specify 1 when your scan target includes agent hosts. This lets you scan private IPs where agents are installed when these IPs are not in your VM/PC license.
      name: include_agent_targets
      predefined:
      - '0'
      - '1'
    description: ' launch vulnerability scans in the user’s account.'
    name: qualys-vm-scan-launch
    outputs:
    - contextPath: Qualys.Report.VM.Launched.KEY
      description: Key name of launched VM scan, either ID or a REFERENCE.
    - contextPath: Qualys.Report.VM.Launched.VALUE
      description: Value of the key.
  - arguments:
    - auto: PREDEFINED
      description: One action required for the request.
      name: action
      predefined:
      - cancel
      - pause
      - resume
      - delete
      required: true
    - description: 'The scan reference for a vulnerability scan. This will have the format: scan/nnnnnnnnnn.nnnnn'
      name: scan_ref
      required: true
    description: allows users to take actions on vulnerability scans in their account, like cancel, pause, resume, delete and fetch completed scan results.
    execution: true
    name: qualys-vm-scan-action
  - arguments:
    - auto: PREDEFINED
      description: One action required for the request.
      name: action
      predefined:
      - cancel
      - pause
      - resume
      - delete
      required: true
    - description: ' The scan reference for a compliance scan. This will have the format: compliance/nnnnnnnnnn.nnnnn'
      name: scan_ref
      required: true
    description: Allows users to take actions on compliance scans in their account, like cancel, pause, resume, delete and fetch completed scan results.
    name: qualys-pc-scan-manage
    outputs:
    - contextPath: Qualys.Scan.KEY
      description: Key name, either ID or REFERENCE.
    - contextPath: Qualys.Scan.VALUE
      description: Value of either ID or REFERENCE.
  - arguments:
    - description: The scan title. This can be a maximum of 2000 characters (ascii).
      name: scan_title
    - description: ' The ID of the compliance option profile to be used. One of these parameters must be specified in a request: option_title or option_id. These are mutually exclusive and cannot be specified in the same request.'
      name: option_id
    - description: 'The title of the compliance option profile to be used. One of these parameters must be specified in a request: option_title or option_id. These are mutually exclusive and cannot be specified in the same request.'
      name: option_title
    - description: ' The IP addresses to be scanned. You may enter individual IP addresses and/or ranges. Multiple entries are comma separated. One of these parameters is required: ip, asset_groups or asset_group_ids.'
      name: ip
    - description: 'The IDs of asset groups containing the hosts to be scanned. Multiple IDs are comma separated. One of these parameters is required: ip, asset_groups or asset_group_ids.'
      name: asset_group_ids
    - description: 'The titles of asset groups containing the hosts to be scanned. Multiple titles are comma separated. One of these parameters is required: ip, asset_groups or asset_group_ids.'
      name: asset_groups
    - description: The IP addresses to be excluded from the scan when the scan target is specified as IP addresses (not asset tags). You may enter individual IP addresses and/or ranges. Multiple entries are comma separated.
      name: exclude_ip_per_scan
    - auto: PREDEFINED
      description: Specify 1 to use the default scanner in each target asset group. For an Express Lite user, Internal Scanning must be enabled in the user’s account.
      name: default_scanner
      predefined:
      - '0'
      - '1'
    - auto: PREDEFINED
      description: Specify 1 to distribute the scan to the target asset groups’ scanner appliances. Appliances in each asset group are tasked with scanning the IPs in the group. By default up to 5 appliances per group will be used and this can be configured for your account (please contact your Account Manager or Support). For an Express Lite user, Internal Scanning must be enabled in the user’s account.
      name: scanners_in_ag
      predefined:
      - '0'
      - '1'
    - auto: PREDEFINED
      defaultValue: assets
      description: Specify “assets” (the default) when your scan target will include IP addresses/ranges and/or asset groups. Specify “tags” when your scan target will include asset tags.
      name: target_from
      predefined:
      - assets
      - tags
    - auto: PREDEFINED
      description: ' Select “any” (the default) to include hosts that match at least one of the selected tags. Select “all” to include hosts that match all of the selected tags.'
      name: tag_include_selector
      predefined:
      - all
      - any
    - auto: PREDEFINED
      description: Select “any” (the default) to exclude hosts that match at least one of the selected tags. Select “all” to exclude hosts that match all of the selected tags.
      name: tag_exclude_selector
      predefined:
      - all
      - any
    - auto: PREDEFINED
      description: Specify “id” (the default) to select a tag set by providing tag IDs. Specify “name” to select a tag set by providing tag names.
      name: tag_set_by
      predefined:
      - id
      - name
    - description: Specify a tag set to include. Hosts that match these tags will be included. You identify the tag set by providing tag names or IDs. Multiple entries are comma separated.
      name: tag_set_include
    - description: Specify a tag set to exclude. Hosts that match these tags will be excluded. You identify the tag set by providing tag names or IDs. Multiple entries are comma separated.
      name: tag_set_exclude
    - auto: PREDEFINED
      description: Specify “0” (the default) to select from all tags (tags with any tag rule). Specify “1” to scan all IP addresses defined in tags. When this is specified, only tags with the dynamic IP address rule called “IP address in Network Range(s)” can be selected.
      name: use_ip_nt_range_tags
      predefined:
      - '0'
      - '1'
    - description: The ID of a network used to filter the IPs/ranges specified in the“ip” parameter. Set to a custom network ID (note this does not filter IPs/ranges specified in “asset_groups” or “asset_group_ids”). Or set to “0” (the default) for the Global Default Network - this is used to scan hosts outside of your custom networks.
      name: ip_network_id
    - description: Set a custom value in order to drop defenses (such as logging, IPs, etc) when an authorized scan is being run. The value you enter will be used in the “Qualys-Scan:” header that will be set for many CGI and web application fingerprinting checks. Some discovery and web server fingerprinting checks will not use this header.
      name: runtime_http_header
    - description: Specifies the name of the Scanner Appliance for the map, when the map target has private use internal IPs. Using Express Lite, Internal Scanning must be enabled in your account.
      name: iscanner_name
    description: launch compliance scans.
    execution: true
    name: qualys-pc-scan-launch
    outputs:
    - contextPath: Qualys.Scan.KEY
      description: Scan key, either ID or Reference.
    - contextPath: Qualys.Scan.VALUE
      description: Scan value, either value of ID or Reference.
  - arguments:
    - description: 'The hosts you want to add to the subscription. '
      name: ips
      required: true
    - auto: PREDEFINED
      description: The tracking method is set to IP for IP address by default. To use another tracking method specify DNS or NETBIOS.
      name: tracking_method
      predefined:
      - IP
      - DNS
      - NETBIOS
    - auto: PREDEFINED
      defaultValue: '0'
      description: You must enable the hosts for the VM application (enable_vm=1) or the PC application (enable_pc=1) or both VM and PC.
      name: enable_vm
      predefined:
      - '0'
      - '1'
      required: true
    - auto: PREDEFINED
      defaultValue: '0'
      description: You must enable the hosts for the VM application (enable_vm=1) or the PC application (enable_pc=1) or both VM and PC.
      name: enable_pc
      predefined:
      - '0'
      - '1'
      required: true
    - description: The owner of the host asset(s). The owner must be a Manager or a Unit Manager.
      name: owner
    - description: Values for user-defined fields 1, 2 and 3. You can specify a maximum of 128 characters.
      name: ud1
    - description: Values for user-defined fields 1, 2 and 3. You can specify a maximum of 128 characters.
      name: ud2
    - description: Values for user-defined fields 1, 2 and 3. You can specify a maximum of 128 characters.
      name: ud3
    - description: User-defined comments.
      name: comment
    - description: (Required if the request is being made by a Unit Manager; otherwise invalid) The title of an asset group in the Unit Manager’s business unit that the host(s) will be added to.
      name: ag_title
    - auto: PREDEFINED
      description: Set to 1 to add IPs to your CertView license. By default IPs are not added to your CertView license. This option will be supported when CertView GA is released and is enabled for your account.
      name: enable_certview
      predefined:
      - '0'
      - '1'
    description: Add IP addresses to the subscription.
    execution: true
    name: qualys-ip-add
    outputs:
    - contextPath: Qualys.IP.Add.TEXT
      description: Action result message.
      type: String
    - contextPath: Qualys.IP.Add.DATETIME
      description: Date & time of the action.
      type: Date
  - arguments:
    - description: ' The hosts within the subscription that you want to update.'
      name: ips
      required: true
    - description: (valid only when the Network Support feature is enabled for the user's account) Restrict the request to a certain custom network by specifying the network ID. When unspecified, we default to "0" for Global Default Network.
      name: network_id
    - description: (Optional) The DNS hostname for the IP you want to update. A single IP must be specified in the same request and the IP will only be updated if it matches the hostname specified.
      name: host_dns
    - description: (Optional) The NetBIOS hostname for the IP you want to update. A single IP must be specified in the same request and the IP will only be updated if it matches the hostname specified.
      name: host_netbios
    - auto: PREDEFINED
      description: The tracking method is set to IP for IP address by default. To use another tracking method specify DNS or NETBIOS.
      name: tracking_method
      predefined:
      - IP
      - DNS
      - NETBIOS
    - description: The owner of the host asset(s). The owner must be a Manager or a Unit Manager.
      name: owner
    - description: Values for user-defined fields 1, 2 and 3. You can specify a maximum of 128 characters.
      name: ud1
    - description: Values for user-defined fields 1, 2 and 3. You can specify a maximum of 128 characters.
      name: ud2
    - description: Values for user-defined fields 1, 2 and 3. You can specify a maximum of 128 characters.
      name: ud3
    - description: User-defined comments.
      name: comment
    description: gives you the ability to update IP addresses within the subscription.
    execution: true
    name: qualys-ip-update
    outputs:
    - contextPath: Qualys.IP.Update.TEXT
      description: Action result message.
    - contextPath: Qualys.IP.Update.DATETIME
      description: Date & time of the action.
  - arguments:
    - auto: PREDEFINED
      description: Select add/remove/remove_all ips.
      name: action
      predefined:
      - add
      - remove
      - remove_all
      required: true
    - description: User-defined notes (up to 1024 characters).
      name: comment
      required: true
    - description: 'The IP addresses to be added to the excluded IPs list. Enter a comma-separated list of IPv4 singletons or ranges. For example: 10.10.10.13,10.10.10.25-10.10.10.29.'
      name: ips
    - description: (Optional when action=add) The number of days the IPs being added to the excluded IPs list will be considered valid for exclusion. When the expiration is reached, the IPs are removed from the list and made available again for scanning. When unspecified, the IPs being added have no expiration and will remain on the list until removed by a user.
      name: expiry_days
    - description: (Optional when action=add) Specify users who will be notified 7 days before hosts are removed from the excluded hosts list (i.e. supply distribution group names as defined in the Qualys UI).
      name: dg_names
    - description: Assign a network ID to the IPs being added to the excluded IPs list. By default, the user’s default network ID is assigned.
      name: network_id
    description: Manage your excluded IPs list using the Excluded IP. The IPs in your excluded IPs list will not be scanned.
    execution: true
    name: qualys-host-excluded-manage
    outputs:
    - contextPath: Qualys.Endpoint.KEY
      description: Result of action requested.
    - contextPath: Qualys.Endpoint
      description: IPs action was made on.
  - arguments:
    - description: Scheduled report ID. Can be found by running the command qualys-scheduled-report-list.
      name: id
      required: true
    description: Launch a scheduled report now.
    execution: true
    name: qualys-scheduled-report-launch
    outputs:
    - contextPath: Qualys.Report.ID
      description: Launched report ID.
      type: String
    - contextPath: Qualys.ScheduleScan.DATETIME
      description: Date the command was executed.
      type: Date
    - contextPath: Qualys.ScheduleScan.TEXT
      description: Qualys response for the scheduled report launch.
      type: String
  - arguments:
    - description: The template ID of the report you want to launch. Can be found by running the command qualys-report-template-list.
      name: template_id
      required: true
    - description: Specifies the map references (1 or 2) to include. A map reference starts with the string "map/" followed by a reference ID number. When two map references are given, the report compares map results. Two map references are comma separated.
      name: report_refs
      required: true
    - auto: PREDEFINED
      description: One output format may be specified.
      name: output_format
      predefined:
      - pdf
      - html
      - mht
      - xml
      - csv
      required: true
    - description: Specifies the target domain for the map report. Include the domain name only; do not enter "www." at the start of the domain name. When the special “none” domain is specified as a parameter value, the ip_restriction parameter is required.
      name: domain
      required: true
    - description: A user-defined report title. The title may have a maximum of 128 characters. For a PCI compliance report, the report title is provided by Qualys and cannot be changed.
      name: report_title
    - auto: PREDEFINED
      description: (Valid for CSV format report only). Specify hide_header=1 to omit the header information from the report. By default this information is included.
      name: hide_header
      predefined:
      - '0'
      - '1'
    - description: (Required for secure PDF distribution, Manager or Unit Manager only) Used for secure PDF report distribution when this feature is enabled in the user's account (under Reports > Setup > Report Share). The password to be used for encryption. - the password must have a minimum of 8 characters (ascii), and a maximum of 32 characters - the password must contain alpha and numeric characters - the password cannot match the password for the user’s Qualys account. - the password must follow the password security guidelines defined for your subscription (under Users > Setup > Security).
      name: pdf_password
    - description: Used for secure PDF distribution. The report recipients in the form of one or more distribution group names, as defined using the Qualys UI. Multiple distribution groups are comma separated. A maximum of 50 distribution groups may be entered.
      name: recipient_group
    - description: The report recipients in the form of one or more distribution group IDs. Multiple distribution group IDs are comma separated. Where do I find this ID? Log in to your Qualys account, go to Users > Distribution Groups and select Info for a group in the list.
      name: recipient_group_id
    - description: For a map report, specifies certain IPs/ranges to include in the report. Multiple IPs and/or ranges are comma separated.
      name: ip_restriction
    description: Launches a map report.
    execution: true
    name: qualys-report-launch-map
    outputs:
    - contextPath: Qualys.Report.ID
      description: Launched map report ID.
      type: String
    - contextPath: Qualys.ScheduleScan.DATETIME
      description: Date the command was executed.
      type: Date
    - contextPath: Qualys.ScheduleScan.TEXT
      description: Qualys response for the report launch map.
      type: String
  - arguments:
    - description: The template ID of the report you want to launch. Can be found by running the command qualys-report-template-list.
      name: template_id
      required: true
    - auto: PREDEFINED
      description: output format may be specified. When output_format=pdf is specified, the Secure PDF Distribution may be used.
      name: output_format
      predefined:
      - pdf
      - html
      - mht
      - xml
      - csv
      required: true
    - description: A user-defined report title. The title may have a maximum of 128 characters. For a PCI compliance report, the report title is provided by Qualys and cannot be changed.
      name: report_title
    - description: (Valid for CSV format report only). Specify hide_header=1 to omit the header information from the report. By default this information is included.
      name: hide_header
    - description: Specify users who will receive the email notification when the report is complete (i.e. supply a distribution group ID). Where do I find this ID? Log in to your Qualys account, go to Users > Distribution Groups and select Info for a group in the list.
      name: recipient_group_id
    - description: '(Optional; Required for secure PDF distribution) The password to be used for encryption. Requirements: - the password must have a minimum of 8 characters (ascii), and a maximum of 32 characters - the password must contain alpha and numeric characters - the password cannot match the password for the user’s Qualys account. - the password must follow the password security guidelines defined for your subscription (log in and go to Subscription Setup—>Security Options).'
      name: pdf_password
    - description: Optional; Optional for secure PDF distribution) The report recipients in the form of one or more distribution groups, as defined using the Qualys UI. Multiple distribution groups are comma separated. A maximum of 50 distribution groups may be entered. Chapter 4 — Report API Launch Report  recipient_group={value}.
      name: recipient_group
    - description: Specify IPs/ranges to change (override) the report target, as defined in the scan report template. Multiple IPs/ranges are comma separated. When specified, hosts defined in the report template are not included in the report. See also “Using Asset Tags.”.
      name: ips
    - description: Specify asset group IDs to change (override) the report target, as defined in the scan report template. When specified, hosts defined in the report template are not included in the report. Looking for asset group IDs? Use the asset_group_list.php function (see the API v1 User Guide).
      name: asset_group_ids
    - description: Optional, and valid only when the Network Support feature is enabled for the user’s account) The ID of a network that is used to restrict the report’s target to the IPs/ranges specified in the“ips” parameter. Set to a custom network ID (note this does not filter IPs/ranges specified in “asset_group_ids”). Or set to “0” (the default) for the Global Default Network - this is used to report on hosts outside of your custom networks.
      name: ips_network_id
    description: Run host based findings report.
    execution: true
    name: qualys-report-launch-host-based-findings
    outputs:
    - contextPath: Qualys.Report.ID
      description: Report ID.
      type: String
    - contextPath: Qualys.ScheduleScan.DATETIME
      description: Date the command was executed.
      type: Date
    - contextPath: Qualys.ScheduleScan.TEXT
      description: Qualys response for the scan based findings.
      type: String
  - arguments:
    - description: The template ID of the report you want to launch. Can be found by running qualys-report-template-list.
      name: template_id
      required: true
    - auto: PREDEFINED
      description: One output format may be specified. When output_format=pdf is specified, the Secure PDF Distribution may be used.
      name: output_format
      predefined:
      - pdf
      - html
      - mht
      - xml
      - csv
      - docx
      required: true
    - description: (Required) This parameter specifies the scan references to include. A scan reference starts with the string "scan/" followed by a reference ID number. Multiple scan references are comma separated. Reference can be found by running the command qualys-vm-scan-list.
      name: report_refs
      required: true
    - description: A user-defined report title. The title may have a maximum of 128 characters. For a PCI compliance report, the report title is provided by Qualys and cannot be changed.
      name: report_title
    - description: (Valid for CSV format report only). Specify hide_header=1 to omit the header information from the report. By default this information is included.
      name: hide_header
    - description: Specify users who will receive the email notification when the report is complete (i.e. supply a distribution group ID). Where do I find this ID? Log in to your Qualys account, go to Users > Distribution Groups and select Info for a group in the list.
      name: recipient_group_id
    - description: '(Optional; Required for secure PDF distribution) The password to be used for encryption. Requirements: - the password must have a minimum of 8 characters (ascii), and a maximum of 32 characters - the password must contain alpha and numeric characters - the password cannot match the password for the user’s Qualys account. - the password must follow the password security guidelines defined for your subscription (log in and go to Subscription Setup—>Security Options).'
      name: pdf_password
    - description: Optional; Optional for secure PDF distribution) The report recipients in the form of one or more distribution groups, as defined using the Qualys UI. Multiple distribution groups are comma separated. A maximum of 50 distribution groups may be entered. Chapter 4 — Report API Launch Report  recipient_group={value}.
      name: recipient_group
    - description: (Optional)  For a scan report, the report content will be restricted to the specified IPs/ranges. Multiple IPs and/or ranges are comma separated.
      name: ip_restriction
    description: launches a scan report including scan based findings.
    name: qualys-report-launch-scan-based-findings
    outputs:
    - contextPath: Qualys.Report.ID
      description: Report ID.
      type: String
  - arguments:
    - description: The template ID of the report you want to launch. Can be found by running the command qualys-report-template-list.
      name: template_id
      required: true
    - auto: PREDEFINED
      description: One output format may be specified. When output_format=pdf is specified, the Secure PDF Distribution may be used.
      name: output_format
      predefined:
      - pdf
      - online
      - xml
      - csv
      required: true
    - description: A user-defined report title. The title may have a maximum of 128 characters. For a PCI compliance report, the report title is provided by Qualys and cannot be changed.
      name: report_title
    - description: (Valid for CSV format report only). Specify hide_header=1 to omit the header information from the report. By default this information is included.
      name: hide_header
    - description: Specify users who will receive the email notification when the report is complete (i.e. supply a distribution group ID). Where do I find this ID? Log in to your Qualys account, go to Users > Distribution Groups and select Info for a group in the list.
      name: recipient_group_id
    - description: '(Optional; Required for secure PDF distribution) The password to be used for encryption. Requirements: - the password must have a minimum of 8 characters (ascii), and a maximum of 32 characters - the password must contain alpha and numeric characters - the password cannot match the password for the user’s Qualys account. - the password must follow the password security guidelines defined for your subscription (log in and go to Subscription Setup—>Security Options).'
      name: pdf_password
    - description: Optional; Optional for secure PDF distribution) The report recipients in the form of one or more distribution groups, as defined using the Qualys UI. Multiple distribution groups are comma separated. A maximum of 50 distribution groups may be entered. Chapter 4 — Report API Launch Report  recipient_group={value}.
      name: recipient_group
    - description: Specify IPs/ranges to change (override) the report target, as defined in the patch report template. Multiple IPs/ranges are comma separated. When specified, hosts defined in the report template are not included in the report. See also “Using Asset Tags.”.
      name: ips
    - description: Specify IPs/ranges to change (override) the report target, as defined in the patch report template. Multiple asset group IDs are comma separated. When specified, hosts defined in the report template are not included in the report. Looking for asset group IDs? Use the asset_group_list.php function (see the API v1 User Guide).
      name: asset_group_ids
    description: Run patch report.
    execution: true
    name: qualys-report-launch-patch
    outputs:
    - contextPath: Qualys.Report.ID
      description: Report ID.
      type: String
    - contextPath: Qualys.ScheduleScan.DATETIME
      description: Date the command was executed.
      type: Date
    - contextPath: Qualys.ScheduleScan.TEXT
      description: Qualys response for the launch patch.
      type: String
  - arguments:
    - description: The template ID of the report you want to launch. Can be found by running qualys-report-template-list.
      name: template_id
      required: true
    - auto: PREDEFINED
      description: One output format may be specified. When output_format=pdf is specified, the Secure PDF Distribution may be used.
      name: output_format
      predefined:
      - pdf
      - html
      - mht
      - csv
      required: true
    - description: A user-defined report title. The title may have a maximum of 128 characters. For a PCI compliance report, the report title is provided by Qualys and cannot be changed.
      name: report_title
    - description: (Valid for CSV format report only). Specify hide_header=1 to omit the header information from the report. By default this information is included.
      name: hide_header
    - description: Specify users who will receive the email notification when the report is complete (i.e. supply a distribution group ID). Where do I find this ID? Log in to your Qualys account, go to Users > Distribution Groups and select Info for a group in the list.
      name: recipient_group_id
    - description: '(Optional; Required for secure PDF distribution) The password to be used for encryption. Requirements: - the password must have a minimum of 8 characters (ascii), and a maximum of 32 characters - the password must contain alpha and numeric characters - the password cannot match the password for the user’s Qualys account. - the password must follow the password security guidelines defined for your subscription (log in and go to Subscription Setup—>Security Options).'
      name: pdf_password
    - description: Optional; Optional for secure PDF distribution) The report recipients in the form of one or more distribution groups, as defined using the Qualys UI. Multiple distribution groups are comma separated. A maximum of 50 distribution groups may be entered. Chapter 4 — Report API Launch Report  recipient_group={value}.
      name: recipient_group
    - description: (Optional for remediation report) Specify IPs/ranges you want to include in the report. Multiple IPs and/or ranges are comma separated.
      name: ips
    - description: Specify asset group IDs that identify hosts you want to include in the report. Multiple asset group IDs are comma separated. Looking for asset group IDs? Use the asset_group_list.php function (in the API v1 User Guide).
      name: asset_group_ids
    - auto: PREDEFINED
      description: ' Specifies whether the report will include tickets assigned to the current user, or all tickets in the user account. By default tickets assigned to the current user are included. Valid values are: User (default) or All.'
      name: assignee_type
      predefined:
      - User
      - All
    description: Run remediation report.
    execution: true
    name: qualys-report-launch-remediation
    outputs:
    - contextPath: Qualys.Report.ID
      description: Remediation report ID.
      type: String
    - contextPath: Qualys.ScheduleScan.DATETIME
      description: Date the command was executed.
      type: Date
    - contextPath: Qualys.ScheduleScan.TEXT
      description: Qualys response for the launch remediation.
      type: String
  - arguments:
    - description: The template ID of the report you want to launch. Can be found by running the command qualys-report-template-list.
      name: template_id
      required: true
    - description: A user-defined report title. The title may have a maximum of 128 characters. For a PCI compliance report, the report title is provided by Qualys and cannot be changed.
      name: report_title
    - description: (Valid for CSV format report only). Specify hide_header=1 to omit the header information from the report. By default this information is included.
      name: hide_header
    - description: Specify users who will receive the email notification when the report is complete (i.e. supply a distribution group ID). Where do I find this ID? Log in to your Qualys account, go to Users > Distribution Groups and select Info for a group in the list.
      name: recipient_group_id
    - description: '(Optional; Required for secure PDF distribution) The password to be used for encryption. Requirements: - the password must have a minimum of 8 characters (ascii), and a maximum of 32 characters - the password must contain alpha and numeric characters - the password cannot match the password for the user’s Qualys account. - the password must follow the password security guidelines defined for your subscription (log in and go to Subscription Setup—>Security Options).'
      name: pdf_password
    - description: Optional; Optional for secure PDF distribution) The report recipients in the form of one or more distribution groups, as defined using the Qualys UI. Multiple distribution groups are comma separated. A maximum of 50 distribution groups may be entered. Chapter 4 — Report API Launch Report  recipient_group={value}.
      name: recipient_group
    - auto: PREDEFINED
      description: 'One output format may be specified. When output_format=pdf is specified, the Secure PDF Distribution may be used. '
      name: output_format
      predefined:
      - pdf
      - html
      - mht
      required: true
    - description: (Optional for compliance report) For a compliance report (except a PCI report), specify the IPs/ranges you want to include in the report. Multiple IPs and/or ranges are comma separated.
      name: ips
    - description: (Optional for compliance report) For a compliance report (except a PCI report), specify asset groups IDs which identify hosts to include in the report. Multiple asset group IDs are comma separated. Looking for asset group IDs? Use the asset_group_list.php function (in the API v1 User Guide).
      name: asset_group_ids
    - description: For a PCI compliance report, either the technical or executive report, this parameter specifies the scan reference to include. A scan reference starts with the string “scan/” followed by a reference ID number. The scan reference must be for a scan that was run using the PCI Options profile. Only one scan reference may be specified. Reference can be found by running the command qualys-pc-scan-list.
      name: report_refs
    description: Run compliance report.
    execution: true
    name: qualys-report-launch-compliance
    outputs:
    - contextPath: Qualys.Report.ID
      description: Compliance report ID.
      type: String
    - contextPath: Qualys.ScheduleScan.DATETIME
      description: Date the command was executed.
      type: Date
    - contextPath: Qualys.ScheduleScan.TEXT
      description: Qualys response for the launch compliance.
      type: String
  - arguments:
    - description: The template ID of the report you want to launch. Can be found by running the command qualys-report-template-list.
      name: template_id
      required: true
    - description: A user-defined report title. The title may have a maximum of 128 characters. For a PCI compliance report, the report title is provided by Qualys and cannot be changed.
      name: report_title
    - description: (Valid for CSV format report only). Specify hide_header=1 to omit the header information from the report. By default this information is included.
      name: hide_header
    - description: Specify users who will receive the email notification when the report is complete (i.e. supply a distribution group ID). Where do I find this ID? Log in to your Qualys account, go to Users > Distribution Groups and select Info for a group in the list.
      name: recipient_group_id
    - description: '(Optional; Required for secure PDF distribution) The password to be used for encryption. Requirements: - the password must have a minimum of 8 characters (ascii), and a maximum of 32 characters - the password must contain alpha and numeric characters - the password cannot match the password for the user’s Qualys account. - the password must follow the password security guidelines defined for your subscription (log in and go to Subscription Setup—>Security Options).'
      name: pdf_password
    - description: Optional; Optional for secure PDF distribution) The report recipients in the form of one or more distribution groups, as defined using the Qualys UI. Multiple distribution groups are comma separated. A maximum of 50 distribution groups may be entered. Chapter 4 — Report API Launch Report  recipient_group={value}.
      name: recipient_group
    - auto: PREDEFINED
      description: 'One output format may be specified. When output_format=pdf is specified, the Secure PDF Distribution may be used. '
      name: output_format
      predefined:
      - pdf
      - html
      - mht
      - xml
      - csv
      required: true
    - description: Specifies the policy to run the report on. A valid policy ID must be entered.
      name: policy_id
      required: true
    - description: Specify asset group IDS if you want to include only certain asset groups in your report. These asset groups must be assigned to the policy you are reporting on. Multiple asset group IDs are comma separated. Looking for asset group IDs? Use the asset_group_list.php function (in the API v1 User Guide).
      name: asset_group_ids
    - description: Specify IPs/ranges if you want to include only certain IP addresses in your report. These IPs must be assigned to the policy you’re reporting on. Multiple entries are comma separated.
      name: ips
    - description: ' In the policy report output, show only results for a single host instance. Specify the ID for the host to include in the report. A valid host ID must be entered.'
      name: host_id
    - description: Specifies a single instance on the selected host. The instance string may be “os” or a string like “oracle10:1:1521:ora10204u”.
      name: instance_string
    description: Run compliance policy report.
    execution: true
    name: qualys-report-launch-compliance-policy
    outputs:
    - contextPath: Qualys.Report.ID
      description: Policy report ID.
      type: String
    - contextPath: Qualys.ScheduleScan.DATETIME
      description: Date the command was executed.
      type: Date
    - contextPath: Qualys.ScheduleScan.TEXT
      description: Qualys response for the launch compliance policy.
      type: String
  - arguments:
    - description: Specify a positive numeric value to limit the amount of results in the requested list.
      name: limit
    description: Get the list of restricted IPs within the user's subscription.
    execution: true
    name: qualys-ip-restricted-list
    outputs:
    - contextPath: Qualys.Restricted.Address
      description: List of the restricted IPs.
    - contextPath: Qualys.Restricted.Range
      description: List of the restricted IPs.
  - arguments:
    - auto: PREDEFINED
      description: activate - enable or disable the restricted IPs feature. clear - clear all restricted IPs and de-active this feature. add - add restricted IPs. delete - delete restricted IPs. replace - replace restricted IPs.
      name: action
      predefined:
      - activate
      - clear
      - add
      - delete
      - replace
      required: true
    - auto: PREDEFINED
      description: Enable or disable the restricted IPs list. set enable=1 to enable the list; set enable=0 to clear any IPs in the list and disable the feature.
      name: enable
      predefined:
      - '0'
      - '1'
    - description: The hosts you want to add to, remove from or replace in the restricted IPs list. How to specify IP addresses. One or more IPs/ranges may be specified. Multiple IPs/ranges are comma separated. An IP range is specified with a hyphen (for example, 10.10.30.1-10.10.30.50).
      name: ips
    description: Get the list of restricted IPs within the user's subscription.
    execution: true
    name: qualys-ip-restricted-manage
    outputs:
    - contextPath: Qualys.Restricted.Manage.TEXT
      description: Action result message.
    - contextPath: Qualys.Restricted.Manage.DATETIME
      description: Date & time of the action.
    - contextPath: Qualys.Restricted.Manage.ITEM_LIST.ITEM.VALUE
      description: Status of the restricted ips feature.
  - arguments:
    - description: A comma-separated list of host IDs/ranges. A host ID range is specified with a hyphen (for example, 190-400). Valid host IDs are required.
      isArray: true
      name: ids
    - description: A comma-separated list of host IP addresses/ranges. An IP address range is specified with a hyphen (for example, 10.10.30.1-10.10.30.50).
      isArray: true
      name: ips
    - description: A comma-separated list of valid detection record QIDs. A range is specified with a dash (for example, 68518-68522).
      isArray: true
      name: qids
    - description: A comma-separated list of severity levels. A range is specified with a dash (for example, 1-5 where 1 is low and 5 is high)..
      isArray: true
      name: severities
    - auto: PREDEFINED
      description: Specify 0 (the default) to select hosts based on IP addresses/ranges and/or asset groups. Specify 1 to select hosts based on asset tags.
      name: use_tags
      predefined:
      - '0'
      - '1'
    - auto: PREDEFINED
      description: (Optional when use_tags=1) Specify “id” (the default) to select a tag set by providing tag IDs. Specify “name” to select a tag set by providing tag names.
      name: tag_set_by
      predefined:
      - id
      - name
    - auto: PREDEFINED
      description: (Optional when use_tags=1) Specify “any” (the default) to include hosts that match at least one of the selected tags. Specify “all” to include hosts that match all of the selected tags.
      name: tag_include_selector
      predefined:
      - any
      - all
    - auto: PREDEFINED
      description: (Optional when use_tags=1) Specify “any” (the default) to exclude hosts that match at least one of the selected tags. Specify “all” to exclude hosts that match all of the selected tags.
      name: tag_exclude_selector
      predefined:
      - any
      - all
    - description: (Optional when use_tags=1) Specify a comma-separated list of tag names or IDs to include hosts that match these tags.
      isArray: true
      name: tag_set_include
    - description: (Optional when use_tags=1) Specify a comma-separated list of tag names or IDs for which to exclude hosts that match the tags.
      isArray: true
      name: tag_set_exclude
    - description: Specify the date before which to retrieve detections vulnerability scan results that were processed. Specify the date in YYYY-MMDD[THH:MM:SSZ] format (UTC/GMT), for example, “2016-09-12” or “2016-09-12T23:15:00Z”.
      name: detection_processed_before
    - description: Specify the date after which to retrieve detections vulnerability scan results that were processed. Specify the date in YYYY-MMDD[THH:MM:SSZ] format (UTC/GMT), for example, “2016-09-12” or “2016-09-12T23:15:00Z”.
      name: detection_processed_after
    - description: 'Show hosts that were last scanned for vulnerabilities since the specified date and time (optional). Hosts that were the target of a vulnerability scan since the date/time will be shown. Date/time is specified in the following format: YYYY-MM-DD[THH:MM:SSZ] (UTC/GMT). Permissions: An Auditor cannot specify this parameter.'
      name: vm_scan_since
    - description: 'Show hosts not scanned since the specified date and time (optional). The date/time is specified in the following format: YYYY-MMDD[THH:MM:SSZ] format (UTC/GMT), for example, “2007-07-01” or “2007-01-25T23:12:00Z”. Permissions - An Auditor cannot specify this parameter.'
      name: no_vm_scan_since
    - description: Specify the maximum number of host records processed per request. When not specified, the truncation limit is set to 1000 host records. You may specify a value less than the default (1-999) or greater than the default (1001-1000000).
      name: truncation_limit
    description: Get a list of hosts with the hosts latest vulnerability data. The list is based on the host based scan data available in the user’s account.
    execution: true
    name: qualys-host-list-detection
    outputs:
    - contextPath: Qualys.HostDetections.ID
      description: Host detection ID.
      type: String
    - contextPath: Qualys.HostDetections.IP
      description: Host detection IP address.
      type: String
    - contextPath: Qualys.HostDetections.TRACKING_METHOD
      description: Tracking method.
      type: String
    - contextPath: Qualys.HostDetections.OS
      description: Host operating system.
      type: String
    - contextPath: Qualys.HostDetections.DNS
      description: Host DNS.
      type: String
    - contextPath: Qualys.HostDetections.DNS_DATA.HOSTNAME
      description: DNS data host name.
      type: String
    - contextPath: Qualys.HostDetections.DNS_DATA.DOMAIN
      description: DNS data domain.
      type: Unknown
    - contextPath: Qualys.HostDetections.DNS_DATA.FQDN
      description: DNS data FQDN.
      type: Unknown
    - contextPath: Qualys.HostDetections.NETBIOS
      description: Netbios.
      type: String
    - contextPath: Qualys.HostDetections.QG_HOSTID
      description: QG host ID.
      type: String
    - contextPath: Qualys.HostDetections.LAST_SCAN_DATETIME
      description: Last scan date.
      type: Date
    - contextPath: Qualys.HostDetections.LAST_VM_SCANNED_DATE
      description: Last VM scan date.
      type: Date
    - contextPath: Qualys.HostDetections.LAST_VM_SCANNED_DURATION
      description: Last VM scan duration.
      type: String
    - contextPath: Qualys.HostDetections.LAST_PC_SCANNED_DATE
      description: Last PC scan date.
      type: Date
    - contextPath: Qualys.HostDetections.DETECTION_LIST.DETECTION.QID
      description: Detection QID.
      type: String
    - contextPath: Qualys.HostDetections.DETECTION_LIST.DETECTION.TYPE
      description: Detection type.
      type: String
    - contextPath: Qualys.HostDetections.DETECTION_LIST.DETECTION.SEVERITY
      description: Detection severity.
      type: String
    - contextPath: Qualys.HostDetections.DETECTION_LIST.DETECTION.SSL
      description: Detection SSL.
      type: String
    - contextPath: Qualys.HostDetections.DETECTION_LIST.DETECTION.RESULTS
      description: Detection results.
      type: String
    - contextPath: Qualys.HostDetections.DETECTION_LIST.DETECTION.STATUS
      description: Detection status.
      type: String
    - contextPath: Qualys.HostDetections.DETECTION_LIST.DETECTION.FIRST_FOUND_DATETIME
      description: Date detection was first found.
      type: Date
    - contextPath: Qualys.HostDetections.DETECTION_LIST.DETECTION.LAST_FOUND_DATETIME
      description: Date detection was last found.
      type: Date
    - contextPath: Qualys.HostDetections.DETECTION_LIST.DETECTION.TIMES_FOUND
      description: Number of times detection was found.
      type: String
    - contextPath: Qualys.HostDetections.DETECTION_LIST.DETECTION.LAST_TEST_DATETIME
      description: Date detection was last tested.
      type: Date
    - contextPath: Qualys.HostDetections.DETECTION_LIST.DETECTION.LAST_UPDATE_DATETIME
      description: Date detection was last updated.
      type: Date
    - contextPath: Qualys.HostDetections.DETECTION_LIST.DETECTION.IS_IGNORED
      description: Whether detection is ignored.
      type: String
    - contextPath: Qualys.HostDetections.DETECTION_LIST.DETECTION.IS_DISABLED
      description: Whether detection is disabled.
      type: String
    - contextPath: Qualys.HostDetections.DETECTION_LIST.DETECTION.LAST_PROCESSED_DATETIME
      description: Date detection was last processed.
      type: Date
    - contextPath: Qualys.HostDetections.DETECTION_LIST.DETECTION.PORT
      description: Detection port.
      type: String
    - contextPath: Qualys.HostDetections.DETECTION_LIST.DETECTION.PROTOCOL
      description: Detection protocol.
      type: String
  - arguments:
    - description: A comma-separated list of host IDs/ranges to update. A host ID range is specified with a hyphen (for example, 190-400). Valid host IDs are required. Either the `ips` or `ids` parameter must be supplied. IDs or IPs can be retrieved via running the `qualys-host-list-detection` command, using the ID field or IPs field.
      isArray: true
      name: ids
    - description: A comma-separated list of host IP addresses/ranges to add to, remove from or replace in the restricted IPs list. An IP range is specified with a hyphen (for example, 10.10.30.1-10.10.30.50). Either the `ips` or `ids` parameter must be supplied.
      isArray: true
      name: ips
    - description: (Valid only when the Network Support feature is enabled for the user’s account.) The network ID of the custom network for which to restrict the request. When unspecified, defaults to Global Default Network.
      name: network_id
    - description: The DNS hostname for the IP you want to update. A single IP must be specified in the same request and the IP will only be updated if it matches the hostname specified.
      name: host_dns
    - description: The NetBIOS hostname for the IP you want to update. A single IP must be specified in the same request and the IP will only be updated if it matches the hostname specified.
      name: host_netbios
    - auto: PREDEFINED
      description: Show only IP addresses/ranges which have a certain tracking method.
      name: tracking_method
      predefined:
      - IP
      - DNS
      - NETBIOS
    - auto: PREDEFINED
      description: The new tracking method. Note - You cannot change the tracking method to EC2 or AGENT. If an IP is already tracked by EC2 or AGENT, you cannot change the tracking method to something else.
      name: new_tracking_method
      predefined:
      - IP
      - DNS
      - NETBIOS
    - description: The new owner of the host asset(s). The owner must be a Manager. Another user (Unit Manager, Scanner, Reader) can be the owner if the IP address is in the user’s account.
      isArray: true
      name: new_owner
    - description: The user-defined comments. Specify new comments for the host asset(s).
      name: new_comment
    - description: Change value for user-defined field 1. You can specify a maximum of 128 characters (ASCII) for each field value.
      name: new_ud1
    - description: Change value for user-defined field 2. You can specify a maximum of 128 characters (ASCII) for each field value.
      name: new_ud2
    - description: Change value for user-defined field 3. You can specify a maximum of 128 characters (ASCII) for each field value.
      name: new_ud3
    description: Update host attributes using new update parameters.
    execution: true
    name: qualys-host-update
    outputs:
    - contextPath: Qualys.Endpoint.Update.DATETIME
      description: Date the command was executed.
      type: Date
    - contextPath: Qualys.Endpoint.Update.TEXT
      description: Qualys response for the host update.
      type: String
  - arguments:
    - description: Specify 1 for active schedules only, or 0 for deactivated schedules only.
      name: active
    - description: Specify 1 to distribute the scan to all scanner appliances in the network.
      name: scanners_in_network
    - description: A comma-separated list of Fully Qualified Domain Names to be scanned.
      name: fqdn
    - description: The number of times the scan will be run before it is deactivated.
      name: recurrence
    - description: Specify 1 to distribute the scan to all scanner appliances in the network.
      name: end_after_mins
    - description: Specifies the name of the Scanner Appliance for the map, when the map target has private use internal IPs. When using Express Lite, Internal Scanning must be enabled in your account.
      name: iscanner_id
    - description: The scan title.
      name: scan_title
      required: true
    - description: 'A comma-separated list of IP addresses/ranges to be scanned. At most, one of these parameters can be supplied: ip, asset_groups or asset_group_ids.'
      isArray: true
      name: ip
    - description: 'A comma-separated list of IDs of asset groups containing the hosts to be scanned. At most, one of these parameters can be supplied: ip, asset_groups or asset_group_ids.'
      isArray: true
      name: asset_group_ids
    - description: 'A comma-separated list of titles of asset groups containing the hosts to be scanned. At most, one of these parameters can be supplied: ip, asset_groups or asset_group_ids.'
      isArray: true
      name: asset_groups
    - description: The title of the compliance option profile to be used.
      name: option_title
    - description: "Filter IPs/ranges in “ip” parameter (valid when the networks feature is enabled)."
      name: ip_network_id
    - description: "The ID of the option profile to be used."
      name: option_id
    - description: "End a scan after some number of hours. A valid value is from 0 to 119."
      name: end_after
    - description: "The frequency (days) in which the scan occurs. The value is between 1-365. For example: '1' indicates that the schedule will occur every day. '2' indicates that the schedule will occur every 2 days. At most, one of these parameters can be supplied: 'frequency_days', 'frequency_weeks', 'frequency_months'."
      name: frequency_days
    - description: "The frequency (weeks) in which the scan occurs. The value is between 1-52. For example: '1' indicates that the schedule will occur every week. '2' indicates that the schedule will occur every 2 weeks. The argument 'weekdays' is required when frequency_weeks is given. Scan will occur only on specified days given in the 'weekdays' argument. At most, one of these parameters can be supplied: 'frequency_days', 'frequency_weeks', 'frequency_months'."
      name: frequency_weeks
    - description: "The frequency (months) in which the scan occurs. The value is between 1-12. For example: '1' indicates that the schedule will occur every month. '2' indicates that the schedule will occur every 2 months. Either the argument 'day_of_month' or the arguments 'day_of_week' and 'week_of_month' are required when frequency_months is given. The scan will occur only on specified days given in those arguments At most, one of these parameters can be supplied: 'frequency_days', 'frequency_weeks', 'frequency_months'."
      name: frequency_months
    - auto: PREDEFINED
      description: "A comma-separated list of the days when the scan will occur each week. Required when 'frequency_weeks' is given. For example: weekdays='sunday,tuesday' along with 'frequency_weeks=2' means the scan will occur on Sunday and Tuesday every two weeks."
      isArray: true
      name: weekdays
      predefined:
      - sunday
      - monday
      - tuesday
      - wednesday
      - thursday
      - friday
      - saturday
    - description: "Day of the month the monthly schedule will run on. The value is between 1-31 depending on the month. Only relevant when 'frequency_months' value was given. For example: day_of_month=15 along with frequency_months=2 will result in the scan running every 2 months on the 15th of the month."
      name: day_of_month
    - description: "Day of week that the schedule will run on. The value is between 0-6, where 0 is Sunday, and 6 is Saturday depending on the month. Only relevant when 'frequency_months' value was given. Must be used with 'week_of_month' as well. For example: day_of_week=2, week_of_month=second along with frequency_months=2 will result in the scan running every 2 months on Tuesday in the second week of the month."
      name: day_of_week
      auto: PREDEFINED
      predefined:
      - '0'
      - '1'
      - '2'
      - '3'
      - '4'
      - '5'
      - '6'
    - description: "Comma-separated list of the days of the week that the schedule will run on. The value is between 0-6, where 0 is Sunday, and 6 is Saturday depending on the month. Only relevant when 'frequency_months' value was given. Must be used with 'week_of_month' as well. For example: day_of_week=2, week_of_month=second along with frequency_months=2 will result in the scan running every 2 months on Tuesday in the second week of the month."
      name: week_of_month
      auto: PREDEFINED
      isArray: true
      predefined:
      - first
      - second
      - third
      - fourth
      - last
    - description: 'The start date of the schedule in the format of mm/dd/yyyy. For example: 12/15/2020.'
      name: start_date
      required: true
    - description: The start hour of the scheduled scan. Required when 'start_date' is given. The value is between 0-23.
      name: start_hour
      required: true
    - description: "The start minute of the scheduled scan. Required when 'start_date' is given. The value is between 0-59."
      name: start_minute
      required: true
    - description: "Time zone code of the given scheduled scan. For example: US-CA for California time zone in the US. Required when 'start_date' is given."
      name: time_zone_code
      required: true
    - auto: PREDEFINED
      description: "Whether to observe Daylight Saving Time (DST). Required when start_date is given. This parameter is valid when the time zone code specified in time_zone_code supports DST. To get the list of time zones and their DST support, use the `qualys-time-zone-code` command."
      name: observe_dst
      predefined:
      - 'yes'
      - 'no'
    - description: "A comma-separated list of IP addresses/ranges to be excluded from the scan when the scan target is specified as IP addresses (not asset tags). One of the following parameters must be set: 'scanners_in_ag', 'default_scanner'."
      isArray: true
      name: exclude_ip_per_scan
    - auto: PREDEFINED
      description: "Specify 1 to use the default scanner in each target asset group. For an Express Lite user, Internal Scanning must be enabled in the user’s account. At most, one of these parameters can be supplied: 'scanners_in_ag', 'default_scanner'."
      name: default_scanner
      predefined:
      - '0'
      - '1'
    - auto: PREDEFINED
      description: "Specify 1 to distribute the scan to the target asset groups’ scanner appliances. Appliances in each asset group are tasked with scanning the IPs in the group. By default, up to 5 appliances per group will be used and this can be configured for your account (contact your Account Manager or Support). For an Express Lite user, Internal Scanning must be enabled in the user’s account. At most, one of these parameters can be supplied: 'scanners_in_ag', 'default_scanner'."
      name: scanners_in_ag
      predefined:
      - '0'
      - '1'
    - auto: PREDEFINED
      description: (Optional) Specify "assets" (the default) when your scan target will include IP addresses/ranges and/or asset groups. Specify "tags" when your scan target will include asset tags.
      name: target_from
      predefined:
      - assets
      - tags
    - auto: PREDEFINED
      description: (Optional) Select "any" (the default) to include hosts that match at least one of the selected tags. Select "all" to include hosts that match all of the selected tags.
      name: tag_include_selector
      predefined:
      - all
      - any
    - auto: PREDEFINED
      description: (Optional) Select "any" (the default) to exclude hosts that match at least one of the selected tags. Select "all" to exclude hosts that match all of the selected tags.
      name: tag_exclude_selector
      predefined:
      - all
      - any
    - auto: PREDEFINED
      description: (Optional) Specify "id" (the default) to select a tag set by providing tag IDs. Specify "name" to select a tag set by providing tag names.
      name: tag_set_by
      predefined:
      - id
      - name
    - description: (Optional) Specify a tag set to include. Hosts that match these tags will be included. You identify the tag set by providing tag names or IDs. Multiple entries are comma separated.
      name: tag_set_include
    - description: (Optional) Specify a tag set to exclude. Hosts that match these tags will be excluded. You identify the tag set by providing a tag names or IDs. Multiple entries are comma separated.
      name: tag_set_exclude
    - auto: PREDEFINED
      description: (Optional) Specify “0” (the default) to select from all tags (tags with any tag rule). Specify “1” to scan all IP addresses defined in the tag selection. When this is specified, only tags with the dynamic IP address rule called “IP address in Network Range(s)” can be selected.
      name: use_ip_nt_range_tags_include
      predefined:
      - "0"
      - "1"
    - auto: PREDEFINED
      description: (Optional) Specify “0” (the default) to select from all tags (tags with any tag rule). Specify “1” to exclude all IP addresses defined in the tag selection. When this is specified, only tags with the dynamic IP address rule called “IP address in Network Range(s)” can be selected.
      name: use_ip_nt_range_tags_exclude
      predefined:
      - "0"
      - "1"
    description: Create a scan schedule in the user’s account.
    execution: true
    name: qualys-schedule-scan-create
    outputs:
    - contextPath: Qualys.ScheduleScan.ID
      description: ID of the new scheduled scan.
      type: String
    - contextPath: Qualys.ScheduleScan.DATETIME
      description: Date the command was executed.
      type: Date
    - contextPath: Qualys.ScheduleScan.TEXT
      description: Qualys response for the scheduled scan creation.
      type: String
  - arguments:
    - description: The scan ID to update. The ID can be retrieved by running the 'qualys-schedule-scan-list' command, and using the ID field.
      name: id
      required: true
    - description: The scan title.
      name: scan_title
    - description: 'A comma-separated list of IP addresses/ranges to be scanned. At most, one of these parameters can be supplied: ip, asset_groups or asset_group_ids.'
      isArray: true
      name: ip
    - description: 'A comma-separated list of IDs of asset groups containing the hosts to be scanned. At most, one of these parameters can be supplied: ip, asset_groups or asset_group_ids.'
      isArray: true
      name: asset_group_ids
    - description: 'A comma-separated list of titles of asset groups containing the hosts to be scanned. At most, one of these parameters can be supplied: ip, asset_groups or asset_group_ids.'
      isArray: true
      name: asset_groups
    - description: "The frequency (days) in which the scan occurs. The value is between 1-365. For example: '1' indicates that the schedule will occur every day. '2' indicates that the schedule will occur every 2 days. At most, one of these parameters can be supplied: 'frequency_days', 'frequency_weeks', 'frequency_months'."
      name: frequency_days
    - description: "The frequency (weeks) in which the scan occurs. The value is between 1-52. For example: '1' indicates that the schedule will occur every week. '2' indicates that the schedule will occur every 2 weeks. The argument 'weekdays' is required when frequency_weeks is given. Scan will occur only on specified days given in the 'weekdays' argument. At most, one of these parameters can be supplied: 'frequency_days', 'frequency_weeks', 'frequency_months'."
      name: frequency_weeks
    - description: "The frequency (months) in which the scan occurs. The value is between 1-12. For example: '1' indicates that the schedule will occur every month. '2' indicates that the schedule will occur every 2 months. Either the argument 'day_of_month' or the arguments 'day_of_week' and 'week_of_month' are required when frequency_months is given. The scan will occur only on specified days given in those arguments At most, one of these parameters can be supplied: 'frequency_days', 'frequency_weeks', 'frequency_months'."
      name: frequency_months
    - auto: PREDEFINED
      description: "A comma-separated list of the days when the scan will occur each week. Required when 'frequency_weeks' is given. For example: weekdays='sunday,tuesday' along with 'frequency_weeks=2' means the scan will occur on Sunday and Tuesday every two weeks."
      isArray: true
      name: weekdays
      predefined:
      - sunday
      - monday
      - tuesday
      - wednesday
      - thursday
      - friday
      - saturday
    - description: "Day of the month the monthly schedule will run on. The value is between 1-31 depending on the month. Only relevant when 'frequency_months' value was given. For example: day_of_month=15 along with frequency_months=2 will result in the scan running every 2 months on the 15th of the month."
      name: day_of_month
    - auto: PREDEFINED
      description: "Day of week that the schedule will run on. The value is between 0-6, where 0 is Sunday, and 6 is Saturday depending on the month. Only relevant when 'frequency_months' value was given. Must be used with 'week_of_month' as well. For example: day_of_week=2, week_of_month=second along with frequency_months=2 will result in the scan running every 2 months on Tuesday in the second week of the month."
      name: day_of_week
      predefined:
      - '0'
      - '1'
      - '2'
      - '3'
      - '4'
      - '5'
      - '6'
    - auto: PREDEFINED
      description: "Comma-separated list of the days of the week that the schedule will run on. The value is between 0-6, where 0 is Sunday, and 6 is Saturday depending on the month. Only relevant when 'frequency_months' value was given. Must be used with 'week_of_month' as well. For example: day_of_week=2, week_of_month=second along with frequency_months=2 will result in the scan running every 2 months on Tuesday in the second week of the month."
      isArray: true
      name: week_of_month
      predefined:
      - first
      - second
      - third
      - fourth
      - last
    - description: 'The start date of the schedule in the format of mm/dd/yyyy. For example: 12/15/2020.'
      name: start_date
    - description: The start hour of the scheduled scan. Required when 'start_date' is given. The value is between 0-23.
      name: start_hour
    - description: The start minute of the scheduled scan. Required when 'start_date' is given. The value is between 0-59.
      name: start_minute
    - description: "Time zone code of the given scheduled scan. For example: US-CA for California time zone in the US. Required when 'start_date' is given."
      name: time_zone_code
    - auto: PREDEFINED
      description: Whether to observe Daylight Saving Time (DST). Required when start_date is given. This parameter is valid when the time zone code specified in time_zone_code supports DST. To get the list of time zones and their DST support, use the `qualys-time-zone-code` command.
      name: observe_dst
      predefined:
      - yes
      - no
    - description: "A comma-separated list of IP addresses/ranges to be excluded from the scan when the scan target is specified as IP addresses (not asset tags). One of the following parameters must be set: 'scanners_in_ag', 'default_scanner'."
      isArray: true
      name: exclude_ip_per_scan
    - auto: PREDEFINED
      description: "Specify 1 to use the default scanner in each target asset group. For an Express Lite user, Internal Scanning must be enabled in the user’s account. At most, one of these parameters can be supplied: 'scanners_in_ag', 'default_scanner'."
      name: default_scanner
      predefined:
      - '0'
      - '1'
    - auto: PREDEFINED
      description: "Specify 1 to distribute the scan to the target asset groups’ scanner appliances. Appliances in each asset group are tasked with scanning the IPs in the group. By default, up to 5 appliances per group will be used and this can be configured for your account (contact your Account Manager or Support). For an Express Lite user, Internal Scanning must be enabled in the user’s account. At most, one of these parameters can be supplied: 'scanners_in_ag', 'default_scanner'."
      name: scanners_in_ag
      predefined:
      - '0'
      - '1'
    - auto: PREDEFINED
      description: Whether the scheduled scan is activated.
      name: active
      predefined:
      - '0'
      - '1'
    - description: Specifies the name of the Scanner Appliance for the map, when the map target has private use internal IPs. Using Express Lite, Internal Scanning must be enabled in your account.
      name: iscanner_name
    - description: Filter IPs/ranges in “ip” parameter (valid when the networks feature is enabled).
      name: ip_network_id
    - description: The ID of the option profile to be used.
      name: option_id
    - description: End a scan after some number of hours. A valid value is from 0 to 119.
      name: end_after
    - description: (Optional) Specify "assets" (the default) when your scan target will include IP addresses/ranges and/or asset groups. Specify "tags" when your scan target will include asset tags.
      name: target_from
      auto: PREDEFINED
      predefined:
      - assets
      - tags
    - auto: PREDEFINED
      description: (Optional) Select "any" (the default) to include hosts that match at least one of the selected tags. Select "all" to include hosts that match all of the selected tags.
      name: tag_include_selector
      predefined:
      - all
      - any
    - auto: PREDEFINED
      description: (Optional) Select "any" (the default) to exclude hosts that match at least one of the selected tags. Select "all" to exclude hosts that match all of the selected tags.
      name: tag_exclude_selector
      predefined:
      - all
      - any
    - auto: PREDEFINED
      description: (Optional) Specify "id" (the default) to select a tag set by providing tag IDs. Specify "name" to select a tag set by providing tag names.
      name: tag_set_by
      predefined:
      - id
      - name
    - description: (Optional) Specify a tag set to include. Hosts that match these tags will be included. You identify the tag set by providing tag names or IDs. Multiple entries are comma separated.
      name: tag_set_include
    - description: (Optional) Specify a tag set to exclude. Hosts that match these tags will be excluded. You identify the tag set by providing tag names or IDs. Multiple entries are comma separated.
      name: tag_set_exclude
    - auto: PREDEFINED
      description: (Optional) Specify “0” (the default) to select from all tags (tags with any tag rule). Specify “1” to scan all IP addresses defined in the tag selection. When this is specified, only tags with the dynamic IP address rule called “IP address in Network Range(s)” can be selected.
      name: use_ip_nt_range_tags_include
      predefined:
      - "0"
      - "1"
    - auto: PREDEFINED
      description: (Optional) Specify “0” (the default) to select from all tags (tags with any tag rule). Specify “1” to exclude all IP addresses defined in the tag selection. When this is specified, only tags with the dynamic IP address rule called “IP address in Network Range(s)” can be selected.
      name: use_ip_nt_range_tags_exclude
      predefined:
      - "0"
      - "1"
    description: Updates a scan schedule in the user’s account.
    execution: true
    name: qualys-schedule-scan-update
    outputs:
    - contextPath: Qualys.ScheduleScan.ID
      description: ID of the scheduled scan to be updated.
      type: String
    - contextPath: Qualys.ScheduleScan.DATETIME
      description: Date the command was executed.
      type: Date
    - contextPath: Qualys.ScheduleScan.TEXT
      description: Qualys response for the scheduled scan update.
      type: String
  - arguments:
    - description: The asset group title to add.
      name: title
      required: true
    - description: Restrict the request to a certain custom network ID.
      name: network_id
    - description: A comma-separated list of IP address/ranges to add to an asset group. An IP range is specified with a hyphen (for example, 10.10.10.1-10.10.10.100).
      isArray: true
      name: ips
    - description: A comma-separated list of domains to add to an asset group. Do not enter "www." at the start of the domain name.
      isArray: true
      name: domains
    - description: A comma-separated list of DNS names to add to an asset group.
      isArray: true
      name: dns_names
    - description: A comma-separated list of NETBIOS names to add to an asset group.
      isArray: true
      name: netbios_names
    - auto: PREDEFINED
      description: The CVSS environment target distribution to add.
      name: cvss_enviro_td
      predefined:
      - high
      - medium
      - low
      - none
    - auto: PREDEFINED
      description: The CVSS environment confidentiality requirement to add.
      name: cvss_enviro_cr
      predefined:
      - high
      - medium
      - low
    - auto: PREDEFINED
      description: The CVSS environment integrity requirement to add.
      name: cvss_enviro_ir
      predefined:
      - high
      - medium
      - low
    - auto: PREDEFINED
      description: The CVSS environment availability requirement to add.
      name: cvss_enviro_ar
      predefined:
      - high
      - medium
      - low
    - description: A comma-separated list of appliance IDs to add to an asset group.
      isArray: true
      name: appliance_ids
    description: Create a new asset group.
    execution: true
    name: qualys-asset-group-add
    outputs:
    - contextPath: Qualys.AssetGroup.ID
      description: Asset group ID.
      type: String
    - contextPath: Qualys.AssetGroup.DATETIME
      description: Date the command was executed.
      type: Date
    - contextPath: Qualys.AssetGroup.TEXT
      description: Qualys response for the asset group creation.
      type: String
  - arguments:
    - description: The new asset group title.
      name: set_title
    - description: The ID of the asset group to edit. The ID of asset groups can be retrieved via running the `qualys-group-list` command and using its ID field.
      name: id
      required: true
    - description: A comma-separated list of IP address/ranges to add to an asset group. An IP range is specified with a hyphen (for example, 10.10.10.1-10.10.10.100).
      isArray: true
      name: add_ips
    - description: A comma-separated list of IP address/ranges of an asset group to set. An IP range is specified with a hyphen (for example, 10.10.10.1-10.10.10.100).
      isArray: true
      name: set_ips
    - description: A comma-separated list of IP addresses/ranges to remove from an asset group. An IP range is specified with a hyphen (for example, 10.10.10.1-10.10.10.100).
      isArray: true
      name: remove_ips
    - description: A comma-separated list of domains to add to an asset group. Do not enter "www." at the start of the domain name.
      isArray: true
      name: add_domains
    - description: A comma-separated list of domains of an asset group to set. Do not enter "www." at the start of the domain name.
      isArray: true
      name: set_domains
    - description: A comma-separated list of domains to remove from an asset group. Do not enter "www." at the start of the domain name.
      isArray: true
      name: remove_domains
    - description: A comma-separated list of DNS names to add to an asset group.
      isArray: true
      name: add_dns_names
    - description: A comma-separated list of DNS names of asset group to set.
      isArray: true
      name: set_dns_names
    - description: A comma-separated list of DNS names to remove from an asset group.
      isArray: true
      name: remove_dns_names
    - description: A comma-separated list of NETBIOS names to add to an asset group.
      isArray: true
      name: add_netbios_names
    - description: A comma-separated list of NETBIOS names of an asset group to set.
      isArray: true
      name: set_netbios_names
    - description: A comma-separated list of NETBIOS names to delete from an asset group.
      isArray: true
      name: remove_netbios_names
    - auto: PREDEFINED
      description: The CVSS environment target distribution to set.
      name: set_cvss_enviro_td
      predefined:
      - high
      - medium
      - low
      - none
    - auto: PREDEFINED
      description: The CVSS environment confidentiality requirement to set.
      name: set_cvss_enviro_cr
      predefined:
      - high
      - medium
      - low
    - auto: PREDEFINED
      description: The CVSS environment integrity requirement to set.
      name: set_cvss_enviro_ir
      predefined:
      - high
      - medium
      - low
    - auto: PREDEFINED
      description: The CVSS environment availability requirement to set.
      name: set_cvss_enviro_ar
      predefined:
      - high
      - medium
      - low
    - description: A comma-separated list of appliance IDs to add to an asset group.
      isArray: true
      name: add_appliance_ids
    - description: A comma-separated list of appliance IDs of an asset group to set.
      isArray: true
      name: set_appliance_ids
    - description: A comma-separated list of appliance IDs to remove from an asset group.
      isArray: true
      name: remove_appliance_ids
    description: Update an asset group.
    execution: true
    name: qualys-asset-group-edit
    outputs:
    - contextPath: Qualys.AssetGroup.ID
      description: Asset group ID.
      type: String
    - contextPath: Qualys.AssetGroup.DATETIME
      description: Date the command was executed.
      type: Date
    - contextPath: Qualys.AssetGroup.TEXT
      description: Qualys response for the asset group update.
      type: String
  - arguments:
    - description: Asset group ID to delete. ID of asset groups can be retrieved via running the `qualys-group-list` command and using its ID field.
      name: id
      required: true
    description: Delete an asset group.
    execution: true
    name: qualys-asset-group-delete
    outputs:
    - contextPath: Qualys.AssetGroup.ID
      description: Asset group ID.
      type: String
    - contextPath: Qualys.AssetGroup.DATETIME
      description: Date the command was executed.
      type: Date
    - contextPath: Qualys.AssetGroup.TEXT
      description: Qualys response for the asset group deletion.
      type: String
  - arguments:
    - description: Scheduled Scan ID to delete. The ID can be retrieved via running the `qualys-schedule-scan-list` command, and using the ID field.
      name: id
      required: true
    description: Delete a scheduled scan.
    execution: true
    name: qualys-schedule-scan-delete
    outputs:
    - contextPath: Qualys.ScheduleScan.ID
      description: ID of the scheduled scan to be deleted.
      type: String
    - contextPath: Qualys.ScheduleScan.DATETIME
      description: Date the command was executed.
      type: Date
    - contextPath: Qualys.ScheduleScan.TEXT
      description: Qualys response for the scheduled scan deletion.
      type: String
  - arguments: []
    description: Gets a list of the supported time zone codes.
    execution: true
    name: qualys-time-zone-code
    outputs:
    - contextPath: Qualys.TimeZone.DST_SUPPORTED
      description: Whether Daylight Saving Time (DST) is supported.
      type: String
    - contextPath: Qualys.TimeZone.TIME_ZONE_CODE
      description: Time zone code.
      type: String
    - contextPath: Qualys.TimeZone.TIME_ZONE_DETAILS
      description: Timezone code details.
      type: String
  - arguments:
    - description: Record IDs to update.
      name: ids
      required: true
    - description: IPs specified will overwrite existing IPs in the record, and existing IPs will be removed.
      name: add_ips
      required: true
    name: qualys-update-unix-record
    description: Update Unix records for authenticated scans of hosts running on Unix.
  - arguments:
    - description: Criteria field to search by predefined types.
      name: criteria
      required: true
      auto: PREDEFINED
      predefined:
      - parent
      - provider
      - ruleType
      - name
      - id
      - criticalityScore
    - description: "Operator assigned to the search criteria.\nAcceptable values are:\nparent - EQUALS, NOT EQUALS, IN\nprovider - EQUALS, NOT EQUALS, IN\nruleType - EQUALS, NOT EQUALS, IN\nname - CONTAINS, EQUALS, NOT EQUALS\nid - EQUALS, NOT EQUALS, IN, GREATER, LESSER\ncriticalityScore - EQUALS, NOT EQUALS, GREATER, LESSER."
      name: operator
      required: true
    - description: Content to search.
      name: search_data
      required: true
    - description: The total number of items to return (Automatic Pagination). The default is 100.
      name: limit
    description: List asset tags based on a search criteria.
    name: qualys-asset-tag-list
    outputs:
    - contextPath: Qualys.AssetTags.id
      description: Parent asset tag ID.
      type: Number
    - contextPath: Qualys.AssetTags.name
      description: Parent asset tag name.
      type: String
    - contextPath: Qualys.AssetTags.criticality_score
      description: Criticality score assigned to the asset tag.
      type: Number
    - contextPath: Qualys.AssetTags.chlid_id
      description: Child asset tags ID.
      type: Number
    - contextPath: Qualys.AssetTags.chlid_id.child_name
      description: Child asset tags name.
      type: String
    - contextPath: Qualys.AssetTags.tag_name.rule_type
      description: Created tag rule type.
      type: String
    - contextPath: Qualys.AssetTags.tag_name.rule_text
      description: Created tag rule text.
      type: String
  - arguments:
    - description: Name of the created tag.
      name: name
      required: true
    - description: Names of the created child tags.
      name: child_name
      isArray: true
    - description: "Type of rule to dynamically tagging host.\nThe Rule Type argument determines the type of the Rule Text argument that is acceptable."
      name: rule_type
      required: true
      auto: PREDEFINED
      predefined:
      - INSTALLED_SOFTWARE
      - NETWORK_RANGE
      - NAME_CONTAINS
      - OPEN_PORTS
      - VULN_EXIST
      - STATIC
    - description: "Criteria for the rule. \nOptional for STATIC rule type, required for the rest of the rule types. \nAcceptable formats for each Rule Type argument: \nNETWORK_RANGE - formats: 10.10.10.1-10.10.10.6 OR 10.10.10.0/24\nVULN_EXIST(QID) - format: 12345(int)\nOPEN_PORTS - format: 443,888,12034(int)\nNAME_CONTAINS - format: REGEX\nINSTALLED_SOFTWARE - format: REGEX\nSTATIC - *RULE TEXT OPTIONAL*."
      name: rule_text
    - description: Criticality score of the asset tag. Values between 1 (lowest) and 5 (highest).
      name: criticality_score
    description: "Create a new asset tag. \nThe changes caused by this procedure do not take effect immediately. The procedure could take several hours, depending (among other things) on the the amount of assets in the system."
    name: qualys-asset-tag-create
    outputs:
    - contextPath: Qualys.AssetTags.id
      description: Parent asset tag ID.
      type: String
    - contextPath: Qualys.AssetTags.name
      description: Parent asset tag name.
      type: String
    - contextPath: Qualys.AssetTags.criticality_score
      description: Criticality score assigned to the asset tag.
      type: Number
    - contextPath: Qualys.AssetTags.chlid_id
      description: Child asset tags ID.
      type: Number
    - contextPath: Qualys.AssetTags.chlid_id.child_name
      description: Child asset tags name.
      type: String
    - contextPath: Qualys.AssetTags.tag_name.rule_type
      description: Created tag rule type.
      type: String
    - contextPath: Qualys.AssetTags.tag_name.rule_text
      description: Created tag rule text.
      type: String
  - arguments:
    - description: ID of the tag to update.
      name: id
      required: true
    - description: Name of the created tag.
      name: name
      required: true
    - description: "Type of rule to dynamically tagging host.\nThe Rule Type argument determines the type of the Rule Text argument that is acceptable."
      name: rule_type
      required: true
      auto: PREDEFINED
      predefined:
      - INSTALLED_SOFTWARE
      - NETWORK_RANGE
      - NAME_CONTAINS
      - OPEN_PORTS
      - VULN_EXIST
      - STATIC
    - description: "Criteria for the rule. \nOptional for STATIC rule type, required for the rest of the rule types. \nAcceptable formats for each Rule Type argument: \nNETWORK_RANGE - formats: 10.10.10.1-10.10.10.6 OR 10.10.10.0/24\nVULN_EXIST(QID) - format: 12345(int)\nOPEN_PORTS - format: 443,888,12034(int)\nNAME_CONTAINS - format: REGEX\nINSTALLED_SOFTWARE - format: REGEX\nSTATIC - *RULE TEXT OPTIONAL*."
      name: rule_text
    - description: Comma-separated list of child tag ID's to remove.
      name: child_to_remove
    - description: Criticality score of the asset tag. Values between 1 (lowest) and 5 (highest).
      name: criticality_score
    description: "Update an existing asset tag. \nThe changes caused by this procedure do not take effect immediately. The procedure could take several hours, depending (among other things) on the the amount of assets in the system."
    name: qualys-asset-tag-update
  - arguments:
    - description: ID of the tag to delete.
      name: id
      required: true
    description: Delete an existing asset tag.
    name: qualys-asset-tag-delete
  - arguments:
    - description: Specify 1 to view input parameters in the XML output.
      name: echo_request
      auto: PREDEFINED
      predefined:
      - "0"
      - "1"
      defaultValue: "0"
    - description: Purge host information for the defined host IDs/ranges.
      name: ids
    - description: Purge host information for the defined IP addresses/ranges.
      name: ips
<<<<<<< HEAD
    - description: Purge hosts belonging to asset groups with the defined IDs,
=======
    - description: Purge hosts belonging to asset groups with the defined IDs,.
>>>>>>> 6f77591c
      name: ag_ids
    - description: Purge hosts belonging to asset groups with the defined strings in the asset group title.
      name: ag_titles
    - description: Restrict the request to the defined custom network IDs.
      name: network_ids
    - description: Purge hosts not scanned since the defined date and time.
      name: no_vm_scan_since
    - description: Purge compliance hosts not scanned since the defined date and time.
      name: no_compliance_scan_since
<<<<<<< HEAD
    - description: The type of data to purge. Specify “vm” to purge vulnerability data, specify “pc” to purge compliance data, or specify both as a comma-separated list to purge both types of data
=======
    - description: The type of data to purge. Specify “vm” to purge vulnerability data, specify “pc” to purge compliance data, or specify both as a comma-separated list to purge both types of data.
>>>>>>> 6f77591c
      name: data_scope
    - description: This parameter is valid only when the policy compliance module is enabled for the user account. Specify 1 to purge compliance hosts in the user's account. Specify 0 to purge hosts which are not assigned to the PC module.
      name: compliance_enabled
      auto: PREDEFINED
      predefined:
      - "0"
      - "1"
    - description: Purge only hosts that have an operating system matching the defined regular expression. Use “%5E%24” to match an empty string.
      name: os_pattern
    name: qualys-purge-scan-host-data
    outputs:
    - contextPath: Qualys.Purge.ID
      description: IDs of the hosts queued for purging.
    description: Purge hosts in your account to remove the assessment data associated with them.
<<<<<<< HEAD
  dockerimage: demisto/python3:3.10.12.63474
=======
  dockerimage: demisto/python3:3.10.13.80014
>>>>>>> 6f77591c
  script: ''
  subtype: python3
  type: python
fromversion: 5.5.0
tests:
- QualysVulnerabilityManagement-Test<|MERGE_RESOLUTION|>--- conflicted
+++ resolved
@@ -550,11 +550,7 @@
       auto: PREDEFINED
     - auto: PREDEFINED
       defaultValue: Basic
-<<<<<<< HEAD
-      description: '(Optional) Show the requested amount of host information for each host. A valid value is: Basic, Basic/AGs, All, All/AGs, or None. AGs is equal to Asset Groups'
-=======
       description: '(Optional) Show the requested amount of host information for each host. A valid value is: Basic, Basic/AGs, All, All/AGs, or None. AGs is equal to Asset Groups.'
->>>>>>> 6f77591c
       name: details
       predefined:
       - Basic
@@ -2697,11 +2693,7 @@
       name: ids
     - description: Purge host information for the defined IP addresses/ranges.
       name: ips
-<<<<<<< HEAD
-    - description: Purge hosts belonging to asset groups with the defined IDs,
-=======
     - description: Purge hosts belonging to asset groups with the defined IDs,.
->>>>>>> 6f77591c
       name: ag_ids
     - description: Purge hosts belonging to asset groups with the defined strings in the asset group title.
       name: ag_titles
@@ -2711,11 +2703,7 @@
       name: no_vm_scan_since
     - description: Purge compliance hosts not scanned since the defined date and time.
       name: no_compliance_scan_since
-<<<<<<< HEAD
-    - description: The type of data to purge. Specify “vm” to purge vulnerability data, specify “pc” to purge compliance data, or specify both as a comma-separated list to purge both types of data
-=======
     - description: The type of data to purge. Specify “vm” to purge vulnerability data, specify “pc” to purge compliance data, or specify both as a comma-separated list to purge both types of data.
->>>>>>> 6f77591c
       name: data_scope
     - description: This parameter is valid only when the policy compliance module is enabled for the user account. Specify 1 to purge compliance hosts in the user's account. Specify 0 to purge hosts which are not assigned to the PC module.
       name: compliance_enabled
@@ -2730,11 +2718,7 @@
     - contextPath: Qualys.Purge.ID
       description: IDs of the hosts queued for purging.
     description: Purge hosts in your account to remove the assessment data associated with them.
-<<<<<<< HEAD
-  dockerimage: demisto/python3:3.10.12.63474
-=======
   dockerimage: demisto/python3:3.10.13.80014
->>>>>>> 6f77591c
   script: ''
   subtype: python3
   type: python
