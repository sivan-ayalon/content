category: IT Services
sectionOrder:
- Connect
- Collect
commonfields:
  id: Azure SQL Management
  version: -1
configuration:
- defaultvalue: 8f9010bb-4efe-4cfa-a197-98a2694b7e0c
  display: Application ID
  name: app_id
  type: 0
  section: Connect
  required: false
- display: Default Subscription ID
  name: subscription_id
  type: 0
  section: Connect
  additionalinfo: This value can be overridden on a command basis.
  required: false
- display: Default Resource Group Name
  name: resource_group_name
  type: 0
  section: Connect
  additionalinfo: This value can be overridden on a command basis.
  required: false
- additionalinfo: Type of authentication - can be Authorization Code Flow (recommended), Device Code Flow, or Azure Managed Identities.
  display: Authentication Type
  name: auth_type
  required: true
  defaultvalue: Device Code
  options:
  - Authorization Code
  - Device Code
  - Azure Managed Identities
  type: 15
  section: Connect
- display: Tenant ID (for authorization code mode)
  name: tenant_id
  type: 0
  section: Connect
  required: false
- display: Client Secret (for authorization code mode)
  displaypassword: Client Secret (for authorization code mode)
  hiddenusername: true
  name: credentials
  type: 9
  section: Connect
  required: false
- display: Application redirect URI (for authorization code mode)
  name: redirect_uri
  type: 0
  section: Connect
  advanced: true
  required: false
- display: Authorization code
  displaypassword: Authorization code
  additionalinfo: for user-auth mode - received from the authorization step. see Detailed Instructions (?) section
  hiddenusername: true
  name: auth_code
  type: 9
  section: Connect
  required: false
- additionalinfo: The Managed Identities client ID for authentication - relevant only if the integration is running on Azure VM.
  displaypassword: Azure Managed Identities Client ID
  name: managed_identities_client_id
  hiddenusername: true
  type: 9
  section: Connect
  required: false
- defaultvalue: https://login.microsoftonline.com
  display: Azure AD endpoint
  name: azure_ad_endpoint
  options:
  - https://login.microsoftonline.com
  - https://login.microsoftonline.us
  - https://login.microsoftonline.de
  - https://login.chinacloudapi.cn
  type: 15
  additionalinfo: Azure AD endpoint associated with a national cloud.
  section: Connect
  advanced: true
  required: false
- display: Trust any certificate (not secure)
  name: insecure
  type: 8
  section: Connect
  advanced: true
  required: false
- display: Use system proxy settings
  name: proxy
  type: 8
  section: Connect
  advanced: true
  required: false
description: Microsoft Azure SQL Management Integration manages the Auditing and Threat Policies for Azure SQL.
display: Azure SQL Management
name: Azure SQL Management
script:
  commands:
  - description: Run this command to start the authorization process and follow the instructions in the command results.
    name: azure-sql-auth-start
  - description: Run this command to complete the authorization process. Should be used after running the azure-sql-auth-start command.
    name: azure-sql-auth-complete
  - description: Run this command if for some reason you need to rerun the authentication process.
    name: azure-sql-auth-reset
  - description: Tests the connectivity to the Azure SQL Management.
    name: azure-sql-auth-test
  - arguments:
    - defaultValue: '50'
      description: (Int) The maximum number of servers returned to the War Room. Default is "50".
      name: limit
    - defaultValue: '0'
      description: Offset in the data set. Default is "0".
      name: offset
    - description: Subscription ID. This value will override the instance param 'subscription_id'.
      name: subscription_id
    - description: A comma-separated list of resource group names. This value will override the instance param 'resource_group_name'.
      isArray: true
      name: resource_group_name
    - description: If true, returns the server lists that match the given resource groups. Else, returns a list of all the servers. Default value is False.
      isArray: true
      name: list_by_resource_group
      auto: PREDEFINED
      predefined:
      - 'true'
      - 'false'
    description: Lists all the servers.
    name: azure-sql-servers-list
    outputs:
    - contextPath: AzureSQL.Server
      description: Server list.
      type: Unknown
    - contextPath: AzureSQL.Server.kind
      description: Kind of server.
      type: String
    - contextPath: AzureSQL.Server.location
      description: Server location.
      type: String
    - contextPath: AzureSQL.Server.tags
      description: Server tags.
      type: Unknown
    - contextPath: AzureSQL.Server.id
      description: Server ID.
      type: String
    - contextPath: AzureSQL.Server.name
      description: Server name.
      type: String
    - contextPath: AzureSQL.Server.type
      description: Server type.
      type: String
    - contextPath: AzureSQL.Server.administratorLogin
      description: Username of the server administrator.
      type: String
    - contextPath: AzureSQL.Server.version
      description: Server version.
      type: String
    - contextPath: AzureSQL.Server.state
      description: Server state.
      type: String
    - contextPath: AzureSQL.Server.fullyQualifiedDomainName
      description: Fully qualified domain name of the server.
      type: Unknown
    - contextPath: AzureSQL.Server.privateEndpointConnections
      description: List of private endpoint connections of the server.
      type: Unknown
    - contextPath: AzureSQL.Server.publicNetworkAccess
      description: Whether the public endpoint access of the server is enabled.
      type: Boolean
    - contextPath: AzureSQL.Server.restrictOutboundNetworkAccess
      description: Whether or not to restrict outbound network access for this server. Value is optional but if passed in, must be 'Enabled' or 'Disabled'.
      type: Unknown
  - arguments:
    - description: Server name.
      name: server_name
      required: true
    - defaultValue: '50'
      description: The maximum number of databases returned to the War Room. Default is "50".
      name: limit
    - defaultValue: '0'
      description: Offset in the data set. Default is "0'.
      name: offset
    - description: Subscription ID. This value will override the instance param 'subscription_id'.
      name: subscription_id
    - description: Resource group name. This value will override the instance param 'resource_group_name'.
      name: resource_group_name
    description: Lists all of the databases for the server.
    name: azure-sql-db-list
    outputs:
    - contextPath: AzureSQL.DB
      description: All databases related to the server.
      type: Unknown
    - contextPath: AzureSQL.DB.kind
      description: Kind of database.
      type: String
    - contextPath: AzureSQL.DB.location
      description: Database location.
      type: String
    - contextPath: AzureSQL.DB.id
      description: Database ID.
      type: String
    - contextPath: AzureSQL.DB.name
      description: Database name.
      type: String
    - contextPath: AzureSQL.DB.type
      description: Database type.
      type: String
    - contextPath: AzureSQL.DB.managedBy
      description: Resource that manages the database.
      type: String
    - contextPath: AzureSQL.DB.sku
      description: Database SKU.
      type: Unknown
    - contextPath: AzureSQL.DB.catalogCollation
      description: Collation of the catalog for the database.
      type: String
    - contextPath: AzureSQL.DB.collation
      description: Database collation.
      type: String
    - contextPath: AzureSQL.DB.creationDate
      description: Creation date of the database in ISO format.
      type: String
    - contextPath: AzureSQL.DB.currentServiceObjectiveName
      description: Current service level objective name of the database.
      type: String
    - contextPath: AzureSQL.DB.currentSku
      description: Name, tier, and capacity of the SKU.
      type: Unknown
    - contextPath: AzureSQL.DB.databaseID
      description: Database ID.
      type: String
    - contextPath: AzureSQL.DB.defaultSecondaryLocation
      description: Default secondary location of the database.
      type: String
    - contextPath: AzureSQL.DB.maxSizeBytes
      description: The maximum size of the database in bytes.
      type: Number
    - contextPath: AzureSQL.DB.readReplicaCount
      description: The number of read-only secondary replicas of the database.
      type: Number
    - contextPath: AzureSQL.DB.readScale
      description: The read-only routing state. "Enabled" or "Disabled".
      type: String
    - contextPath: AzureSQL.DB.requestedServiceObjectiveName
      description: The requested service objective name of the database.
      type: String
    - contextPath: AzureSQL.DB.status
      description: Database status.
      type: String
    - contextPath: AzureSQL.DB.storageAccountType
      description: Database storage account type.
      type: String
    - contextPath: AzureSQL.DB.zoneRedundant
      description: Whether the database zone is redundant.
      type: Boolean
    - contextPath: AzureSQL.DB.currentBackupStorageRedundancy
      description: The storage account type used to store backups for this database.
      type: Unknown
    - contextPath: AzureSQL.DB.requestedBackupStorageRedundancy
      description: The storage account type to be used to store backups for this database.
      type: Unknown
    - contextPath: AzureSQL.DB.maintenanceConfigurationId
      description: Maintenance configuration ID assigned to the database. This configuration defines the period when the maintenance updates will occur.
      type: String
    - contextPath: AzureSQL.DB.isLedgerOn
      description: Whether or not this database is a ledger database, which means all tables in the database are ledger tables. The value of this property cannot be changed after the database has been created.
      type: Boolean
    - contextPath: AzureSQL.DB.isInfraEncryptionEnabled
      description: Infra encryption is enabled for this database.
      type: Boolean
  - arguments:
    - description: Server name.
      name: server_name
      required: true
    - description: Database name.
      name: db_name
      required: true
    - defaultValue: '50'
      description: The maximum number of database audit policies returned to the War Room. Default is "50".
      name: limit
    - defaultValue: '0'
      description: Offset in the data set. Default is "0".
      name: offset
    - description: Subscription ID. This value will override the instance param 'subscription_id'.
      name: subscription_id
    - description: A comma-separated list of resource group names. This value will override the instance param 'resource_group_name'.
      isArray: true
      name: resource_group_name
    description: Gets the audit settings of the specified database.
    name: azure-sql-db-audit-policy-list
    outputs:
    - contextPath: AzureSQL.DBAuditPolicy
      description: List of all database audit settings.
      type: Unknown
    - contextPath: AzureSQL.DBAuditPolicy.kind
      description: Kind of audit policy.
      type: String
    - contextPath: AzureSQL.DBAuditPolicy.id
      description: Audit policy ID.
      type: String
    - contextPath: AzureSQL.DBAuditPolicy.name
      description: Audit policy name.
      type: String
    - contextPath: AzureSQL.DBAuditPolicy.type
      description: Resource type.
      type: String
    - contextPath: AzureSQL.DBAuditPolicy.isAzureMonitorTargetEnabled
      description: 'Whether audit events are sent to Azure Monitor. Possible values: "True" (Enabled) or "False" (Disabled).'
      type: Boolean
    - contextPath: AzureSQL.DBAuditPolicy.retentionDays
      description: Number of days to keep in the audit logs in the storage account.
      type: Number
    - contextPath: AzureSQL.DBAuditPolicy.state
      description: Policy state.
      type: String
    - contextPath: AzureSQL.DBAuditPolicy.storageAccountSubscriptionId
      description: Storage subscription ID.
      type: String
    - contextPath: AzureSQL.DBAuditPolicy.databaseName
      description: The name of the database that the audit policy is related to.
      type: String
    - contextPath: AzureSQL.DBAuditPolicy.serverName
      description: The name of the server that the audit policy is related to.
      type: String
    - contextPath: AzureSQL.DBAuditPolicy.isManagedIdentityInUse
      description: Specifies whether Managed Identity is used to access blob storage.
      type: Boolean
  - arguments:
    - description: Server name.
      name: server_name
      required: true
    - description: Database name.
      name: db_name
      required: true
    - description: Subscription ID. This value will override the instance param 'subscription_id'.
      name: subscription_id
    - description: Resource group name. This value will override the instance param 'resource_group_name'.
      name: resource_group_name
    description: Gets the threat detection policy of the specified database.
    name: azure-sql-db-threat-policy-get
    outputs:
    - contextPath: AzureSQL.DBThreatPolicy
      description: All threat policies related to the database.
      type: Unknown
    - contextPath: AzureSQL.DBThreatPolicy.kind
      description: Kind of threat policy.
      type: String
    - contextPath: AzureSQL.DBThreatPolicy.location
      description: Threat policy location.
      type: String
    - contextPath: AzureSQL.DBThreatPolicy.id
      description: Threat policy ID.
      type: String
    - contextPath: AzureSQL.DBThreatPolicy.name
      description: Threat policy name.
      type: String
    - contextPath: AzureSQL.DBThreatPolicy.type
      description: Threat policy type.
      type: String
    - contextPath: AzureSQL.DBThreatPolicy.state
      description: Threat policy state.
      type: String
    - contextPath: AzureSQL.DBThreatPolicy.creationTime
      description: Threat policy creation time.
      type: String
    - contextPath: AzureSQL.DBThreatPolicy.retentionDays
      description: Number of days to keep in the Threat Detection audit logs.
      type: Number
    - contextPath: AzureSQL.DBThreatPolicy.storageAccountAccessKey
      description: The identifier key of the Threat Detection audit storage account.
      type: String
    - contextPath: AzureSQL.DBThreatPolicy.storageEndpoint
      description: Threat Detection audit storage account.
      type: String
    - contextPath: AzureSQL.DBThreatPolicy.emailAccountAdmins
      description: Email account administrators who the alert is sent to.
      type: Boolean
    - contextPath: AzureSQL.DBThreatPolicy.emailAddresses
      description: List of email addresses to which the alert is sent.
      type: String
    - contextPath: AzureSQL.DBThreatPolicy.disabledAlerts
      description: List of alerts that are disabled, or an empty string if no alerts are disabled.
      type: String
    - contextPath: AzureSQL.DBThreatPolicy.useServerDefault
      description: Whether to use the default server policy.
      type: Unknown
    - contextPath: AzureSQL.DBThreatPolicy.databaseName
      description: The name of the database that the threat policy is related to.
      type: String
    - contextPath: AzureSQL.DBThreatPolicy.serverName
      description: The name of server that the threat policy is related to.
      type: String
  - arguments:
    - description: Server name.
      name: server_name
      required: true
    - description: Database name.
      name: db_name
      required: true
    - auto: PREDEFINED
      description: 'Set the state of the policy. Possible values: "Enable" or "Disable". When state is enabled, storage_endpoint or is_azure_monitor_target_enabled is required.'
      name: state
      predefined:
      - Enabled
      - Disabled
      required: true
    - description: Comma-separated list of actions groups and actions to audit. For all possible values, see the integration documentation at https://docs.microsoft.com/en-us/sql/relational-databases/security/auditing/sql-server-audit-action-groups-and-actions?view=sql-server-ver15.
      isArray: true
      name: audit_actions_groups
    - auto: PREDEFINED
      description: 'Whether audit events are sent to the Azure Monitor. Possible values: "true" and "false".'
      name: is_azure_monitor_target_enabled
      predefined:
      - 'true'
      - 'false'
    - auto: PREDEFINED
      description: 'Whether the storage Account Access Key value is the storage''s secondary key. Possible values: "true" and "false".'
      name: is_storage_secondary_key_in_use
      predefined:
      - 'true'
      - 'false'
    - description: Time in milliseconds that can elapse before audit actions are forced to be processed. The default minimum value is 1000 (1 second).
      name: queue_delay_ms
    - description: Number of days to keep the policy in the audit logs.
      name: retention_days
    - description: Identifier key of the auditing storage account.
      name: storage_account_access_key
    - description: Storage subscription ID.
      name: storage_account_subscription_id
    - description: Storage endpoint. If the value for the state argument is enabled, the value for the storage_endpoint or is_azure_monitor_target_enabled argument is required.
      name: storage_endpoint
    - description: Subscription ID. This value will override the instance param 'subscription_id'.
      name: subscription_id
    - description: A comma-separated list of resource group names. This value will override the instance param 'resource_group_name'.
      isArray: true
      name: resource_group_name
    - auto: PREDEFINED
      description: Specifies whether Managed Identity is used to access blob storage.
      name: is_managed_identity_in_use
      predefined:
      - 'true'
      - 'false'
    description: Creates or updates the database's auditing policy.
    name: azure-sql-db-audit-policy-create-update
    outputs:
    - contextPath: AzureSQL.DBAuditPolicy.kind
      description: Kind of audit policy.
      type: String
    - contextPath: AzureSQL.DBAuditPolicy.id
      description: Audit policy ID.
      type: String
    - contextPath: AzureSQL.DBAuditPolicy.name
      description: Audit policy name.
      type: String
    - contextPath: AzureSQL.DBAuditPolicy.type
      description: Resource type.
      type: String
    - contextPath: AzureSQL.DBAuditPolicy.isAzureMonitorTargetEnabled
      description: Whether audit events are sent to the Azure Monitor. The value is "True" (Enabled) or "False" (Disabled).
      type: Boolean
    - contextPath: AzureSQL.DBAuditPolicy.retentionDays
      description: Number of days to keep in the audit logs in the storage account.
      type: Number
    - contextPath: AzureSQL.DBAuditPolicy.state
      description: Policy state.
      type: String
    - contextPath: AzureSQL.DBAuditPolicy.storageAccountSubscriptionId
      description: Storage subscription ID.
      type: String
    - contextPath: AzureSQL.DBAuditPolicy.auditActionsAndGroups
      description: Audit actions and groups to audit.
      type: Unknown
    - contextPath: AzureSQL.DBAuditPolicy.isStorageSecondaryKeyInUse
      description: Whether the storage_account_access_key value is the storage's secondary key.
      type: Boolean
    - contextPath: AzureSQL.DBAuditPolicy.queueDelayMs
      description: Time in milliseconds that can elapse before audit actions are forced to be processed.
      type: String
    - contextPath: AzureSQL.DBAuditPolicy.storageAccountAccessKey
      description: Identifier key of the auditing storage account.
      type: String
    - contextPath: AzureSQL.DBAuditPolicy.storageEndpoint
      description: Storage endpoint.
      type: String
    - contextPath: AzureSQL.DBAuditPolicy.databaseName
      description: The name of the database that the audit policy is related to.
      type: String
    - contextPath: AzureSQL.DBAuditPolicy.serverName
      description: The name of server that the audit policy is related to.
      type: String
    - contextPath: AzureSQL.DBAuditPolicy.isManagedIdentityInUse
      description: Specifies whether Managed Identity is used to access blob storage.
      type: Boolean
  - arguments:
    - description: Server name.
      name: server_name
      required: true
    - description: Database name.
      name: db_name
      required: true
    - auto: PREDEFINED
      description: 'The state of the policy. Possible values: "Enabled" and "Disabled".'
      name: state
      predefined:
      - Enabled
      - Disabled
      required: true
    - description: Number of days to keep the policy in the audit logs.
      name: retention_days
    - description: The identifier key of the threat detection audit storage account.
      name: storage_account_access_key
    - description: The blob storage endpoint. This blob storage will hold all Threat Detection audit logs.
      name: storage_endpoint
    - description: 'Comma-separated list of alerts that are disabled. Possible values: "None", "Sql_Injection", "Sql_Injection_Vulnerability", "Access_Anomaly", "Data_Exfiltration", and "Unsafe_Action".'
      isArray: true
      name: disabled_alerts
    - description: Comma-separated list of email addresses to which the alert is sent.
      isArray: true
      name: email_addresses
    - auto: PREDEFINED
      description: 'Whether the alert is sent to the account administrators. Possible values: "true" and "false".'
      name: email_account_admins
      predefined:
      - 'true'
      - 'false'
    - auto: PREDEFINED
      description: 'Whether to use the default server policy. Possible values: "Enabled" and "Disabled".'
      name: use_server_default
      predefined:
      - Enabled
      - Disabled
    - description: Subscription ID. This value will override the instance param 'subscription_id'.
      name: subscription_id
    - description: A comma-separated list of resource group names. This value will override the instance param 'resource_group_name'.
      isArray: true
      name: resource_group_name
    description: Creates or updates the database's threat detection policy.
    name: azure-sql-db-threat-policy-create-update
    outputs:
    - contextPath: AzureSQL.DBThreatPolicy.kind
      description: Kind of threat policy.
      type: String
    - contextPath: AzureSQL.DBThreatPolicy.location
      description: Threat policy location.
      type: String
    - contextPath: AzureSQL.DBThreatPolicy.id
      description: Threat policy ID.
      type: String
    - contextPath: AzureSQL.DBThreatPolicy.name
      description: Threat policy name.
      type: String
    - contextPath: AzureSQL.DBThreatPolicy.type
      description: Threat policy type.
      type: String
    - contextPath: AzureSQL.DBThreatPolicy.state
      description: Threat policy state.
      type: String
    - contextPath: AzureSQL.DBThreatPolicy.creationTime
      description: Threat policy creation time.
      type: String
    - contextPath: AzureSQL.DBThreatPolicy.retentionDays
      description: Number of days to keep in the Threat Detection audit logs.
      type: Number
    - contextPath: AzureSQL.DBThreatPolicy.storageAccountAccessKey
      description: The identifier key of the Threat Detection audit storage account.
      type: String
    - contextPath: AzureSQL.DBThreatPolicy.storageEndpoint
      description: Threat Detection audit storage account.
      type: String
    - contextPath: AzureSQL.DBThreatPolicy.emailAccountAdmins
      description: Email accounts administrators who the alert is sent to.
      type: Boolean
    - contextPath: AzureSQL.DBThreatPolicy.emailAddresses
      description: List of email addresses to which the alert is sent.
      type: String
    - contextPath: AzureSQL.DBThreatPolicy.disabledAlerts
      description: List of alerts that are disabled, or an empty string if no alerts are disabled.
      type: String
    - contextPath: AzureSQL.DBThreatPolicy.useServerDefault
      description: Whether to use the default server policy.
      type: Unknown
    - contextPath: AzureSQL.DBThreatPolicy.databaseName
      description: The name of the database that the threat policy is related to.
      type: String
    - contextPath: AzureSQL.DBThreatPolicy.serverName
      description: The name of server that the threat policy is related to.
      type: String
  - description: Generate the login url used for Authorization code flow.
    name: azure-sql-generate-login-url
    arguments: []
  - arguments: []
    description: Gets all subscriptions for a tenant.
    name: azure-sql-subscriptions-list
    outputs:
    - contextPath: AzureSQL.Subscription.id
      description: The fully qualified ID for the subscription.
      type: String
    - contextPath: AzureSQL.Subscription.authorizationSource
      description: The authorization source of the request. Valid values are one or more combinations of Legacy, RoleBased, Bypassed, Direct and Management. For example, 'Legacy, RoleBased'.
      type: String
    - contextPath: AzureSQL.Subscription.managedByTenants
      description: An array containing the tenants managing the subscription.
      type: Unknown
    - contextPath: AzureSQL.Subscription.subscriptionId
      description: The subscription ID.
      type: String
    - contextPath: AzureSQL.Subscription.tenantId
      description: The subscription tenant ID.
      type: String
    - contextPath: AzureSQL.Subscription.displayName
      description: The subscription display name.
      type: String
    - contextPath: AzureSQL.Subscription.state
      description: The subscription state. Possible values are Enabled, Warned, PastDue, Disabled, and Deleted.
      type: String
    - contextPath: AzureSQL.Subscription.subscriptionPolicies.locationPlacementId
      description: The subscription location placement ID. The ID indicates which regions are visible for a subscription. For example, a subscription with a location placement ID of Public_2014-09-01 has access to Azure public regions.
      type: String
    - contextPath: AzureSQL.Subscription.subscriptionPolicies.quotaId
      description: The subscription quota ID.
      type: String
    - contextPath: AzureSQL.Subscription.subscriptionPolicies.spendingLimit
      description: The subscription spending limit.
      type: String
  - arguments:
    - description: A comma-separated list of subscription ID.s This value will override the instance param 'subscription_id'.
      isArray: true
      name: subscription_id
    - description: The tag and value that is attached to the resource group. Input should be “Tag Name:Tag Value”.
      name: tag
    - description: The number of results to return. Default value is 50.
      name: limit
    description: Gets all the resource groups for a subscription.
    name: azure-sql-resource-group-list
    outputs:
    - contextPath: AzureSQL.ResourceGroup.id
      description: The ID of the resource group.
      type: String
    - contextPath: AzureSQL.ResourceGroup.name
      description: The name of the resource group.
      type: String
    - contextPath: AzureSQL.ResourceGroup.type
      description: The type of the resource group.
      type: String
    - contextPath: AzureSQL.ResourceGroup.location
      description: The location of the resource group. It cannot be changed after the resource group has been created. It must be one of the supported Azure locations.
      type: String
    - contextPath: AzureSQL.ResourceGroup.properties
      description: The resource group properties.
      type: String
    - contextPath: AzureSQL.ResourceGroup.tags
      description: The tags attached to the resource group.
      type: String
<<<<<<< HEAD
  dockerimage: demisto/crypto:1.0.0.82278
=======
  dockerimage: demisto/crypto:1.0.0.83343
>>>>>>> c21fd9fa
  runonce: false
  script: '-'
  subtype: python3
  type: python
tests:
- Azure SQL - Test
fromversion: 5.0.0<|MERGE_RESOLUTION|>--- conflicted
+++ resolved
@@ -651,11 +651,7 @@
     - contextPath: AzureSQL.ResourceGroup.tags
       description: The tags attached to the resource group.
       type: String
-<<<<<<< HEAD
-  dockerimage: demisto/crypto:1.0.0.82278
-=======
   dockerimage: demisto/crypto:1.0.0.83343
->>>>>>> c21fd9fa
   runonce: false
   script: '-'
   subtype: python3
