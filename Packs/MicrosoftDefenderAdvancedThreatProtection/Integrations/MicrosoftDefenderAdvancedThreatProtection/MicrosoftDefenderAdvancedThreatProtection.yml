--- conflicted
+++ resolved
@@ -1284,11 +1284,8 @@
     - deprecated: true
       description: Flag for the rate limit retry.
       name: ran_once_flag
-<<<<<<< HEAD
-=======
     - name: filters
       description: String representation of filters (Override every other filters).
->>>>>>> 6f77591c
     description: |-
       Return the machine's actions. If you set an action ID, it returns the info on the specific action.
       Filtering can be done only on one argument.
@@ -1500,11 +1497,7 @@
       name: machine_id
       required: true
     - description: |-
-<<<<<<< HEAD
-        The file SHA1 hash to stop and quarantine on the machine. 
-=======
         The file SHA1 hash to stop and quarantine on the machine.
->>>>>>> 6f77591c
         When providing multiple values, each value is checked for the same machine_id.
       isArray: true
       name: file_hash
@@ -5541,11 +5534,7 @@
     execution: false
     name: microsoft-atp-auth-reset
     arguments: []
-<<<<<<< HEAD
-  dockerimage: demisto/crypto:1.0.0.78196
-=======
   dockerimage: demisto/crypto:1.0.0.83343
->>>>>>> 6f77591c
   isfetch: true
   runonce: false
   script: '-'
