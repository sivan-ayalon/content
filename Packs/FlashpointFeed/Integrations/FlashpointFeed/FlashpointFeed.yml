category: Data Enrichment & Threat Intelligence
commonfields:
  id: FlashpointFeed
  version: -1
configuration:
- additionalinfo: Server URL to connect to Flashpoint.
  defaultvalue: https://fp.tools
  display: Server URL
  name: url
  required: true
  type: 0
- display: API Key
  name: api_key
  required: true
  type: 4
- additionalinfo: 'Supports multiple values such as url, domain, ip-src. Supports comma separated values. If not specified, it fetches all the indicators. See all available types: https://www.circl.lu/doc/misp/categories-and-types/#types.'
  display: Types of the indicators to fetch
  name: types
  type: 0
  required: false
- additionalinfo: 'Backfill indicators by providing date or relative timestamp. (Formats accepted: 2 minutes, 2 hours, 2 days, 2 weeks, 2 months, 2 years, yyyy-mm-dd, yyyy-mm-ddTHH:MM:SSZ, etc)'
  defaultvalue: 3 days
  display: First fetch time interval
  name: first_fetch
  type: 0
  required: false
- defaultvalue: 'true'
  display: Fetch indicators
  name: feed
  type: 8
  required: false
- additionalinfo: Indicators from this integration instance will be marked with this reputation
  defaultvalue: Bad
  display: Indicator Reputation
  name: feedReputation
  options:
  - None
  - Good
  - Suspicious
  - Bad
  type: 18
  required: false
- additionalinfo: Reliability of the source providing the intelligence data
  display: Source Reliability
  name: feedReliability
  options:
  - A - Completely reliable
  - B - Usually reliable
  - C - Fairly reliable
  - D - Not usually reliable
  - E - Unreliable
  - F - Reliability cannot be judged
  required: true
  type: 15
- display: ''
  name: feedExpirationPolicy
  options:
  - never
  - interval
  - indicatorType
  - suddenDeath
  type: 17
  required: false
- display: ''
  defaultvalue: '20160'
  name: feedExpirationInterval
  type: 1
  required: false
- defaultvalue: '240'
  display: Feed Fetch Interval
  name: feedFetchInterval
  type: 19
  required: false
- additionalinfo: When selected, the exclusion list is ignored for indicators from this feed. This means that if an indicator from this feed is on the exclusion list, the indicator might still be added to the system.
  display: Bypass exclusion list
  name: feedBypassExclusionList
  type: 8
  required: false
- additionalinfo: Supports CSV values.
  display: Tags
  name: feedTags
  type: 0
  required: false
- additionalinfo: The Traffic Light Protocol (TLP) designation to apply to indicators fetched from the feed
  display: Traffic Light Protocol Color
  name: tlp_color
  options:
  - RED
  - AMBER
  - GREEN
  - WHITE
  type: 15
  required: false
- additionalinfo: To indicate to the Cortex XSOAR server that a feed is incremental. Generally feeds that fetch based on a time range. For example, a daily feed which provides new indicators for the last day or a feed which is immutable and provides indicators from a search date onwards.
  defaultvalue: 'true'
  hidden: true
  name: feedIncremental
  type: 8
  required: false
- additionalinfo: Create relationships between indicators as part of Enrichment.
  defaultvalue: 'false'
  display: Create relationships
  name: createRelationship
  type: 8
  required: false
- additionalinfo: When selected, all the incoming indicators will map to the Flashpoint Indicator.
  display: Default Indicator Mapping
  name: defaultMap
  type: 8
  required: false
- display: Trust any certificate (not secure)
  name: insecure
  type: 8
  required: false
- display: Use system proxy settings
  name: proxy
  type: 8
  required: false
description: Flashpoint Feed Integration allows importing indicators of compromise that occur in the context of an event on the Flashpoint platform which contains finished intelligence reports data, data from illicit forums, marketplaces, chat services, blogs, paste sites, technical data, card shops, and vulnerabilities. The indicators of compromise are ingested as indicators on the Cortex XSOAR and displayed in the War Room using a command.
display: Flashpoint Feed
name: FlashpointFeed
script:
  commands:
  - arguments:
    - defaultValue: '10'
      description: The maximum number of result objects to return. Maximum allowed limit is 1000.
      name: limit
    - defaultValue: 3 days
      description: |-
        Only retrieve values after the given timestamp. This parameter operates on the timestamp when an IOC was last updated, i.e. enriched with more metadata. When the user wants the most recent IOCs shared in the past week, the freshest data, we recommend using this parameter.

        Formats accepted: 2 minutes, 2 hours, 2 days, 2 weeks, 2 months, 2 years, yyyy-mm-dd, yyyy-mm-ddTHH:MM:SSZ, etc.
      name: updated_since
    - description: 'Search by Attribute types. Can have multiple terms. Example: url, domain, ip-src. See all available types: https://www.circl.lu/doc/misp/categories-and-types/#types.'
      name: types
    description: Retrieves indicators from the Flashpoint API. It displays the content of the fetch-indicators command.
    name: flashpoint-get-indicators
<<<<<<< HEAD
  dockerimage: demisto/python3:3.10.13.75921
=======
  dockerimage: demisto/python3:3.10.13.83255
>>>>>>> 6f77591c
  feed: true
  runonce: false
  script: '-'
  subtype: python3
  type: python
tests:
- No tests (auto formatted)
fromversion: 6.0.0<|MERGE_RESOLUTION|>--- conflicted
+++ resolved
@@ -135,11 +135,7 @@
       name: types
     description: Retrieves indicators from the Flashpoint API. It displays the content of the fetch-indicators command.
     name: flashpoint-get-indicators
-<<<<<<< HEAD
-  dockerimage: demisto/python3:3.10.13.75921
-=======
   dockerimage: demisto/python3:3.10.13.83255
->>>>>>> 6f77591c
   feed: true
   runonce: false
   script: '-'
