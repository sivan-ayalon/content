This is the Cisco AMP event collector integration for Cortex XSIAM.
This integration was integrated and tested with version v1 of CiscoAMPEventCollector.

<<<<<<< HEAD
<~XSIAM>
This is the default integration for this content pack when configured by the Data Onboarder.
</~XSIAM>
=======
This is the default integration for this content pack when configured by the Data Onboarder in Cortex XSIAM.
>>>>>>> 35d850ab

## Configure Cisco AMP Event Collector on Cortex XSIAM

1. Navigate to **Settings** > **Integrations** > **Servers & Services**.
2. Search for Cisco AMP Event Collector.
3. Click **Add instance** to create and configure a new integration instance.

    | **Parameter**                           | **Required** |
    |-----------------------------------------| --- |
    | Server URL (e.g., https://some_url.com) | True |
    | Client ID                               | True |
    | API Key                                 | True |
    | Max events number per fetch             | False |
    | Trust any certificate (not secure)      | False |
    | Use system proxy settings               | False |

4. Click **Test** to validate the URLs, token, and connection.

## Commands

You can execute these commands from the Cortex XSIAM CLI, as part of an automation, or in a playbook.
After you successfully execute a command, a DBot message appears in the War Room with the command details.

### cisco-amp-get-events

***
Gets events from Cisco AMP.

#### Base Command

`cisco-amp-get-events`

#### Input

| **Argument Name** | **Description** | **Required** |
| --- | --- | --- |
| should_push_events | If true, the command will create events, otherwise it will only display them. Possible values are: true, false. Default is false. | Required | 
| max_events_per_fetch | Maximum results to return. | Required | 
| from_date | From date to get events from. | Optional | 

#### Context Output

There is no context output for this command.<|MERGE_RESOLUTION|>--- conflicted
+++ resolved
@@ -1,13 +1,7 @@
 This is the Cisco AMP event collector integration for Cortex XSIAM.
 This integration was integrated and tested with version v1 of CiscoAMPEventCollector.
 
-<<<<<<< HEAD
-<~XSIAM>
-This is the default integration for this content pack when configured by the Data Onboarder.
-</~XSIAM>
-=======
 This is the default integration for this content pack when configured by the Data Onboarder in Cortex XSIAM.
->>>>>>> 35d850ab
 
 ## Configure Cisco AMP Event Collector on Cortex XSIAM
 
