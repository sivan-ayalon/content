--- conflicted
+++ resolved
@@ -162,11 +162,7 @@
     execution: false
     name: msgraph-api-auth-reset
     arguments: []
-<<<<<<< HEAD
-  dockerimage: demisto/crypto:1.0.0.76022
-=======
   dockerimage: demisto/crypto:1.0.0.83343
->>>>>>> 6f77591c
   runonce: false
   script: '-'
   subtype: python3
