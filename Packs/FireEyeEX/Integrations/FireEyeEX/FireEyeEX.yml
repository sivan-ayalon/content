--- conflicted
+++ resolved
@@ -669,11 +669,7 @@
   script: '-'
   type: python
   subtype: python3
-<<<<<<< HEAD
-  dockerimage: demisto/python3:3.10.13.74666
-=======
   dockerimage: demisto/python3:3.10.13.83255
->>>>>>> 6f77591c
 fromversion: 6.0.0
 tests:
 - No tests