commonfields:
  id: MaxMind GeoIP2
  version: -1
name: MaxMind GeoIP2
display: MaxMind GeoIP2
category: Data Enrichment & Threat Intelligence
description: Enriches IP addresses.
configuration:
- defaultvalue: https://geoip.maxmind.com/
  display: Base URL
  name: url
  required: true
  type: 0
- defaultvalue: ''
  display: API Key
  hidden: true
  name: apikey
  type: 4
- display: Account ID
  displaypassword: API Key
  name: credentials
  type: 9
- defaultvalue: ''
  display: Account ID
  hidden: true
  name: account
  type: 0
- display: Use system proxy settings
  name: proxy
  required: false
  type: 8
- display: Trust any certificate (not secure)
  name: insecure
  required: false
  type: 8
- defaultvalue: city
  display: Service Version
  name: mode
  options:
  - country
  - city
  - insights
  required: true
  type: 15
- additionalinfo: Reliability of the source providing the intelligence data.
  defaultvalue: B - Usually reliable
  display: Source Reliability
  name: integrationReliability
  options:
  - A+ - 3rd party enrichment
  - A - Completely reliable
  - B - Usually reliable
  - C - Fairly reliable
  - D - Not usually reliable
  - E - Unreliable
  - F - Reliability cannot be judged
  required: false
  type: 15
- defaultvalue: indicatorType
  display: ''
  name: feedExpirationPolicy
  options:
  - never
  - interval
  - indicatorType
  - suddenDeath
  required: false
  type: 17
- defaultvalue: '20160'
  display: ''
  name: feedExpirationInterval
  required: false
  type: 1
script:
  script: ''
  type: python
  subtype: python3
  commands:
  - name: ip
    arguments:
    - name: ip
      required: true
      description: IP Addresses to be queried.
      isArray: true
      default: true
    outputs:
    - contextPath: IP.Address
      description: The IP address.
      type: string
    - contextPath: IP.Geo.Country
      description: The IP country.
      type: string
    - contextPath: IP.Geo.Location
      description: The IP geographic location in coordinates.
      type: string
    - contextPath: IP.ASN
      description: The IP ASN.
      type: string
    - contextPath: MaxMind.Geo.TimeZone
      description: The time zone the IP is located.
      type: string
    - contextPath: MaxMind.Geo.Accuracy
      description: The accuracy of the location.
      type: number
    - contextPath: MaxMind.Geo.Continent
      description: The IP Continent.
      type: string
    - contextPath: MaxMind.Geo.Subdivision
      description: The IP subdivision.
      type: string
    - contextPath: MaxMind.Organization
      description: The IP organization.
      type: string
    - contextPath: MaxMind.Tor
      description: Is IP a Tor exit node?
      type: boolean
    - contextPath: MaxMind.Host
      description: The IP host.
      type: string
    - contextPath: MaxMind.Anonymous
      description: Is the IP anonymous?
      type: boolean
    - contextPath: MaxMind.UserType
      description: The IP user type.
      type: string
    - contextPath: MaxMind.ISP
      description: The IP ISP.
      type: string
    - contextPath: MaxMind.Domain
      description: The domain associated to the IP.
      type: string
    - contextPath: MaxMind.ISO_Code
      description: ISO code for the country the IP is located.
      type: string
    - contextPath: MaxMind.RegisteredCountry
      description: Country the IP is registered.
      type: string
    - contextPath: MaxMind.City
      description: City the IP is located in.
      type: string
    - contextPath: DBotScore.Indicator
      description: The indicator that was tested.
      type: String
    - contextPath: DBotScore.Type
      description: The indicator type.
      type: String
    - contextPath: DBotScore.Vendor
      description: The vendor used to calculate the score.
      type: String
    - contextPath: DBotScore.Score
      description: The actual score.
      type: Number
    - contextPath: DBotScore.Reliability
      description: Reliability of the source providing the intelligence data.
      type: String
    description: Check IP reputation (when information is available, returns a JSON with details). Uses all configured Threat Intelligence feeds.
  runonce: false
<<<<<<< HEAD
  dockerimage: demisto/python3:3.10.13.72123
=======
  dockerimage: demisto/python3:3.10.13.80593
>>>>>>> 6f77591c
tests:
- MaxMind Test
fromversion: 5.0.0<|MERGE_RESOLUTION|>--- conflicted
+++ resolved
@@ -155,11 +155,7 @@
       type: String
     description: Check IP reputation (when information is available, returns a JSON with details). Uses all configured Threat Intelligence feeds.
   runonce: false
-<<<<<<< HEAD
-  dockerimage: demisto/python3:3.10.13.72123
-=======
   dockerimage: demisto/python3:3.10.13.80593
->>>>>>> 6f77591c
 tests:
 - MaxMind Test
 fromversion: 5.0.0