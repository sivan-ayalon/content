--- conflicted
+++ resolved
@@ -2,11 +2,7 @@
     "name": "WildFire by Palo Alto Networks",
     "description": "Perform malware dynamic analysis",
     "support": "xsoar",
-<<<<<<< HEAD
-    "currentVersion": "2.1.38",
-=======
     "currentVersion": "2.1.39",
->>>>>>> c21fd9fa
     "author": "Cortex XSOAR",
     "url": "https://www.paloaltonetworks.com/cortex",
     "email": "",
