Detonate one or more files using the Wildfire integration. This playbook
returns relevant reports to the War Room and file reputations to the context data.
The detonation supports the following file types -
APK, JAR, DOC, DOCX, RTF, XLS, XLSX, PPT, PPTX, OOXML, PE32, PE, PDF, DMG, PKG, RAR, 7Z, JS, ELF, HTA, LNK, VBS, PS1, PERL, PYTHON, SHELL.

Note: Base64 encoded files are currently not supported
<<<<<<< HEAD
=======

This playbook is deprecated. please use the WildFire - Detonate file v2 instead.
>>>>>>> 6f77591c

## Dependencies

This playbook uses the following sub-playbooks, integrations, and scripts.

### Sub-playbooks

* GenericPolling

### Integrations

* Palo_Alto_Networks_WildFire_v2

### Scripts

* SetAndHandleEmpty

### Commands

* wildfire-upload
* wildfire-report

## Playbook Inputs

---

| **Name** | **Description** | **Default Value** | **Required** |
| --- | --- | --- | --- |
| File | File object of the file to detonate. The file is taken from the context. | File | Optional |
| Interval | The duration for executing the polling \(in minutes\). | 1 | Optional |
| Timeout | The duration after which to stop polling and to resume the playbook. \(in minutes\) | 15 | Optional |
| ReportFileType | The resource type to download. |  | Optional |

## Playbook Outputs

---

| **Path** | **Description** | **Type** |
| --- | --- | --- |
| DBotScore.Score | The actual score. | string |
| DBotScore.Type | The type of the indicator. | string |
| File.Type | The file type, e.g. "PE". | string |
| File.Size | The file size | number |
| File.MD5 | The MD5 hash of the file. | string |
| File.Name | The filename. | string |
| File.SHA1 | The SHA1 hash of the file. | string |
| File | The file object. | unknown |
| File.SHA256 | TheSHA256 hash of the file. | string |
| File.Malicious | The malicious object. | unknown |
| File.Malicious.Vendor | The vendor that made the decision that the file is malicious. | string |
| DBotScore | The DBot object. | unknown |
| DBotScore.Indicator | The indicator that was tested. | string |
| DBotScore.Vendor | The vendor used to calculate the score. | string |
| WildFire.Report | The submission object. | unknown |
| WildFire.Report.Status | The status of the submission. | string |
| WildFire.Report.SHA256 | The SHA256 hash of the submission. | string |
| InfoFile | The report file object. | unknown |
| InfoFile.EntryID | The EntryID of the report file. | string |
| InfoFile.Extension | The extension of the report file. | string |
| InfoFile.Name | The name of the report file. | string |
| InfoFile.Info | The info of the report file. | string |
| InfoFile.Size | The size of the report file. | number |
| InfoFile.Type | The type of the report file. | string |
| WildFire.Report.MD5 | The MD5 hash of the submission. | string |
| WildFire.Report.FileType | The type of the submission. | string |
| WildFire.Report.Size | The size of the submission. | number |

## Playbook Image

---

![WildFire - Detonate file](../doc_files/WildFire_-_Detonate_file.png)<|MERGE_RESOLUTION|>--- conflicted
+++ resolved
@@ -4,11 +4,8 @@
 APK, JAR, DOC, DOCX, RTF, XLS, XLSX, PPT, PPTX, OOXML, PE32, PE, PDF, DMG, PKG, RAR, 7Z, JS, ELF, HTA, LNK, VBS, PS1, PERL, PYTHON, SHELL.
 
 Note: Base64 encoded files are currently not supported
-<<<<<<< HEAD
-=======
 
 This playbook is deprecated. please use the WildFire - Detonate file v2 instead.
->>>>>>> 6f77591c
 
 ## Dependencies
 
