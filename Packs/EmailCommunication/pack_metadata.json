--- conflicted
+++ resolved
@@ -2,11 +2,7 @@
     "name": "Email Communication",
     "description": "Do you have to send multiple emails to end users? This content pack helps you streamline the process and automate updates, notifications and more.\n",
     "support": "xsoar",
-<<<<<<< HEAD
-    "currentVersion": "2.0.16",
-=======
     "currentVersion": "2.0.18",
->>>>>>> 19e52d5b
     "author": "Cortex XSOAR",
     "url": "https://www.paloaltonetworks.com/cortex",
     "videos": [
