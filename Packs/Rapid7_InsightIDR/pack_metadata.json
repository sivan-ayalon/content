{
    "name": "Rapid7 InsightIDR",
    "description": "Rapid7 InsightIDR is a Cloud-Based SIEM that detect and respond to security incidents.",
    "support": "xsoar",
<<<<<<< HEAD
    "currentVersion": "1.0.26",
=======
    "currentVersion": "1.0.27",
>>>>>>> 6f77591c
    "author": "Cortex XSOAR",
    "url": "https://www.paloaltonetworks.com/cortex",
    "email": "",
    "created": "2020-11-19T07:22:30Z",
    "categories": [
        "Analytics & SIEM"
    ],
    "tags": [],
    "useCases": [],
    "keywords": [],
    "marketplaces": [
        "xsoar",
        "marketplacev2"
    ]
}<|MERGE_RESOLUTION|>--- conflicted
+++ resolved
@@ -2,11 +2,7 @@
     "name": "Rapid7 InsightIDR",
     "description": "Rapid7 InsightIDR is a Cloud-Based SIEM that detect and respond to security incidents.",
     "support": "xsoar",
-<<<<<<< HEAD
-    "currentVersion": "1.0.26",
-=======
     "currentVersion": "1.0.27",
->>>>>>> 6f77591c
     "author": "Cortex XSOAR",
     "url": "https://www.paloaltonetworks.com/cortex",
     "email": "",
