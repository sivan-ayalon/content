--- conflicted
+++ resolved
@@ -1,15 +1,8 @@
 import demistomock as demisto  # noqa: F401
 from CommonServerPython import *  # noqa: F401
-import urllib3
 from urllib.parse import urlparse, parse_qs, urlencode, urlunparse
 
-<<<<<<< HEAD
-# IMPORTS
-# Disable insecure warnings
-urllib3.disable_warnings()
-=======
 from OktaApiModule import *  # noqa: E402
->>>>>>> c21fd9fa
 
 # CONSTANTS
 DATE_FORMAT = '%Y-%m-%dT%H:%M:%SZ'
@@ -180,27 +173,16 @@
         )
 
     def set_temp_password(self, user_id):
-<<<<<<< HEAD
-        uri = f'users/{user_id}/lifecycle/expire_password'
-
-        return self._http_request(
-=======
         uri = f'/api/v1/users/{user_id}/lifecycle/expire_password'
 
         return self.http_request(
->>>>>>> c21fd9fa
             method="POST",
             url_suffix=uri,
         )
 
     def expire_password(self, user_id):
-<<<<<<< HEAD
-        uri = f'users/{user_id}/lifecycle/expire_password'
-        return self._http_request(
-=======
         uri = f'/api/v1/users/{user_id}/lifecycle/expire_password'
         return self.http_request(
->>>>>>> c21fd9fa
             method="POST",
             url_suffix=uri
         )
@@ -331,21 +313,13 @@
         return response
 
     def search(self, term, limit, advanced_search):
-<<<<<<< HEAD
-        uri = "users"
-=======
         uri = "/api/v1/users"
->>>>>>> c21fd9fa
         query_params = assign_params(
             limit=limit,
             q=encode_string_results(term),
             search=encode_string_results(advanced_search)
         )
-<<<<<<< HEAD
-        return self._http_request(
-=======
-        return self.http_request(
->>>>>>> c21fd9fa
+        return self.http_request(
             method='GET',
             url_suffix=uri,
             params=query_params
@@ -709,15 +683,7 @@
     else:
         uri = '/api/v1/users/me'
 
-<<<<<<< HEAD
-    Returns:
-        'ok' if test passed, anything else will fail the test.
-    """
-    uri = 'users/me'
-    client._http_request(method='GET', url_suffix=uri)
-=======
     client.http_request(method='GET', url_suffix=uri)
->>>>>>> c21fd9fa
     return 'ok', None, None
 
 
@@ -1403,58 +1369,6 @@
 
 
 def main():
-<<<<<<< HEAD
-    """
-        PARSE AND VALIDATE INTEGRATION PARAMS
-    """
-    # get the service API url
-    base_url = urljoin(demisto.params()['url'].strip('/'), '/api/v1/')
-    apitoken = demisto.params().get("credentials", {}).get("password", '') or demisto.params().get('apitoken', '')
-
-    if not apitoken:
-        raise ValueError('Missing API token.')
-
-    verify_certificate = not demisto.params().get('insecure', False)
-    proxy = demisto.params().get('proxy', False)
-
-    LOG(f'Command being called is {demisto.command()}')
-
-    commands = {
-        'test-module': test_module,
-        'okta-unlock-user': unlock_user_command,
-        'okta-deactivate-user': deactivate_user_command,
-        'okta-activate-user': activate_user_command,
-        'okta-suspend-user': suspend_user_command,
-        'okta-unsuspend-user': unsuspend_user_command,
-        'okta-reset-factor': reset_factor_command,
-        'okta-set-password': set_password_command,
-        'okta-expire-password': expire_password_command,
-        'okta-add-to-group': add_user_to_group_command,
-        'okta-remove-from-group': remove_from_group_command,
-        'okta-get-groups': get_groups_for_user_command,
-        'okta-get-user-factors': get_user_factors_command,
-        'okta-verify-push-factor': verify_push_factor_command,
-        'okta-search': search_command,
-        'okta-get-user': get_user_command,
-        'okta-create-user': create_user_command,
-        'okta-update-user': update_user_command,
-        'okta-get-group-members': get_group_members_command,
-        'okta-list-users': list_users_command,
-        'okta-list-groups': list_groups_command,
-        'okta-get-logs': get_logs_command,
-        'okta-get-failed-logins': get_failed_login_command,
-        'okta-get-application-assignments': get_application_assignments_command,
-        'okta-get-group-assignments': get_group_assignments_command,
-        'okta-get-application-authentication': get_application_authentication_command,
-        'okta-delete-user': delete_user_command,
-        'okta-clear-user-sessions': clear_user_sessions_command,
-        'okta-list-zones': list_zones_command,
-        'okta-get-zone': get_zone_command,
-        'okta-update-zone': update_zone_command,
-        'okta-create-zone': create_zone_command,
-        'okta-create-group': create_group_command,
-        'okta-assign-group-to-app': assign_group_to_app_command
-=======
     try:
         params = demisto.params()
         base_url = params['url'].rstrip('/')
@@ -1506,7 +1420,6 @@
             'okta-assign-group-to-app': assign_group_to_app_command,
             'okta-auth-reset': reset_auth_command,
         }
->>>>>>> c21fd9fa
 
         command = demisto.command()
         auth_type = AuthType.OAUTH if argToBoolean(params.get('use_oauth', False)) else AuthType.API_TOKEN
