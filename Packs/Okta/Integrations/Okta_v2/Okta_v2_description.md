--- conflicted
+++ resolved
@@ -1,9 +1,3 @@
-<<<<<<< HEAD
-Okta V2
--
-  For information on getting your Okta API token, see the Okta documentation.
-  https://developer.okta.com/docs/api/getting_started/getting_a_token
-=======
 ## Authentication using API Token
 Okta API tokens are used to authenticate requests to Okta APIs. 
 
@@ -51,5 +45,4 @@
 10. On the app configuration page, under the **Okta API Scopes** tab, make sure that the required scopes mentioned above are granted.
 
 For more information, see the '[Implement OAuth for Okta
-](https://developer.okta.com/docs/guides/implement-oauth-for-okta/main/)' official documentation article.
->>>>>>> c21fd9fa
+](https://developer.okta.com/docs/guides/implement-oauth-for-okta/main/)' official documentation article.