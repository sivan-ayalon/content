{
    "name": "Exabeam",
    "description": "The Exabeam Security Management Platform provides end-to-end detection, User Event Behavioral Analytics, and SOAR.",
    "support": "xsoar",
<<<<<<< HEAD
    "currentVersion": "2.2.9",
=======
    "currentVersion": "2.3.0",
>>>>>>> 6f77591c
    "author": "Cortex XSOAR",
    "url": "https://www.paloaltonetworks.com/cortex",
    "email": "",
    "created": "2020-04-14T00:00:00Z",
    "categories": [
        "Analytics & SIEM"
    ],
    "tags": [],
    "useCases": [],
    "keywords": [],
    "marketplaces": [
        "xsoar",
        "marketplacev2"
    ]
}<|MERGE_RESOLUTION|>--- conflicted
+++ resolved
@@ -2,11 +2,7 @@
     "name": "Exabeam",
     "description": "The Exabeam Security Management Platform provides end-to-end detection, User Event Behavioral Analytics, and SOAR.",
     "support": "xsoar",
-<<<<<<< HEAD
-    "currentVersion": "2.2.9",
-=======
     "currentVersion": "2.3.0",
->>>>>>> 6f77591c
     "author": "Cortex XSOAR",
     "url": "https://www.paloaltonetworks.com/cortex",
     "email": "",
