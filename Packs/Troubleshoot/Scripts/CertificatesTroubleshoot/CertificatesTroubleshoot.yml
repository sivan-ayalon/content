args:
- description: The endpoint identifier IP address or URL. For example, "google.com".
  name: endpoint
  required: true
- description: Operation mode. Determines how the endpoint is inspected. Options are either python or openssl.
  name: mode
  auto: PREDEFINED
  predefined:
  - python
  - openssl
  defaultValue: python
- defaultValue: '443'
  description: The endpoint port. Default is 443.
  name: port
comment: Exports all certificate-related information from the Python Docker container and decodes it using RFC. It also retrieves the certificate located in the specified endpoint.
commonfields:
  id: CertificatesTroubleshoot
  version: -1
enabled: true
name: CertificatesTroubleshoot
outputs:
- contextPath: TroubleShoot.Engine.SSL/TLS.ShellVariables.SSL_CERT_FILE
  description: The SSL_CERT_FILE environment variable. For example, "/etc/custom-python-ssl/certs.pem".
  type: String
- contextPath: TroubleShoot.Engine.SSL/TLS.ShellVariables.CERT_FILE
  description: The CERT_FILE environment variable. For example, "/etc/custom-python-ssl/certs.pem".
  type: String
- contextPath: TroubleShoot.Engine.SSL/TLS.CustomCertificateAuthorities.Decode.Subject.OrganizationalUnitName
  description: The unit name of the organization that is the holder of the engine custom SSL certificate. For example, "Content".
  type: String
- contextPath: TroubleShoot.Engine.SSL/TLS.CustomCertificateAuthorities.Decode.Subject.OrganizationName
  description: The name of the organization that is the holder of the engine custom SSL certificate. For example, "Cortex XSOAR".
  type: String
- contextPath: TroubleShoot.Engine.SSL/TLS.CustomCertificateAuthorities.Decode.Subject.BusinessCategory
  description: The business category of the holder of the engine custom SSL certificate.
  type: String
- contextPath: TroubleShoot.Engine.SSL/TLS.CustomCertificateAuthorities.Decode.Subject.Title
  description: The title of the holder of the engine custom SSL certificate.
  type: String
- contextPath: TroubleShoot.Engine.SSL/TLS.CustomCertificateAuthorities.Decode.Subject.SerialNumber
  description: The serial number of the holder of the engine custom SSL certificate.
  type: String
- contextPath: TroubleShoot.Engine.SSL/TLS.CustomCertificateAuthorities.Decode.Subject.StateOrProvinceName
  description: The state or province of the holder of the engine custom SSL certificate.
  type: String
- contextPath: TroubleShoot.Engine.SSL/TLS.CustomCertificateAuthorities.Decode.Subject.DomainComponent
  description: The DNS domain name of the holder of the engine custom SSL certificate.
  type: String
- contextPath: TroubleShoot.Engine.SSL/TLS.CustomCertificateAuthorities.Decode.Subject.GivenName
  description: The given name of the holder of the engine custom SSL certificate.
  type: String
- contextPath: TroubleShoot.Engine.SSL/TLS.CustomCertificateAuthorities.Decode.Subject.Pseudonym
  description: The pseudonym of the holder of the engine custom SSL certificate.
  type: String
- contextPath: TroubleShoot.Engine.SSL/TLS.CustomCertificateAuthorities.Decode.Subject.JurisdictionStateOrProvinceName
  description: The jurisdiction state or province of the holder of the engine custom SSL certificate.
  type: String
- contextPath: TroubleShoot.Engine.SSL/TLS.CustomCertificateAuthorities.Decode.Subject.GenerationQualifier
  description: The generation qualifier of the holder of the engine custom SSL certificate. For example, 3rd generation.
  type: String
- contextPath: TroubleShoot.Engine.SSL/TLS.CustomCertificateAuthorities.Decode.Subject.LocalityName
  description: The locality of the holder of the engine custom SSL certificate. For example, "Birmingham".
  type: String
- contextPath: TroubleShoot.Engine.SSL/TLS.CustomCertificateAuthorities.Decode.Subject.SurName
  description: The surname of the holder of the engine custom SSL certificate.
  type: String
- contextPath: TroubleShoot.Engine.SSL/TLS.CustomCertificateAuthorities.Decode.Subject.CommonName
  description: The common name of the holder of the engine custom SSL certificate. For example, "Cortex XSOAR TLS".
  type: String
- contextPath: TroubleShoot.Engine.SSL/TLS.CustomCertificateAuthorities.Decode.Subject.JurisdictionLocalityName
  description: The jurisdiction locality of the holder of the engine custom SSL certificate.
  type: String
- contextPath: TroubleShoot.Engine.SSL/TLS.CustomCertificateAuthorities.Decode.Subject.StreetAddress
  description: The street address of the holder of the engine custom SSL certificate.
  type: String
- contextPath: TroubleShoot.Engine.SSL/TLS.CustomCertificateAuthorities.Decode.Subject.PostalCode
  description: The postal code of the holder of the engine custom SSL certificate.
  type: String
- contextPath: TroubleShoot.Engine.SSL/TLS.CustomCertificateAuthorities.Decode.Subject.PostalAddress
  description: The postal address of the holder of the engine custom SSL certificate.
  type: String
- contextPath: TroubleShoot.Engine.SSL/TLS.CustomCertificateAuthorities.Decode.Subject.JurisdictionCountryName
  description: The jurisdiction country name of the holder of the engine custom SSL certificate.
  type: String
- contextPath: TroubleShoot.Engine.SSL/TLS.CustomCertificateAuthorities.Decode.Subject.CountryName
  description: The country of the holder of the engine custom SSL certificate. For example, "GB".
  type: String
- contextPath: TroubleShoot.Engine.SSL/TLS.CustomCertificateAuthorities.Decode.Subject.EmailAddress
  description: The email address of the holder of the engine custom SSL certificate.
  type: String
- contextPath: TroubleShoot.Engine.SSL/TLS.CustomCertificateAuthorities.Decode.Subject.DomainNameQualifier
  description: The domain name qualifier of the holder of the engine custom SSL certificate.
  type: String
- contextPath: TroubleShoot.Engine.SSL/TLS.CustomCertificateAuthorities.Decode.Issuer.OrganizationalUnitName
  description: The unit name of the organization of the authority that issued the engine custom SSL certificate.
  type: String
- contextPath: TroubleShoot.Engine.SSL/TLS.CustomCertificateAuthorities.Decode.Issuer.OrganizationName
  description: The name of the organization of the authority that issued the engine custom SSL certificate.
  type: String
- contextPath: TroubleShoot.Engine.SSL/TLS.CustomCertificateAuthorities.Decode.Issuer.BusinessCategory
  description: The business category of the authority that issued the engine custom SSL certificate.
  type: String
- contextPath: TroubleShoot.Engine.SSL/TLS.CustomCertificateAuthorities.Decode.Issuer.Title
  description: The title of the authority that issued the engine custom SSL certificate.
  type: String
- contextPath: TroubleShoot.Engine.SSL/TLS.CustomCertificateAuthorities.Decode.Issuer.SerialNumber
  description: The serial number of the authority that issued the engine custom SSL certificate.
  type: String
- contextPath: TroubleShoot.Engine.SSL/TLS.CustomCertificateAuthorities.Decode.Issuer.StateOrProvinceName
  description: The state or province of the authority that issued the engine custom SSL certificate.
  type: String
- contextPath: TroubleShoot.Engine.SSL/TLS.CustomCertificateAuthorities.Decode.Issuer.DomainComponent
  description: The DNS domain name of the authority that issued the engine custom SSL certificate.
  type: String
- contextPath: TroubleShoot.Engine.SSL/TLS.CustomCertificateAuthorities.Decode.Issuer.GivenName
  description: The given name of the authority that issued the engine custom SSL certificate.
  type: String
- contextPath: TroubleShoot.Engine.SSL/TLS.CustomCertificateAuthorities.Decode.Issuer.Pseudonym
  description: The pseudonym of the authority that issued the engine custom SSL certificate.
  type: String
- contextPath: TroubleShoot.Engine.SSL/TLS.CustomCertificateAuthorities.Decode.Issuer.JurisdictionStateOrProvinceName
  description: The jurisdiction state or province of the authority that issued the engine custom SSL certificate.
  type: String
- contextPath: TroubleShoot.Engine.SSL/TLS.CustomCertificateAuthorities.Decode.Issuer.GenerationQualifier
  description: The generation qualifier of the authority that issued the engine custom SSL certificate. For example, 3rd generation.
  type: String
- contextPath: TroubleShoot.Engine.SSL/TLS.CustomCertificateAuthorities.Decode.Issuer.LocalityName
  description: The locality of the authority that issued the engine custom SSL certificate.
  type: String
- contextPath: TroubleShoot.Engine.SSL/TLS.CustomCertificateAuthorities.Decode.Issuer.SurName
  description: The surname of the authority that issued the engine custom SSL certificate.
  type: String
- contextPath: TroubleShoot.Engine.SSL/TLS.CustomCertificateAuthorities.Decode.Issuer.CommonName
  description: The common name of the authority that issued the engine custom SSL certificate. For example, "Cortex XSOAR TLS".
  type: String
- contextPath: TroubleShoot.Engine.SSL/TLS.CustomCertificateAuthorities.Decode.Issuer.JurisdictionLocalityName
  description: The jurisdiction locality of the authority that issued the engine custom SSL certificate.
  type: String
- contextPath: TroubleShoot.Engine.SSL/TLS.CustomCertificateAuthorities.Decode.Issuer.StreetAddress
  description: The street address of the authority that issued the engine custom SSL certificate.
  type: String
- contextPath: TroubleShoot.Engine.SSL/TLS.CustomCertificateAuthorities.Decode.Issuer.PostalCode
  description: The postal code of the authority that issued the engine custom SSL certificate.
  type: String
- contextPath: TroubleShoot.Engine.SSL/TLS.CustomCertificateAuthorities.Decode.Issuer.PostalAddress
  description: The postal address of the authority that issued the engine custom SSL certificate.
  type: String
- contextPath: TroubleShoot.Engine.SSL/TLS.CustomCertificateAuthorities.Decode.Issuer.JurisdictionCountryName
  description: The jurisdiction country name of the authority that issued the engine custom SSL certificate.
  type: String
- contextPath: TroubleShoot.Engine.SSL/TLS.CustomCertificateAuthorities.Decode.Issuer.CountryName
  description: The country of the authority that issued the engine custom SSL certificate.
  type: String
- contextPath: TroubleShoot.Engine.SSL/TLS.CustomCertificateAuthorities.Decode.Issuer.EmailAddress
  description: The email address of the authority that issued the engine custom SSL certificate.
  type: String
- contextPath: TroubleShoot.Engine.SSL/TLS.CustomCertificateAuthorities.Decode.Issuer.DomainNameQualifier
  description: The domain name qualifier of the authority that issued the engine custom SSL certificate.
  type: String
- contextPath: TroubleShoot.Endpoint.SSL/TLS.Certificates.Decode.Extentions.IssuerAlternativeName
  description: The alternate name of the issuer.
  type: String
- contextPath: TroubleShoot.Endpoint.SSL/TLS.Certificates.Decode.Extentions.SubjectAlternativeName
  description: The alternate name of the subject.
  type: String
- contextPath: TroubleShoot.Engine.SSL/TLS.CustomCertificateAuthorities.Decode.NotValidBefore
  description: The beginning of the validity period for the certificate in UTC format.
  type: Date
- contextPath: TroubleShoot.Engine.SSL/TLS.CustomCertificateAuthorities.Decode.NotValidAfter
  description: The end of the validity period for the certificate in UTC format.
  type: Date
- contextPath: TroubleShoot.Engine.SSL/TLS.CustomCertificateAuthorities.Decode.Version
  description: The version of the certificate.
  type: Number
- contextPath: TroubleShoot.Engine.SSL/TLS.CustomCertificateAuthorities.Raw
  description: The raw engine custom SSL certificate.
  type: String
- contextPath: TroubleShoot.Engine.SSL/TLS.Identifier
  description: The engine SSL identifier.
  type: String
- contextPath: TroubleShoot.Endpoint.SSL/TLS.Certificates.Decode.Subject.OrganizationalUnitName
  description: The unit name of the organization that is the holder of the endpoint SSL certificate.
  type: String
- contextPath: TroubleShoot.Endpoint.SSL/TLS.Certificates.Decode.Subject.OrganizationName
  description: The name of the organization that is the holder of the endpoint SSL certificate.
  type: String
- contextPath: TroubleShoot.Endpoint.SSL/TLS.Certificates.Decode.Subject.BusinessCategory
  description: The business category of the holder of the endpoint SSL certificate.
  type: String
- contextPath: TroubleShoot.Endpoint.SSL/TLS.Certificates.Decode.Subject.Title
  description: The title of the holder of the endpoint SSL certificate.
  type: String
- contextPath: TroubleShoot.Endpoint.SSL/TLS.Certificates.Decode.Subject.SerialNumber
  description: The serial number of the holder of the endpoint SSL certificate.
  type: String
- contextPath: TroubleShoot.Endpoint.SSL/TLS.Certificates.Decode.Subject.StateOrProvinceName
  description: The state or province of the holder of the endpoint SSL certificate.
  type: String
- contextPath: TroubleShoot.Endpoint.SSL/TLS.Certificates.Decode.Subject.DomainComponent
  description: The DNS domain name of the holder of the endpoint SSL certificate.
  type: String
- contextPath: TroubleShoot.Endpoint.SSL/TLS.Certificates.Decode.Subject.GivenName
  description: The given name of the holder of the endpoint SSL certificate.
  type: String
- contextPath: TroubleShoot.Endpoint.SSL/TLS.Certificates.Decode.Subject.Pseudonym
  description: The pseudonym of the holder of the endpoint SSL certificate.
  type: String
- contextPath: TroubleShoot.Endpoint.SSL/TLS.Certificates.Decode.Subject.JurisdictionStateOrProvinceName
  description: The jurisdiction state or province of the holder of the endpoint SSL certificate.
  type: String
- contextPath: TroubleShoot.Endpoint.SSL/TLS.Certificates.Decode.Subject.GenerationQualifier
  description: The generation qualifier of the holder of the endpoint SSL certificate. For example, 3rd generation.
  type: String
- contextPath: TroubleShoot.Endpoint.SSL/TLS.Certificates.Decode.Subject.LocalityName
  description: The locality of the holder of the endpoint SSL certificate.
  type: String
- contextPath: TroubleShoot.Endpoint.SSL/TLS.Certificates.Decode.Subject.SurName
  description: The surname of the holder of the endpoint SSL certificate.
  type: String
- contextPath: TroubleShoot.Endpoint.SSL/TLS.Certificates.Decode.Subject.CommonName
  description: The common name of the holder of the endpoint SSL certificate.
  type: String
- contextPath: TroubleShoot.Endpoint.SSL/TLS.Certificates.Decode.Subject.JurisdictionLocalityName
  description: The jurisdiction locality of the holder of the endpoint SSL certificate.
  type: String
- contextPath: TroubleShoot.Endpoint.SSL/TLS.Certificates.Decode.Subject.StreetAddress
  description: The street address of the holder of the endpoint SSL certificate.
  type: String
- contextPath: TroubleShoot.Endpoint.SSL/TLS.Certificates.Decode.Subject.PostalCode
  description: The postal code of the holder of the endpoint SSL certificate.
  type: String
- contextPath: TroubleShoot.Endpoint.SSL/TLS.Certificates.Decode.Subject.PostalAddress
  description: The postal address of the holder of the endpoint SSL certificate.
  type: String
- contextPath: TroubleShoot.Endpoint.SSL/TLS.Certificates.Decode.Subject.JurisdictionCountryName
  description: The jurisdiction country name of the holder of the endpoint SSL certificate.
  type: String
- contextPath: TroubleShoot.Endpoint.SSL/TLS.Certificates.Decode.Subject.CountryName
  description: The country of the holder of the endpoint SSL certificate.
  type: String
- contextPath: TroubleShoot.Endpoint.SSL/TLS.Certificates.Decode.Subject.EmailAddress
  description: The email address of the holder of the endpoint SSL certificate.
  type: String
- contextPath: TroubleShoot.Endpoint.SSL/TLS.Certificates.Decode.Subject.DomainNameQualifier
  description: The domain name qualifier of the holder of the endpoint SSL certificate.
  type: String
- contextPath: TroubleShoot.Endpoint.SSL/TLS.Certificates.Decode.Issuer.OrganizationalUnitName
  description: The unit name of the organization of the authority that issued the endpoint SSL certificate.
  type: String
- contextPath: TroubleShoot.Endpoint.SSL/TLS.Certificates.Decode.Issuer.OrganizationName
  description: The name of the organization of the authority that issued the endpoint SSL certificate.
  type: String
- contextPath: TroubleShoot.Endpoint.SSL/TLS.Certificates.Decode.Issuer.BusinessCategory
  description: The business category of the authority that issued the endpoint SSL certificate.
  type: String
- contextPath: TroubleShoot.Endpoint.SSL/TLS.Certificates.Decode.Issuer.Title
  description: The title of the authority that issued the endpoint SSL certificate.
  type: String
- contextPath: TroubleShoot.Endpoint.SSL/TLS.Certificates.Decode.Issuer.SerialNumber
  description: The serial number of the authority that issued the endpoint SSL certificate.
  type: String
- contextPath: TroubleShoot.Endpoint.SSL/TLS.Certificates.Decode.Issuer.StateOrProvinceName
  description: The state or province of the authority that issued the endpoint SSL certificate.
  type: String
- contextPath: TroubleShoot.Endpoint.SSL/TLS.Certificates.Decode.Issuer.DomainComponent
  description: The DNS domain name of the authority that issued the endpoint SSL certificate.
  type: String
- contextPath: TroubleShoot.Endpoint.SSL/TLS.Certificates.Decode.Issuer.GivenName
  description: The given name of the authority that issued the endpoint SSL certificate.
  type: String
- contextPath: TroubleShoot.Endpoint.SSL/TLS.Certificates.Decode.Issuer.Pseudonym
  description: The pseudonym of the authority that issued the endpoint SSL certificate.
  type: String
- contextPath: TroubleShoot.Endpoint.SSL/TLS.Certificates.Decode.Issuer.JurisdictionStateOrProvinceName
  description: The jurisdiction state or province of the authority that issued the endpoint SSL certificate.
  type: String
- contextPath: TroubleShoot.Endpoint.SSL/TLS.Certificates.Decode.Issuer.GenerationQualifier
  description: The generation qualifier of the authority that issued the endpoint SSL certificate. For example, 3rd generation.
  type: String
- contextPath: TroubleShoot.Endpoint.SSL/TLS.Certificates.Decode.Issuer.LocalityName
  description: The locality of the authority that issued the endpoint SSL certificate.
  type: String
- contextPath: TroubleShoot.Endpoint.SSL/TLS.Certificates.Decode.Issuer.SurName
  description: The surname of the authority that issued the endpoint SSL certificate.
  type: String
- contextPath: TroubleShoot.Endpoint.SSL/TLS.Certificates.Decode.Issuer.CommonName
  description: The common name of the authority that issued the endpoint SSL certificate.
  type: String
- contextPath: TroubleShoot.Endpoint.SSL/TLS.Certificates.Decode.Issuer.JurisdictionLocalityName
  description: The jurisdiction locality of the authority that issued the endpoint SSL certificate.
  type: String
- contextPath: TroubleShoot.Endpoint.SSL/TLS.Certificates.Decode.Issuer.StreetAddress
  description: The street address of the authority that issued the endpoint SSL certificate.
  type: String
- contextPath: TroubleShoot.Endpoint.SSL/TLS.Certificates.Decode.Issuer.PostalCode
  description: The postal code of the authority that issued the endpoint SSL certificate.
  type: String
- contextPath: TroubleShoot.Endpoint.SSL/TLS.Certificates.Decode.Issuer.PostalAddress
  description: The postal address of the authority that issued the endpoint SSL certificate.
  type: String
- contextPath: TroubleShoot.Endpoint.SSL/TLS.Certificates.Decode.Issuer.JurisdictionCountryName
  description: The jurisdiction country name of the authority that issued the endpoint SSL certificate.
  type: String
- contextPath: TroubleShoot.Endpoint.SSL/TLS.Certificates.Decode.Issuer.CountryName
  description: The country of the authority that issued the endpoint SSL certificate.
  type: String
- contextPath: TroubleShoot.Endpoint.SSL/TLS.Certificates.Decode.Issuer.EmailAddress
  description: The email address of the authority that issued the endpoint SSL certificate.
  type: String
- contextPath: TroubleShoot.Endpoint.SSL/TLS.Certificates.Decode.Issuer.DomainNameQualifier
  description: The domain name qualifier of the authority that issued the endpoint SSL certificate.
  type: String
- contextPath: TroubleShoot.Endpoint.SSL/TLS.Certificates.Decode.Extentions.IssuerAlternativeName
  description: The alternate name of the issuer.
  type: String
- contextPath: TroubleShoot.Endpoint.SSL/TLS.Certificates.Decode.Extentions.SubjectAlternativeName
  description: The alternate name of the subject.
  type: String
- contextPath: TroubleShoot.Engine.SSL/TLS.CustomCertificateAuthorities.Decode.NotValidBefore
  description: The beginning of the validity period for the certificate in UTC format.
  type: Date
- contextPath: TroubleShoot.Engine.SSL/TLS.CustomCertificateAuthorities.Decode.NotValidAfter
  description: The end of the validity period for the certificate in UTC format.
  type: Date
- contextPath: TroubleShoot.Engine.SSL/TLS.CustomCertificateAuthorities.Decode.Version
  description: The version of the certificate.
  type: Number
- contextPath: TroubleShoot.Endpoint.SSL/TLS.Certificates.Raw
  description: The raw endpoint SSL certificate.
  type: String
- contextPath: TroubleShoot.Endpoint.SSL/TLS.Identifier
  description: The endpoint SSL identifier.
  type: String
script: '-'
subtype: python3
tags:
- Utility
timeout: '0'
type: python
<<<<<<< HEAD
dockerimage: demisto/auth-utils:1.0.0.77807
=======
dockerimage: demisto/auth-utils:1.0.0.83934
>>>>>>> 6f77591c
runas: DBotWeakRole
tests:
- No tests (auto formatted)
fromversion: 5.0.0<|MERGE_RESOLUTION|>--- conflicted
+++ resolved
@@ -337,11 +337,7 @@
 - Utility
 timeout: '0'
 type: python
-<<<<<<< HEAD
-dockerimage: demisto/auth-utils:1.0.0.77807
-=======
 dockerimage: demisto/auth-utils:1.0.0.83934
->>>>>>> 6f77591c
 runas: DBotWeakRole
 tests:
 - No tests (auto formatted)
