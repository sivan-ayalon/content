--- conflicted
+++ resolved
@@ -1,13 +1,7 @@
 Use FortiSIEM v2 to fetch and update incidents, search events and manage FortiSIEM watchlists.
 This integration was integrated and tested with FortiSIEMV2 version 6.3.2.
 
-<<<<<<< HEAD
-<~XSIAM>
-This is the default integration for this content pack when configured by the Data Onboarder.
-</~XSIAM>
-=======
 This is the default integration for this content pack when configured by the Data Onboarder in Cortex XSIAM.
->>>>>>> 35d850ab
 
 Changes have been made that might affect your existing content. 
 If you are upgrading from a previous of this integration, see [Breaking Changes](#breaking-changes-from-the-previous-version-of-this-integration-fortisiem-v2).
