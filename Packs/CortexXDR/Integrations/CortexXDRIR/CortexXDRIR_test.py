--- conflicted
+++ resolved
@@ -1505,9 +1505,6 @@
     )
     with pytest.raises(DemistoException) as e:
         update_alerts_in_xdr_command(client, args)
-<<<<<<< HEAD
-    assert e.value.message == "Can not find a field to update for alerts ['1'], please fill in severity/status/comment."
-=======
     assert e.value.message == "Can not find a field to update for alerts ['1'], please fill in severity/status/comment."
 
 
@@ -1525,5 +1522,4 @@
     mocker.patch.object(demisto, 'command', return_value='test-module')
     mock_client = mocker.patch('CortexXDRIR.Client', autospec=True)
     mock_client.test_module.return_value = 'ok'
-    main()
->>>>>>> 35d850ab
+    main()