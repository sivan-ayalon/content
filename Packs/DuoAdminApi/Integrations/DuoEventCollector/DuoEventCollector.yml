--- conflicted
+++ resolved
@@ -59,11 +59,7 @@
       required: true
     description: Manual command to fetch events and display them.
     name: duo-get-events
-<<<<<<< HEAD
-  dockerimage: demisto/vendors-sdk:1.0.0.80194
-=======
   dockerimage: demisto/vendors-sdk:1.0.0.83426
->>>>>>> c21fd9fa
   isfetchevents: true
   subtype: python3
 marketplaces:
