--- conflicted
+++ resolved
@@ -2943,11 +2943,7 @@
   script: '-'
   subtype: python3
   type: python
-<<<<<<< HEAD
-  dockerimage: demisto/python3:3.10.14.91134
-=======
   dockerimage: demisto/python3:3.10.14.92207
->>>>>>> cb53d9ea
 tests:
 - No tests
 fromversion: 6.2.0