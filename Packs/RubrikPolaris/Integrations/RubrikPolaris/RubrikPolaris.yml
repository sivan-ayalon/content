category: Data Enrichment & Threat Intelligence
commonfields:
  id: RubrikPolaris
  version: -1
configuration:
- display: Service Account JSON
  name: service_account_json
  type: 4
  required: false
- display: Polaris Account (e.g. ${polarisAccount}.my.rubrik.com)
  name: url
  type: 0
  required: false
- display: Email
  name: email
  type: 9
  required: false
- defaultvalue: 'false'
  display: Fetch incidents
  name: isFetch
  type: 8
  required: false
- display: Incident type
  name: incidentType
  type: 13
  required: false
- additionalinfo: The time interval for the first fetch (retroactive). Examples of supported values can be found at https://dateparser.readthedocs.io/en/latest/#relative-dates.
  defaultvalue: 3 days
  display: First fetch time
  name: first_fetch
  type: 0
  required: false
- additionalinfo: Maximum number of incidents to fetch every time. The maximum value is 1000.
  defaultvalue: '20'
  display: Fetch Limit (Maximum of 1000)
  name: max_fetch
  type: 0
  required: false
- additionalinfo: When a Radar event of Critical severity is detected and fetched, this setting indicates what severity will get assigned within XSOAR.
  defaultvalue: XSOAR HIGH
  display: Radar Critical Severity Level Mapping
  name: radar_critical_severity_mapping
  options:
  - XSOAR CRITICAL
  - XSOAR HIGH
  - XSOAR MEDIUM
  - XSOAR LOW
  type: 15
  required: false
- additionalinfo: When a Radar event of Warning severity is detected and fetched, this setting indicates what severity will get assigned within XSOAR.
  defaultvalue: XSOAR LOW
  display: Radar Warning Severity Level Mapping
  name: radar_warning_severity_mapping
  options:
  - XSOAR CRITICAL
  - XSOAR HIGH
  - XSOAR MEDIUM
  - XSOAR LOW
  type: 15
  required: false
- additionalinfo: Whether to use XSOAR's system proxy settings to connect to the API.
  display: Use system proxy settings
  name: proxy
  type: 8
  required: false
- additionalinfo: Whether to allow connections without verifying SSL certificates validity.
  display: Trust any certificate (not secure)
  name: insecure
  type: 8
  required: false
description: The Rubrik Radar integration will fetch the Rubrik Radar Anomaly Event and is rich with commands to perform the on-demand scans, backups, recoveries and many more features to manage and protect the organizational data.
display: Rubrik Radar
name: RubrikPolaris
script:
  commands:
  - arguments:
    - description: "The ID of the Polaris Event Series. When used in combination with \"Rubrik Radar Anomaly\" incidents, this value will automatically be looked up using the incident context. Otherwise it is a required value.\n\nNote: Users can retrieve the list of the activity series IDs by executing the \"rubrik-event-list\" command."
      name: activitySeriesId
      required: true
    - description: "The ID of the CDM cluster. When used in combination with \"Rubrik Radar Anomaly\" incidents, this value will automatically be looked up using the incident context. Otherwise, it is a required value.\n\nNote: Users can retrieve the list of the cluster IDs by executing the \"rubrik-gps-cluster-list\" command."
      name: clusterId
      required: true
    deprecated: true
    description: Check the Radar Event for updates.
    name: rubrik-radar-analysis-status
    outputs:
    - contextPath: Rubrik.Radar.EventComplete
      description: Flag that indicates whether Radar has finished analysing the object.
      type: Boolean
    - contextPath: Rubrik.Radar.Message
      description: The text, ID, and timestamp of each message in the Activity Series.
      type: Unknown
    - contextPath: Rubrik.Radar.ActivitySeriesId
      description: The ID of the Rubrik Polaris Activity Series.
      type: String
    - contextPath: Rubrik.Radar.ClusterId
      description: The ID of the cluster.
      type: String
  - arguments:
    - description: |-
        The name of the Rubrik object to check for sensitive hits.  When used in combination with "Rubrik Radar Anomaly" incidents, this value will automatically be looked up using the incident context. Otherwise it is a required value.

        Note: Users can get the list of the object names by executing the "rubrik-polaris-object-list" or "rubrik-polaris-object-search" command.
        .
      name: objectName
    - defaultValue: 7
      description: |-
        The number of days in the past to look for sensitive hits. If no value is provided, then today's data will be returned and, if there is no data for today then the argument will default to 7 days.
        .
      name: searchTimePeriod
    description: Find data classification hits on an object.
    name: rubrik-sonar-sensitive-hits
    outputs:
    - contextPath: Rubrik.Sonar.totalHits
      description: The total number of data classification hits found on the provided object.
      type: String
    - contextPath: Rubrik.Sonar.id
      description: ID of the sensitive hits object.
      type: String
    - contextPath: Rubrik.Sonar.policy_hits
      description: Information of the policy analyzer group of the sensitive hits object.
      type: Unknown
    - contextPath: Rubrik.Sonar.filesWithHits
      description: The total number of files with hits of the object.
      type: Number
    - contextPath: Rubrik.Sonar.openAccessFiles
      description: The total number of open access files of the object.
      type: Number
    - contextPath: Rubrik.Sonar.openAccessFilesWithHits
      description: The total number of open access files with hits of the object.
      type: Number
    - contextPath: Rubrik.Sonar.openAccessFolders
      description: The total number of open access folders of the object.
      type: Number
    - contextPath: Rubrik.Sonar.staleFiles
      description: The total number of stale files of the object.
      type: Number
    - contextPath: Rubrik.Sonar.staleFilesWithHits
      description: The total number of stale files with hits of the object.
      type: Number
    - contextPath: Rubrik.Sonar.openAccessStaleFiles
      description: The total number of open access stale files of the object.
      type: Number
    - contextPath: Rubrik.Radar.Message
      description: The text, ID, and timestamp of each message in the Activity Series.
      type: Unknown
    - contextPath: Rubrik.Radar.ActivitySeriesId
      description: The ID of the Rubrik Polaris Activity Series.
      type: String
  - arguments:
    - description: "The ID of the CDM cluster. When used in combination with \"Rubrik Radar Anomaly\" incidents, this value will automatically be looked up using the incident context. Otherwise, it is a required value.\n\nNote: Users can retrieve the list of the cluster IDs by executing the \"rubrik-gps-cluster-list\" command."
      name: clusterId
      required: true
    description: Find the CDM GeoLocation of a CDM Cluster.
    name: rubrik-cdm-cluster-location
    outputs:
    - contextPath: Rubrik.CDM.Cluster.Location
      description: The GeoLocation of the Rubrik CDM Cluster.
      type: String
    - contextPath: Rubrik.CDM.ClusterId
      description: The ID of the cluster.
      type: String
  - arguments:
    - description: "The ID of the CDM cluster. When used in combination with \"Rubrik Radar Anomaly\" incidents, this value will automatically be looked up using the incident context. Otherwise, it is a required value.\n\nNote: Users can retrieve the list of the cluster IDs by executing the \"rubrik-gps-cluster-list\" command."
      name: clusterId
      required: true
    description: Find the CDM Connection State of a CDM Cluster.
    name: rubrik-cdm-cluster-connection-state
    outputs:
    - contextPath: Rubrik.CDM.Cluster.ConnectionState
      description: The Connection State of the Rubrik CDM Cluster.
      type: String
    - contextPath: Rubrik.CDM.ClusterId
      description: The ID of the cluster.
      type: String
  - arguments:
    - defaultValue: 50
      description: Number of results to retrieve in the response. Maximum size allowed is 1000.
      name: limit
    - description: 'The name of the object to search for.'
      name: object_name
      required: true
    - defaultValue: ID
      description: "Specify the field to use for sorting the response.\n\nNote: Supported values are \"ID\" and \"NAME\" only. For any other values, the obtained result is sorted or not is not confirmed."
      name: sort_by
    - auto: PREDEFINED
      defaultValue: ASC
      description: "Specify the order to sort the data in.\n\nPossible values are: \"ASC\", \"DESC\"."
      name: sort_order
      predefined:
      - ASC
      - DESC
    - description: The next page cursor to retrieve the next set of results.
      name: next_page_token
    description: Search for Rubrik discovered objects of any type, return zero or more matches.
    name: rubrik-polaris-object-search
    outputs:
    - contextPath: RubrikPolaris.GlobalSearchObject.id
      description: The ID of the object.
      type: String
    - contextPath: RubrikPolaris.GlobalSearchObject.name
      description: The name of the object.
      type: String
    - contextPath: RubrikPolaris.GlobalSearchObject.objectType
      description: The type of the object.
      type: String
    - contextPath: RubrikPolaris.GlobalSearchObject.physicalPath.fid
      description: The FID of the physical path of the object.
      type: String
    - contextPath: RubrikPolaris.GlobalSearchObject.physicalPath.name
      description: The name of the physical path where the object relies.
      type: String
    - contextPath: RubrikPolaris.GlobalSearchObject.physicalPath.objectType
      description: The object type of the physical path where the object relies.
      type: String
    - contextPath: RubrikPolaris.GlobalSearchObject.azureRegion
      description: The azure region of the object.
      type: String
    - contextPath: RubrikPolaris.GlobalSearchObject.awsRegion
      description: The aws region of the object.
      type: String
    - contextPath: RubrikPolaris.GlobalSearchObject.emailAddress
      description: The email address of the object.
      type: String
    - contextPath: RubrikPolaris.GlobalSearchObject.isRelic
      description: Whether the object is relic (historical) or not.
      type: Boolean
    - contextPath: RubrikPolaris.GlobalSearchObject.effectiveSlaDomain.id
      description: The effective SLA domain ID of the object.
      type: String
    - contextPath: RubrikPolaris.GlobalSearchObject.effectiveSlaDomain.name
      description: The effective SLA domain name of the object.
      type: String
    - contextPath: RubrikPolaris.GlobalSearchObject.effectiveSlaDomain.description
      description: The effective SLA domain description of the object.
      type: String
    - contextPath: RubrikPolaris.GlobalSearchObject.effectiveSlaDomain.fid
      description: The FID of the object's effective SLA domain.
      type: String
    - contextPath: RubrikPolaris.GlobalSearchObject.effectiveSlaDomain.cluster.id
      description: The cluster ID of the object's effective SLA domain.
      type: String
    - contextPath: RubrikPolaris.GlobalSearchObject.effectiveSlaDomain.cluster.name
      description: The cluster name of the object's effective SLA domain.
      type: String
    - contextPath: RubrikPolaris.GlobalSearchObject.physicalChildConnection.count
      description: The count of physical child connection of the object.
      type: String
    - contextPath: RubrikPolaris.GlobalSearchObject.physicalChildConnection.edges.node.id
      description: The ID of physical child connection of the object.
      type: String
    - contextPath: RubrikPolaris.GlobalSearchObject.physicalChildConnection.edges.node.name
      description: The name of the physical child connection of the object.
      type: String
    - contextPath: RubrikPolaris.GlobalSearchObject.physicalChildConnection.edges.node.replicatedObjects.cluster.id
      description: The cluster ID of the replicated objects of physical child connection of the object.
      type: String
    - contextPath: RubrikPolaris.GlobalSearchObject.physicalChildConnection.edges.node.replicatedObjects.cluster.name
      description: The cluster name of the replicated objects of physical child connection of the object.
      type: String
    - contextPath: RubrikPolaris.GlobalSearchObject.cluster.id
      description: The cluster ID related to the object.
      type: String
    - contextPath: RubrikPolaris.GlobalSearchObject.cluster.name
      description: The name of the cluster related to the object.
      type: String
    - contextPath: RubrikPolaris.GlobalSearchObject.primaryClusterLocation.id
      description: The primary cluster location ID of the object.
      type: String
    - contextPath: RubrikPolaris.GlobalSearchObject.gcpZone
      description: The gcp zone of the object.
      type: String
    - contextPath: RubrikPolaris.GlobalSearchObject.gcpRegion
      description: The gcp region of the object.
      type: String
    - contextPath: RubrikPolaris.GlobalSearchObject.gcpNativeProject.name
      description: The gcp native project name of the object.
      type: String
    - contextPath: RubrikPolaris.PageToken.GlobalSearchObject.next_page_token
      description: Next page token.
      type: String
    - contextPath: RubrikPolaris.PageToken.GlobalSearchObject.name
      description: Name of the command.
      type: String
    - contextPath: RubrikPolaris.PageToken.GlobalSearchObject.has_next_page
      description: Whether the result has the next page or not.
      type: Boolean
  - description: Retrieve the list of all the available Sonar policies.
    name: rubrik-sonar-policies-list
    outputs:
    - contextPath: RubrikPolaris.SonarPolicy.id
      description: Unique ID of the policy.
      type: String
    - contextPath: RubrikPolaris.SonarPolicy.name
      description: Name of the policy.
      type: String
    - contextPath: RubrikPolaris.SonarPolicy.description
      description: Descriptive name of the policy.
      type: String
    - contextPath: RubrikPolaris.SonarPolicy.creator.email
      description: Email of the user who created the policy.
      type: String
    - contextPath: RubrikPolaris.SonarPolicy.totalObjects
      description: Number of total objects present in the policy.
      type: Number
    - contextPath: RubrikPolaris.SonarPolicy.numAnalyzers
      description: Number of analyzers present in the policy.
      type: Number
    - contextPath: RubrikPolaris.SonarPolicy.objectStatuses.id
      description: ID of the object present in the policy.
      type: String
    - contextPath: RubrikPolaris.SonarPolicy.objectStatuses.latestSnapshotResult.snapshotFid
      description: Snapshot ID of the object present in the policy.
      type: String
    - contextPath: RubrikPolaris.SonarPolicy.objectStatuses.policyStatuses.policyId
      description: Policy ID.
      type: String
    - contextPath: RubrikPolaris.SonarPolicy.objectStatuses.policyStatuses.status
      description: Policy status.
      type: String
  - description: List the analyzer group policies.
    name: rubrik-sonar-policy-analyzer-groups-list
    outputs:
    - contextPath: RubrikPolaris.SonarAnalyzerGroup.id
      description: The analyzer group ID.
      type: String
    - contextPath: RubrikPolaris.SonarAnalyzerGroup.name
      description: The name of the analyzer group.
      type: String
    - contextPath: RubrikPolaris.SonarAnalyzerGroup.groupType
      description: The analyzer group type.
      type: String
    - contextPath: RubrikPolaris.SonarAnalyzerGroup.analyzers.id
      description: The ID of the analyzers belong to the group.
      type: String
    - contextPath: RubrikPolaris.SonarAnalyzerGroup.analyzers.name
      description: The name of the analyzers belong to the group.
      type: String
    - contextPath: RubrikPolaris.SonarAnalyzerGroup.analyzers.analyzerType
      description: The type of the analyzers belong to the group.
      type: String
  - arguments:
    - description: "The ID of the object to get details.\n\nNote: Users can get the list of the object IDs by executing the \"rubrik-polaris-vm-objects-list\" command."
      name: object_id
      required: true
    description: Retrieve details for a Vsphere object based on the provided object ID.
    name: rubrik-polaris-vm-object-metadata-get
    outputs:
    - contextPath: RubrikPolaris.VSphereVm.id
      description: Unique ID of the object.
      type: String
    - contextPath: RubrikPolaris.VSphereVm.metadata.authorizedOperations
      description: List of operations performed by the object.
      type: Unknown
    - contextPath: RubrikPolaris.VSphereVm.metadata.name
      description: The name of the object.
      type: String
    - contextPath: RubrikPolaris.VSphereVm.metadata.isRelic
      description: Whether the object is relic or not.
      type: Boolean
    - contextPath: RubrikPolaris.VSphereVm.metadata.effectiveSlaDomain.id
      description: ID of the SLA domain.
      type: String
    - contextPath: RubrikPolaris.VSphereVm.metadata.effectiveSlaDomain.name
      description: Name of the SLA domain.
      type: String
    - contextPath: RubrikPolaris.VSphereVm.metadata.effectiveSlaDomain.cluster.id
      description: ID of the cluster of the SLA domain.
      type: String
    - contextPath: RubrikPolaris.VSphereVm.metadata.effectiveSlaDomain.cluster.name
      description: Name of the cluster of the SLA domain.
      type: String
    - contextPath: RubrikPolaris.VSphereVm.metadata.effectiveSlaSourceObject.fid
      description: SLA Source object FID.
      type: String
    - contextPath: RubrikPolaris.VSphereVm.metadata.effectiveSlaSourceObject.name
      description: SLA source object name.
      type: String
    - contextPath: RubrikPolaris.VSphereVm.metadata.effectiveSlaSourceObject.objectType
      description: SLA source object type.
      type: String
    - contextPath: RubrikPolaris.VSphereVm.metadata.protectionDate
      description: Protection date of the object.
      type: String
    - contextPath: RubrikPolaris.VSphereVm.metadata.reportSnappable.id
      description: The ID of the snappable for a particular report related to an object. Snappable supports backups or filesets of physical machines using the rubrik connector.
      type: String
    - contextPath: RubrikPolaris.VSphereVm.metadata.reportSnappable.logicalBytes
      description: Logical bytes of snappable report.
      type: Number
    - contextPath: RubrikPolaris.VSphereVm.metadata.reportSnappable.physicalBytes
      description: The physical byte of the snappable for a particular report related to an object.
      type: Number
    - contextPath: RubrikPolaris.VSphereVm.metadata.reportSnappable.archiveStorage
      description: The archived storage of the snappable for a particular report related to an object.
      type: Number
    - contextPath: RubrikPolaris.VSphereVm.metadata.cluster.id
      description: Unique ID of the cluster which is the datastore for the recovered virtual machine.
      type: String
    - contextPath: RubrikPolaris.VSphereVm.metadata.cluster.name
      description: Cluster name of the VM to which the object belongs.
      type: String
    - contextPath: RubrikPolaris.VSphereVm.metadata.cluster.status
      description: Cluster status of the VM to which the object belongs.
      type: String
    - contextPath: RubrikPolaris.VSphereVm.metadata.cluster.version
      description: Cluster version of the VM to which the object belongs.
      type: String
    - contextPath: RubrikPolaris.VSphereVm.metadata.cluster.lastConnectionTime
      description: Last time when the vm was connected to the cluster.
      type: String
    - contextPath: RubrikPolaris.VSphereVm.metadata.cluster.defaultAddress
      description: Default address where the cluster is stored.
      type: String
    - contextPath: RubrikPolaris.VSphereVm.metadata.cluster.clusterNodeConnection.nodes.id
      description: Node ID of the node connection related to cluster.
      type: String
    - contextPath: RubrikPolaris.VSphereVm.metadata.cluster.clusterNodeConnection.nodes.status
      description: Node status of the node connection related to cluster.
      type: String
    - contextPath: RubrikPolaris.VSphereVm.metadata.cluster.clusterNodeConnection.nodes.ipAddress
      description: IP address of the node connection related to cluster.
      type: String
    - contextPath: RubrikPolaris.VSphereVm.metadata.cluster.state.connectedState
      description: Connected state of the cluster.
      type: String
    - contextPath: RubrikPolaris.VSphereVm.metadata.cluster.state.clusterRemovalState
      description: State of the cluster if it is registered for removal or not.
      type: String
    - contextPath: RubrikPolaris.VSphereVm.metadata.cluster.passesConnectivityCheck
      description: Whether the cluster passes connectivity check or not.
      type: Boolean
    - contextPath: RubrikPolaris.VSphereVm.metadata.cluster.globalManagerConnectivityStatus.urls.url
      description: URL of Global Manager Connectivity Status.
      type: String
    - contextPath: RubrikPolaris.VSphereVm.metadata.cluster.globalManagerConnectivityStatus.urls.isReachable
      description: Whether the url in global Manager Connectivity Status is reachable or not.
      type: Boolean
    - contextPath: RubrikPolaris.VSphereVm.metadata.cluster.connectivityLastUpdated
      description: Date time when the connectivity status of the cluster is lastly updated.
      type: String
    - contextPath: RubrikPolaris.VSphereVm.metadata.primaryClusterLocation.id
      description: The location ID of the primary cluster to which the object belongs.
      type: String
    - contextPath: RubrikPolaris.VSphereVm.metadata.primaryClusterLocation.name
      description: The location name of the primary cluster to which the object belongs.
      type: String
    - contextPath: RubrikPolaris.VSphereVm.metadata.arrayIntegrationEnabled
      description: Whether the array integration is enabled or not.
      type: Boolean
    - contextPath: RubrikPolaris.VSphereVm.metadata.snapshotConsistencyMandate
      description: "Data consistency in recovery points is the snapshot consistency mandate. It is broadly classified into 3 categories: inconsistent, crash-consistent, app-consistent."
      type: String
    - contextPath: RubrikPolaris.VSphereVm.metadata.agentStatus.agentStatus
      description: The status of an agent related to an object. In Rubrik agents are connectors also known as Rubrik Backup Service.
      type: String
    - contextPath: RubrikPolaris.VSphereVm.metadata.logicalPath.fid
      description: The logical path ID of the node to which the object belongs.
      type: String
    - contextPath: RubrikPolaris.VSphereVm.metadata.logicalPath.objectType
      description: The logical object type of the node to which the object belongs.
      type: String
    - contextPath: RubrikPolaris.VSphereVm.metadata.logicalPath.name
      description: The logical name of the node to which the object belongs.
      type: String
    - contextPath: RubrikPolaris.VSphereVm.metadata.physicalPath.fid
      description: The physical path of where the VM resides.
      type: String
    - contextPath: RubrikPolaris.VSphereVm.metadata.physicalPath.objectType
      description: The physical path object type of the VM.
      type: String
    - contextPath: RubrikPolaris.VSphereVm.metadata.physicalPath.name
      description: The physical Name of the VM.
      type: String
    - contextPath: RubrikPolaris.VSphereVm.metadata.vsphereTagPath.fid
      description: FID of Vsphere tag.
      type: String
    - contextPath: RubrikPolaris.VSphereVm.metadata.vsphereTagPath.objectType
      description: Object type of Vsphere tag.
      type: String
    - contextPath: RubrikPolaris.VSphereVm.metadata.vphereTagPath.name
      description: Name of Vsphere tag.
      type: String
    - contextPath: RubrikPolaris.VSphereVm.metadata.oldestSnapshot.id
      description: The ID of the oldest snapshot.
      type: String
    - contextPath: RubrikPolaris.VSphereVm.metadata.oldestSnapshot.date
      description: The date when the oldest snapshot was generated.
      type: String
    - contextPath: RubrikPolaris.VSphereVm.metadata.oldestSnapshot.isIndexed
      description: Whether the oldest snapshot is indexed or not.
      type: Boolean
    - contextPath: RubrikPolaris.VSphereVm.metadata.totalSnapshots.count
      description: Total snapshot counts.
      type: Number
    - contextPath: RubrikPolaris.VSphereVm.metadata.replicatedObjects.id
      description: The ID of the object which is replicated in the VM.
      type: String
    - contextPath: RubrikPolaris.VSphereVm.metadata.replicatedObjects.primaryClusterLocation.id
      description: The primary cluster location ID where the replicated object resides.
      type: String
    - contextPath: RubrikPolaris.VSphereVm.metadata.replicatedObjects.primaryClusterLocation.name
      description: The primary cluster location name where the replicated object resides.
      type: String
    - contextPath: RubrikPolaris.VSphereVm.metadata.replicatedObjects.cluster.name
      description: The cluster name where the replicated object resides.
      type: String
    - contextPath: RubrikPolaris.VSphereVm.metadata.replicatedObjects.cluster.id
      description: The cluster ID where the replicated object resides.
      type: String
    - contextPath: RubrikPolaris.VSphereVm.metadata.newestArchivedSnapshot.id
      description: ID of the newest archived snapshot.
      type: String
    - contextPath: RubrikPolaris.VSphereVm.metadata.newestArchivedSnapshot.date
      description: The date when the newest archived snapshot was generated.
      type: String
    - contextPath: RubrikPolaris.VSphereVm.metadata.newestArchivedSnapshot.isIndexed
      description: Whether the newest archived snapshot is indexed or not.
      type: Boolean
    - contextPath: RubrikPolaris.VSphereVm.metadata.newestArchivedSnapshot.archivalLocations.id
      description: ID of the archival location of the newest archived snapshot.
      type: String
    - contextPath: RubrikPolaris.VSphereVm.metadata.newestArchivedSnapshot.archivalLocations.name
      description: Name of the archival location of the newest archival snapshot.
      type: String
    - contextPath: RubrikPolaris.VSphereVm.metadata.newestReplicatedSnapshot.id
      description: The ID of the newest replicated snapshot.
      type: String
    - contextPath: RubrikPolaris.VSphereVm.metadata.newestReplicatedSnapshot.date
      description: The date when the newest replicated snapshot was generated.
      type: String
    - contextPath: RubrikPolaris.VSphereVm.metadata.newestReplicatedSnapshot.isIndexed
      description: Whether the newest replicated snapshot is indexed or not.
      type: Boolean
    - contextPath: RubrikPolaris.VSphereVm.metadata.newestReplicatedSnapshot.replicationLocations.id
      description: The ID of the replication locations of the newest replicated snapshot.
      type: String
    - contextPath: RubrikPolaris.VSphereVm.metadata.newestReplicatedSnapshot.replicationLocations.name
      description: The name of the replication locations of the newest replicated snapshot.
      type: String
    - contextPath: RubrikPolaris.VSphereVm.metadata.newestSnapshot.id
      description: The ID of the newest snapshot.
      type: String
    - contextPath: RubrikPolaris.VSphereVm.metadata.newestSnapshot.date
      description: The date when the newest snapshot was generated.
      type: String
    - contextPath: RubrikPolaris.VSphereVm.metadata.newestSnapshot.isIndexed
      description: Whether the newest snapshot is indexed or not.
      type: Boolean
    - contextPath: RubrikPolaris.VSphereVm.metadata.onDemandSnapshotCount
      description: Count of how many on demand snapshot created in a VM.
      type: Number
    - contextPath: RubrikPolaris.VSphereVm.metadata.vmwareToolsInstalled
      description: Whether the Vmware tools are installed or not.
      type: Boolean
    - contextPath: RubrikPolaris.VSphereVm.metadata.cdmLink
      description: The Cloud Data Management link to navigate to the VM on cloud.
      type: String
  - arguments:
    - auto: PREDEFINED
      description: "Filter based on whether VM objects are moved to relic/archive or not.\n\nPossible values are: \"True\", \"False\"."
      name: is_relic
      predefined:
      - "True"
      - "False"
    - auto: PREDEFINED
      description: "Filter based on whether VM objects are replicated or not.\n\nPossible values are: \"True\", \"False\"."
      name: is_replicated
      predefined:
      - "True"
      - "False"
    - defaultValue: 50
      description: Number of results to retrieve in the response. Maximum size allowed is 1000.
      name: limit
    - defaultValue: ID
      description: "Specify the field to use for sorting the response.\n\nNote: Supported values are \"ID\" and \"NAME\" only. For any other values, the obtained result is sorted or not is not confirmed."
      name: sort_by
    - auto: PREDEFINED
      defaultValue: ASC
      description: "Specify the order to sort the data in.\n\nPossible values are: \"ASC\", \"DESC\"."
      name: sort_order
      predefined:
      - ASC
      - DESC
    - description: The next page cursor to retrieve the next set of results.
      name: next_page_token
    description: Retrieve a list of all the objects of the Vsphere Vm known to the Rubrik.
    name: rubrik-polaris-vm-objects-list
    outputs:
    - contextPath: RubrikPolaris.VSphereVm.id
      description: Unique ID of the object.
      type: String
    - contextPath: RubrikPolaris.VSphereVm.name
      description: Name of the node to which the object belongs.
      type: String
    - contextPath: RubrikPolaris.VSphereVm.objectType
      description: Object type of the node to which the object belongs.
      type: String
    - contextPath: RubrikPolaris.VSphereVm.replicatedObjectCount
      description: Number of objects replicated in the node in which the object relies.
      type: Number
    - contextPath: RubrikPolaris.VSphereVm.cluster.id
      description: ID of the cluster which is the datastore for the recovered virtual machine.
      type: String
    - contextPath: RubrikPolaris.VSphereVm.cluster.name
      description: Cluster name of the node to which the object belongs.
      type: String
    - contextPath: RubrikPolaris.VSphereVm.cluster.version
      description: Cluster version of the node to which the object belongs.
      type: String
    - contextPath: RubrikPolaris.VSphereVm.cluster.status
      description: Cluster status of the node to which the object belongs.
      type: String
    - contextPath: RubrikPolaris.VSphereVm.effectiveSlaDomain.id
      description: ID of the SLA domain which is simply a set of policies that define at what frequencies backups should be performed of the protected objects within Rubrik and for how long they should be either locally or a replication partner or on the archival location.
      type: String
    - contextPath: RubrikPolaris.VSphereVm.effectiveSlaDomain.name
      description: Descriptive name of the SLA domain.
      type: String
    - contextPath: RubrikPolaris.VSphereVm.effectiveSlaDomain.description
      description: Description of the SLA domain.
      type: String
    - contextPath: RubrikPolaris.VSphereVm.effectiveSlaDomain.fid
      description: FID of the SLA domain.
      type: String
    - contextPath: RubrikPolaris.VSphereVm.effectiveSlaDomain.cluster.id
      description: ID of the cluster related to the effective SLA domain.
      type: String
    - contextPath: RubrikPolaris.VSphereVm.effectiveSlaDomain.cluster.name
      description: Name of the cluster related to the effective SLA domain.
      type: String
    - contextPath: RubrikPolaris.VSphereVm.effectiveSlaSourceObject.fid
      description: SLA source object FID.
      type: String
    - contextPath: RubrikPolaris.VSphereVm.effectiveSlaSourceObject.name
      description: SLA source object name.
      type: String
    - contextPath: RubrikPolaris.VSphereVm.effectiveSlaSourceObject.objectType
      description: SLA source object type.
      type: String
    - contextPath: RubrikPolaris.VSphereVm.slaAssignment
      description: A SLA rule when referred at assignment is SLA assignment.
      type: String
    - contextPath: RubrikPolaris.VSphereVm.isRelic
      description: Whether the object is relic or not.
      type: Boolean
    - contextPath: RubrikPolaris.VSphereVm.authorizedOperations
      description: List of operations that can be performed on the object.
      type: Unknown
    - contextPath: RubrikPolaris.VSphereVm.primaryClusterLocation.id
      description: The location ID of the primary cluster to which the object belongs.
      type: String
    - contextPath: RubrikPolaris.VSphereVm.primaryClusterLocation.name
      description: The location name of the primary cluster to which the object belongs.
      type: String
    - contextPath: RubrikPolaris.VSphereVm.logicalPath.fid
      description: The logical path ID of the node to which the object belongs.
      type: String
    - contextPath: RubrikPolaris.VSphereVm.logicalPath.name
      description: The logical path name of the node to which the object belongs.
      type: String
    - contextPath: RubrikPolaris.VSphereVm.logicalPath.objectType
      description: The logical object type of the node to which the object belongs.
      type: String
    - contextPath: RubrikPolaris.VSphereVm.snapshotDistribution.id
      description: Rubrik uses a snapshot for powerful data protection. Snapshot distribution ID is the ID of the snapshot distribution node related to a particular object.
      type: String
    - contextPath: RubrikPolaris.VSphereVm.snapshotDistribution.onDemandCount
      description: The demand count of distribution of snapshot related to an object.
      type: Number
    - contextPath: RubrikPolaris.VSphereVm.snapshotDistribution.retrievedCount
      description: The retrieved count of distribution of snapshot related to an object.
      type: Number
    - contextPath: RubrikPolaris.VSphereVm.snapshotDistribution.scheduledCount
      description: The scheduled count of distribution of snapshot related to an object.
      type: Number
    - contextPath: RubrikPolaris.VSphereVm.snapshotDistribution.totalCount
      description: The total count of distribution of snapshot related to an object.
      type: Number
    - contextPath: RubrikPolaris.VSphereVm.reportSnappable.id
      description: The ID of the snappable for a particular report related to an object. Snapple supports backups or filesets of physical machines using the rubrik connector.
      type: String
    - contextPath: RubrikPolaris.VSphereVm.reportSnappable.archieveStorage
      description: The archived storage of the snappable for a particular report related to an object.
      type: Number
    - contextPath: RubrikPolaris.VSphereVm.reportSnappable.physicalBytes
      description: The physical byte of the snappable for a particular report related to an object.
      type: Number
    - contextPath: RubrikPolaris.VSphereVm.vmwareToolsInstalled
      description: Whether the vm tools are installed or not.
      type: Boolean
    - contextPath: RubrikPolaris.VSphereVm.agentStatus.agentStatus
      description: The status of an agent related to an object. The Rubrik agents are connectors also known as Rubrik Backup Service.
      type: String
    - contextPath: RubrikPolaris.VSphereVm.agentStatus.disconnectReason
      description: Displays the reason if the agent disconnects.
      type: String
    - contextPath: RubrikPolaris.PageToken.VSphereVm.next_page_token
      description: Next page token.
      type: String
    - contextPath: RubrikPolaris.PageToken.VSphereVm.name
      description: Name of the command.
      type: String
    - contextPath: RubrikPolaris.PageToken.VSphereVm.has_next_page
      description: Whether the result has the next page or not.
      type: Boolean
  - arguments:
    - description: |-
        Name of the scan. If not provided, it defaults to "<today's date> Classification".
        .
      name: scan_name
    - description: "List of sonar policies to scan.\n\nNote: Users can get the list of analyzer groups by executing the \"rubrik-sonar-policy-analyzer-groups-list\" command. \n\nFormat Accepted: \n[\n        {\n            \"id\": \"543dd5e0-c72c-50e2-a3d9-1688343f472c\",\n            \"name\": \"HIPAA\",\n            \"groupType\": \"HIPAA\",\n            \"analyzers\": [\n                {\n                    \"id\": \"9da675b3-944b-5da3-a2da-ed149d300075\",\n                    \"name\": \"US/UK Passport\",\n                    \"analyzerType\": \"PASSPORT\"\n                },\n                {\n                    \"id\": \"18665533-c28c-5a40-b747-4b6508fecdfa\",\n                    \"name\": \"US NPI\",\n                    \"analyzerType\": \"US_HEALTHCARE_NPI\"\n                }\n            ]\n      }\n]."
      name: sonar_policy_analyzer_groups
      required: true
    - description: "List of VM object IDs to scan.\n\nNote: Users can get the list of VM object IDs by executing the \"rubrik-polaris-vm-objects-list\" command."
      name: objects_to_scan
      required: true
    description: "Trigger an on-demand scan of a system. Supports \"Vsphere VM\" object type only.\n\nNote: To know the scan status use the \"rubrik-sonar-ondemand-scan-status\" command. To download the completed request use the \"rubrik-sonar-ondemand-scan-result\" command."
    name: rubrik-sonar-ondemand-scan
    outputs:
    - contextPath: RubrikPolaris.SonarOndemandScan.crawlId
      description: Unique crawl ID.
      type: String
  - arguments:
    - description: "ID for which scanning status is to be obtained.\n\nNote: Users can get the crawl ID by executing the \"rubrik-sonar-ondemand-scan\" command."
      name: crawl_id
      required: true
    description: "Retrieve the status of a scanned system.\n\nNote: To download the completed request use the \"rubrik-sonar-ondemand-scan-result\" command."
    name: rubrik-sonar-ondemand-scan-status
    outputs:
    - contextPath: RubrikPolaris.SonarOndemandScan.crawlId
      description: Crawl ID of the scan for which the rubrik-sonar-ondemand-scan command is hit.
      type: String
    - contextPath: RubrikPolaris.SonarOndemandScan.Status.error
      description: Error description if any.
      type: String
    - contextPath: RubrikPolaris.SonarOndemandScan.Status.snappable.id
      description: Snappable ID of the scanned object.
      type: String
    - contextPath: RubrikPolaris.SonarOndemandScan.Status.snappable.name
      description: Snappable Name of the scanned object.
      type: String
    - contextPath: RubrikPolaris.SonarOndemandScan.Status.snappable.objectType
      description: Snappable object type of the scanned object.
      type: String
    - contextPath: RubrikPolaris.SonarOndemandScan.Status.snapshotTime
      description: Time when the snapshot is taken.
      type: Number
    - contextPath: RubrikPolaris.SonarOndemandScan.Status.status
      description: Status of the scanning or scanned object.
      type: String
    - contextPath: RubrikPolaris.SonarOndemandScan.Status.progress
      description: Count of objects that are in progress.
      type: Number
    - contextPath: RubrikPolaris.SonarOndemandScan.Status.totalHits
      description: Number of total hits obtained from an object that is scanned.
      type: Number
    - contextPath: RubrikPolaris.SonarOndemandScan.Status.analyzerGroupResults.analyzerGroup.groupType
      description: Group type of the analyzer.
      type: String
    - contextPath: RubrikPolaris.SonarOndemandScan.Status.analyzerGroupResults.analyzerGroup.id
      description: Group ID of the analyzer.
      type: String
    - contextPath: RubrikPolaris.SonarOndemandScan.Status.analyzerGroupResults.analyzerGroup.name
      description: Group Name of the analyzer.
      type: String
    - contextPath: RubrikPolaris.SonarOndemandScan.Status.analyzerGroupResults.analyzerResults.hits.totalHits
      description: Number of total hits obtained from an analyzer that is scanned.
      type: Number
    - contextPath: RubrikPolaris.SonarOndemandScan.Status.analyzerGroupResults.analyzerResults.hits.violations
      description: Number of violations obtained from an analyzer that is scanned.
      type: Number
    - contextPath: RubrikPolaris.SonarOndemandScan.Status.analyzerGroupResults.analyzerResults.hits.permittedHits
      description: Number of permitted hits obtained from an analyzer that is scanned.
      type: Number
    - contextPath: RubrikPolaris.SonarOndemandScan.Status.analyzerGroupResults.analyzerResults.analyzer.id
      description: ID of the analyzer that is scanned.
      type: String
    - contextPath: RubrikPolaris.SonarOndemandScan.Status.analzerGroupResults.analyzerResults.analyzer.name
      description: Name of the analyzer that is scanned.
      type: String
    - contextPath: RubrikPolaris.SonarOndemandScan.Status.analyzerGroupResults.analyzerResults.analyzer.analyzerType
      description: Type of the analyzer that is scanned.
      type: String
    - contextPath: RubrikPolaris.SonarOndemandScan.Status.analyzerGroupResults.hits.totalHits
      description: Number of total hits obtained from an analyzer group.
      type: Number
    - contextPath: RubrikPolaris.SonarOndemandScan.Status.analyzerGroupResults.hits.violations
      description: Number of violations obtained from an analyzer group.
      type: Number
    - contextPath: RubrikPolaris.SonarOndemandScan.Status.analyzerGroupResults.hits.permittedHits
      description: Number of permitted hits obtained from an analyzer group.
      type: Number
    - contextPath: RubrikPolaris.SonarOndemandScan.Status.analyzerGroupResults.hits.violationsDelta
      description: Number of violation delta obtained from an analyzer group.
      type: Number
    - contextPath: RubrikPolaris.SonarOndemandScan.Status.analyzerGroupResults.hits.totalHitsDelta
      description: Number of total hits delta obtained from an analyzer group.
      type: Number
    - contextPath: RubrikPolaris.SonarOndemandScan.Status.cluster.id
      description: Cluster ID in which the object is getting scanned.
      type: String
    - contextPath: RubrikPolaris.SonarOndemandScan.Status.cluster.name
      description: Cluster name in which the object is getting scanned.
      type: String
    - contextPath: RubrikPolaris.SonarOndemandScan.Status.cluster.type
      description: Cluster type in which the object is getting scanned.
      type: String
  - arguments:
    - description: "The object ID for which the snapshots are to be searched.\n\nNote: Users can get the list of the object IDs by executing the \"rubrik-polaris-vm-objects-list\" command."
      name: object_id
      required: true
    - auto: PREDEFINED
      defaultValue: Day
      description: "Grouping the snapshots on the basis of the selected value.\n\nPossible values are: \"Month\", \"Day\", \"Year\", \"Week\", \"Hour\", \"Quarter\"."
      name: snapshot_group_by
      predefined:
      - Month
      - Day
      - Year
      - Week
      - Hour
      - Quarter
    - auto: PREDEFINED
      defaultValue: DAY
      description: "Grouping the missed snapshots on the basis of the selected value.\n\nPossible values are: \"MONTH\", \"DAY\", \"YEAR\", \"WEEK\", \"HOUR\", \"QUARTER\"."
      name: missed_snapshot_group_by
      predefined:
      - MONTH
      - DAY
      - YEAR
      - WEEK
      - HOUR
      - QUARTER
    - description: "The start date to get snapshots from.\n\nFormats accepted: 2 minutes, 2 hours, 2 days, 2 weeks, 2 months, 2 years, yyyy-mm-dd, yyyy-mm-ddTHH:MM:SSZ, etc."
      name: start_date
      required: true
    - description: "The end date to get snapshots until.\n\nFormats accepted: 2 minutes, 2 hours, 2 days, 2 weeks, 2 months, 2 years, yyyy-mm-dd, yyyy-mm-ddTHH:MM:SSZ, etc."
      name: end_date
      required: true
    - description: "The timezone offset from UTC changes to match the configured time zone. Use this argument to filter the data according to the provided timezone offset.\n\nFormats accepted: 1, 1.5, 2, 2.5, 5.5, etc."
      name: timezone_offset
      required: true
    - auto: PREDEFINED
      defaultValue: "True"
      description: "Whether the cluster is connected or not.\n\nPossible values are: \"True\", \"False\"."
      name: cluster_connected
      predefined:
      - "True"
      - "False"
    description: "Search for a Rubrik snapshot of an object based on the provided snapshot ID, exact timestamp, or specific value like earliest/latest, or closest before/after a timestamp."
    name: rubrik-polaris-vm-object-snapshot-list
    outputs:
    - contextPath: RubrikPolaris.VSphereVm.id
      description: Unique ID of the object.
      type: String
    - contextPath: RubrikPolaris.VSphereVm.Snapshot.snapshotGroupByConnection.nodes.groupByInfo.unit
      description: Unit of snapshot group by connection nodes.
      type: String
    - contextPath: RubrikPolaris.VSphereVm.Snapshot.snapshotGroupByConnection.nodes.groupByInfo.start
      description: Start date of snapshot group by connection nodes.
      type: String
    - contextPath: RubrikPolaris.VSphereVm.Snapshot.snapshotGroupByConnection.nodes.groupByInfo.end
      description: End date of snapshot group by connection nodes.
      type: String
    - contextPath: RubrikPolaris.VSphereVm.Snapshot.snapshotGroupByConnection.nodes.snapshotConnection.count
      description: Count of snapshot connections related to the object.
      type: Number
    - contextPath: RubrikPolaris.VSphereVm.Snapshot.snapshotGroupByConnection.nodes.snapshotConnection.nodes.id
      description: ID of snapshot connection related to the object.
      type: String
    - contextPath: RubrikPolaris.VSphereVm.Snapshot.snapshotGroupByConnection.nodes.snapshotConnection.nodes.isIndexed
      description: Whether the node is indexed or not.
      type: Boolean
    - contextPath: RubrikPolaris.VSphereVm.Snapshot.snapshotGroupByConnection.nodes.snapshotConnection.nodes.isUnindexable
      description: Whether the node is unindexable or not.
      type: Boolean
  - arguments:
    - description: "ID for which file needs to be downloaded.\n\nNote: Users can get the crawl_id by executing the \"rubrik-sonar-ondemand-scan\" command."
      name: crawl_id
      required: true
    - auto: PREDEFINED
      description: |-
        The type of the file that needs to be downloaded.

        Possible values are: "ANY", "HITS", "STALE", "OPEN_ACCESS", "STALE_HITS", "OPEN_ACCESS_HITS".
      name: file_type
      predefined:
      - ANY
      - HITS
      - STALE
      - OPEN_ACCESS
      - STALE_HITS
      - OPEN_ACCESS_HITS
      required: true
    description: Retrieve the download link for the requested scanned file.
    name: rubrik-sonar-ondemand-scan-result
    outputs:
    - contextPath: RubrikPolaris.SonarOndemandScan.crawlId
      description: Crawl ID of the file that needs to be downloaded.
      type: String
    - contextPath: RubrikPolaris.SonarOndemandScan.Result.downloadLink
      description: Link to download the file when scan status is complete.
      type: String
  - arguments:
    - description: "The unique ID of the cluster.\n\nNote: Users can retrieve the list of the cluster IDs by executing the \"rubrik-gps-cluster-list\" command."
      name: cluster_id
      required: true
    - description: "The snapshot ID.\n\nNote: Users can retrieve the list of snapshot IDs by executing the \"rubrik-polaris-vm-object-snapshot-list\" command."
      name: snapshot_id
      required: true
    - description: "The VM object ID.\n\nNote: Users can retrieve the list of object IDs by executing the \"rubrik-polaris-vm-objects-list\" command."
      name: object_id
      required: true
    description: Request for the analysis and retrieve the download link for the Radar CSV analyzed file.
    name: rubrik-radar-anomaly-csv-analysis
    outputs:
    - contextPath: RubrikPolaris.RadarAnomalyCSV.clusterId
      description: Cluster ID of the CSV.
      type: String
    - contextPath: RubrikPolaris.RadarAnomalyCSV.snapshotId
      description: Snapshot ID of the CSV.
      type: String
    - contextPath: RubrikPolaris.RadarAnomalyCSV.objectId
      description: Object ID of the CSV.
      type: String
    - contextPath: RubrikPolaris.RadarAnomalyCSV.investigationCsvDownloadLink.downloadLink
      description: The download link of the CSV analysis.
      type: String
  - arguments:
    - description: "ID of the snapshot.\n\nNote: Users can retrieve the list of snapshot IDs by executing the \"rubrik-polaris-vm-object-snapshot-list\"  command."
      name: snapshot_id
      required: true
    - description: "Object ID.\n\nNote: Users can retrieve the list of object IDs by executing \"rubrik-polaris-vm-objects-list\" command."
      name: object_id
      required: true
    - auto: PREDEFINED
      description: "The type of the file that needs to be downloaded.\n\nPossible values are: \"ANY\", \"HITS\", \"STALE\", \"OPEN_ACCESS\", \"STALE_HITS\", \"OPEN_ACCESS_HITS\"."
      name: file_type
      predefined:
      - ANY
      - HITS
      - STALE
      - OPEN_ACCESS
      - STALE_HITS
      - OPEN_ACCESS_HITS
    description: "Request to download the Sonar CSV Snapshot results file.\n\nNote: To know the ID and status of the download, use the \"rubrik-user-downloads-list\" command. To download the file, use the \"rubrik-sonar-csv-result-download\" command."
    name: rubrik-sonar-csv-download
    outputs:
    - contextPath: RubrikPolaris.SonarCSVDownload.snapshotId
      description: Snapshot ID of the CSV requested to download.
      type: String
    - contextPath: RubrikPolaris.SonarCSVDownload.objectId
      description: Object ID of the CSV requested to download.
      type: String
    - contextPath: RubrikPolaris.SonarCSVDownload.downloadSnapshotResultsCsv.isSuccessful
      description: The status of the download.
      type: Boolean
  - arguments:
    - description: "The Snapshot ID of the file that needs to be downloaded.\n\nNote: Users can retrieve the list of the snapshot IDs by executing the \"rubrik-polaris-vm-object-snapshot-list\" command."
      name: snapshot_id
      required: true
    - description: "The path of the folder to list the sub-files. If not provided the root directory files will be returned.\n\nFormat accepted : \"/<directory name>/<sub directory name or file name>\"\n\nExample: \"/C:\", \"/C:/Users\"."
      name: path
    - description: "Provide a keyword to search in the file names.\n\nExample: \"admin\"."
      name: search_prefix
    - defaultValue: 50
      description: Number of results to retrieve in the response. Maximum size allowed is 1000.
      name: limit
    - description: The next page cursor to retrieve the next set of results.
      name: next_page_token
    description: "Retrieve the list of the available files that can be downloaded.\n\nNote: To initiate the file download request use the \"rubrik-gps-snapshot-files-download\" command."
    name: rubrik-gps-snapshot-files-list
    outputs:
    - contextPath: RubrikPolaris.GPSSnapshotFile.snapshotId
      description: Snapshot ID provided as an argument to retrieve the files.
      type: String
    - contextPath: RubrikPolaris.GPSSnapshotFile.node.absolutePath
      description: The absolute path of the file.
      type: String
    - contextPath: RubrikPolaris.GPSSnapshotFile.node.displayPath
      description: The display path of the file.
      type: String
    - contextPath: RubrikPolaris.GPSSnapshotFile.node.path
      description: The path of the file.
      type: String
    - contextPath: RubrikPolaris.GPSSnapshotFile.node.filename
      description: The name of the file.
      type: String
    - contextPath: RubrikPolaris.GPSSnapshotFile.node.fileMode
      description: The mode of the file.
      type: String
    - contextPath: RubrikPolaris.GPSSnapshotFile.node.size
      description: The size of the file.
      type: String
    - contextPath: RubrikPolaris.GPSSnapshotFile.node.lastModified
      description: The last modified time of the file.
      type: String
    - contextPath: RubrikPolaris.PageToken.GPSSnapshotFile.next_page_token
      description: Next page token.
      type: String
    - contextPath: RubrikPolaris.PageToken.GPSSnapshotFile.name
      description: Name of the command.
      type: String
    - contextPath: RubrikPolaris.PageToken.GPSSnapshotFile.has_next_page
      description: Whether the result has the next page or not.
      type: Boolean
  - arguments:
    - description: Name given to the VM that runs the snapshot. If not provided the name will be "<Snapshot VM Name> <MM/DD of snapshot creation> <hh/mm of snapshot creation> <Num>".
      name: vm_name
    - description: "The VM object ID whose snapshot needs to be exported.\n\nNote: Users can get the list of object IDs by executing the \"rubrik-polaris-vm-objects-list\" command."
      name: object_id
      required: true
    - description: "The ID of the snapshot that is to be exported.\n\nNote: Users can get the list of snapshot IDs by executing the \"rubrik-polaris-vm-object-snapshot-list\" command."
      name: snapshot_id
      required: true
    - description: "The ID of the datastore which will be used by the new VM.\n\nNote: Users can get the list of  datastore IDs by executing the \"rubrik-gps-vm-datastore-list\" command."
      name: datastore_id
      required: true
    - description: "The ID of the Vsphere ESXi host on which the new VM will be made. Either host_id or host_compute_cluster_id must be provided.\\n\nNote: Users can get the list of host IDs by executing the \"rubrik-gps-vm-host-list\" command."
      name: host_id
    - description: "The ID of the VSphere Compute Cluster of a host. Either host_id or host_compute_cluster_id must be provided. \n\nNote: Users can get the list of Compute Cluster IDs by executing the \"rubrik-gps-vm-host-list\" command. The ID must belong to the VSphereComputeCluster objectType."
      name: host_compute_cluster_id
    - auto: PREDEFINED
      description: |-
        Whether to turn on the new VM or not.

        Possible values are: "True", "False".
      name: power_on
      predefined:
      - 'True'
      - 'False'
    - auto: PREDEFINED
      description: |-
        Whether the mac addresses of network devices of the new VM be removed or not.

        Possible values are: "True", "False".
      name: keep_mac_addresses
      predefined:
      - 'True'
      - 'False'
    - auto: PREDEFINED
      description: |-
        Whether the network devices on the original VM be kept or not.

        Possible values are: "True", "False".
      name: remove_network_devices
      predefined:
      - 'True'
      - 'False'
    - auto: PREDEFINED
      description: |-
        Whether to keep vSphere tags associated with the original VM or not.

        Possible values are: "True", "False".
      name: recover_tags
      predefined:
      - 'True'
      - 'False'
    - auto: PREDEFINED
      description: |-
        Whether to disable networking on the new VM or not.

        Possible values are: "True", "False".
      name: disable_network
      predefined:
      - 'True'
      - 'False'
    description: "Request to initiate an export of a snapshot of a virtual machine.\n\nNote: To know about the exported VM's status, use the \"rubrik-gps-async-result\" command."
    name: rubrik-gps-vm-export
    outputs:
    - contextPath: RubrikPolaris.GPSVMSnapshotExport.id
      description: Snapshot export request ID.
      type: String
  - description: "Retrieve the user downloads. This would return the current and past download history.\n\nNote: To download the requested Sonar CSV Snapshot results file use the \"rubrik-sonar-csv-result-download\" command."
    name: rubrik-user-downloads-list
    outputs:
    - contextPath: RubrikPolaris.UserDownload.id
      description: The ID of the download.
      type: Number
    - contextPath: RubrikPolaris.UserDownload.name
      description: The name of the download.
      type: String
    - contextPath: RubrikPolaris.UserDownload.status
      description: The status of the download.
      type: String
    - contextPath: RubrikPolaris.UserDownload.progress
      description: The progress of the download.
      type: Number
    - contextPath: RubrikPolaris.UserDownload.identifier
      description: The identifier of the download or the type of download requested.
      type: String
    - contextPath: RubrikPolaris.UserDownload.createTime
      description: The creation time of the download.
      type: String
    - contextPath: RubrikPolaris.UserDownload.completeTime
      description: The completion time of the download.
      type: String
  - arguments:
    - description: Name of the SLA Domain to search for.
      name: name
    - description: "Cluster, the SLA domain is managed by.\n\nNote: Users can retrieve the list of the cluster IDs by executing the \"rubrik-gps-cluster-list\" command."
      name: cluster_id
    - auto: PREDEFINED
      description: "Filters SLA domain based on the provided object types. Supports comma separated values. \n\nPossible values are: \"FILESET_OBJECT_TYPE\", \"VSPHERE_OBJECT_TYPE\"."
      isArray: true
      name: object_type
    - auto: PREDEFINED
      defaultValue: 'True'
      description: "Whether to show Cluster SLAs and not Global SLAs. \"False\" value will result in showing only Global SLAs. \n\nPossible values are: \"True\", \"False\"."
      name: show_cluster_slas_only
      predefined:
      - 'True'
      - 'False'
    - auto: PREDEFINED
      defaultValue: NAME
      description: "Specify the field to use for sorting the response.\n\nPossible values are: \"NAME\", \"PROTECTED_OBJECT_COUNT\"."
      name: sort_by
      predefined:
      - NAME
      - PROTECTED_OBJECT_COUNT
    - auto: PREDEFINED
      defaultValue: ASC
      description: "Specify the order to sort the data in.\n\nPossible values are: \"ASC\", \"DESC\"."
      name: sort_order
      predefined:
      - ASC
      - DESC
    description: Enumerates the available SLA Domains to apply to the on-demand snapshot as a retention policy.
    name: rubrik-gps-sla-domain-list
    outputs:
    - contextPath: RubrikPolaris.GPSSLADomain.name
      description: Name of the SLA domain.
      type: String
    - contextPath: RubrikPolaris.GPSSLADomain.id
      description: ID of the SLA domain.
      type: String
    - contextPath: RubrikPolaris.GPSSLADomain.description
      description: Description of the SLA domain.
      type: String
    - contextPath: RubrikPolaris.GPSSLADomain.protectedObjectCount
      description: Number of objects under the SLA Domain.
      type: Number
    - contextPath: RubrikPolaris.GPSSLADomain.baseFrequency.duration
      description: Base snapshot frequency duration.
      type: Number
    - contextPath: RubrikPolaris.GPSSLADomain.baseFrequency.unit
      description: Base snapshot frequency unit (HOURS, DAYS etc).
      type: String
    - contextPath: RubrikPolaris.GPSSLADomain.archivalSpec.archivalLocationName
      description: Location where the archives are stored.
      type: String
    - contextPath: RubrikPolaris.GPSSLADomain.archivalSpecs.storageSetting.id
      description: ID of the archival target.
      type: String
    - contextPath: RubrikPolaris.GPSSLADomain.archivalSpecs.storageSetting.name
      description: Name of the archival target.
      type: String
    - contextPath: RubrikPolaris.GPSSLADomain.archivalSpecs.storageSetting.groupType
      description: Group type of the archival target.
      type: String
    - contextPath: RubrikPolaris.GPSSLADomain.archivalSpecs.storageSetting.targetType
      description: Target type of the archival target.
      type: String
    - contextPath: RubrikPolaris.GPSSLADomain.replicationSpec.replicationType
      description: 'Enum value representing the type of replication. Values: UNKNOWN_REPLICATION_TYPE, UNIDIRECTIONAL_REPLICATION_TO_CLUSTER, REPLICATION_TO_CLOUD_REGION, REPLICATION_TO_CLOUD_LOCATION.'
      type: String
    - contextPath: RubrikPolaris.GPSSLADomain.replicationSpec.specificReplicationSpec.unidirectionalSpec.replicationTargetName
      description: Cloud replication target name.
      type: String
    - contextPath: RubrikPolaris.GPSSLADomain.replicationSpec.specificReplicationSpec.cloudRegionSpec.replicationTargetRegion
      description: Cloud replication target region.
      type: String
    - contextPath: RubrikPolaris.GPSSLADomain.replicationSpec.specificReplicationSpec.cloudRegionSpec.cloudProvider
      description: 'Cloud replication service provider. Values:  AWS, AZURE.'
      type: String
    - contextPath: RubrikPolaris.GPSSLADomain.replicationSpec.specificReplicationSpec.cloudLocationSpec.targetMapping.id
      description: ID of the cloud target where replication takes place.
      type: String
    - contextPath: RubrikPolaris.GPSSLADomain.replicationSpec.specificReplicationSpec.cloudLocationSpec.targetMapping.name
      description: Name of the cloud target where replication takes place.
      type: String
    - contextPath: RubrikPolaris.GPSSLADomain.replicationSpecsV2.cluster.id
      description: ID of the cluster where replication takes place.
      type: String
    - contextPath: RubrikPolaris.GPSSLADomain.replicationSpecsV2.cluster.name
      description: Name of the cluster where replication takes place.
      type: String
    - contextPath: RubrikPolaris.GPSSLADomain.replicationSpecsV2.awsTarget.accountId
      description: Account ID on AWS where the replication happens.
      type: String
    - contextPath: RubrikPolaris.GPSSLADomain.replicationSpecsV2.awsTarget.accountName
      description: Account name on AWS where the replication happens.
      type: String
    - contextPath: RubrikPolaris.GPSSLADomain.replicationSpecsV2.awsTarget.region
      description: Account region on AWS where the replication happens.
      type: String
    - contextPath: RubrikPolaris.GPSSLADomain.replicationSpecsV2.azureTarget.region
      description: Account region on Azure where the replication happens.
      type: String
    - contextPath: RubrikPolaris.GPSSLADomain.replicationSpecsV2.retentionDuration.duration
      description: Replication retention duration.
      type: Number
    - contextPath: RubrikPolaris.GPSSLADomain.replicationSpecsV2.retentionDuration.unit
      description: Replication retention duration unit.
      type: String
    - contextPath: RubrikPolaris.GPSSLADomain.replicationSpecsV2.targetMapping.id
      description: ID of the object target where replication takes place.
      type: String
    - contextPath: RubrikPolaris.GPSSLADomain.replicationSpecsV2.targetMapping.name
      description: Name of the object target where replication takes place.
      type: String
    - contextPath: RubrikPolaris.GPSSLADomain.localRetentionLimit.duration
      description: Local retention limit duration.
      type: Number
    - contextPath: RubrikPolaris.GPSSLADomain.localRetentionLimit.unit
      description: Local retention limit duration unit.
      type: String
    - contextPath: RubrikPolaris.GPSSLADomain.snapshotSchedule.minute.basicSchedule.frequency
      description: Snapshot frequency every minute.
      type: Number
    - contextPath: RubrikPolaris.GPSSLADomain.snapshotSchedule.minute.basicSchedule.retention
      description: Snapshot retention value per minute snapshots.
      type: Number
    - contextPath: RubrikPolaris.GPSSLADomain.snapshotSchedule.minute.basicSchedule.retentionUnit
      description: Snapshot retention time unit per minute snapshots.
      type: String
    - contextPath: RubrikPolaris.GPSSLADomain.snapshotSchedule.hourly.basicSchedule.frequency
      description: Snapshot hourly frequency.
      type: Number
    - contextPath: RubrikPolaris.GPSSLADomain.snapshotSchedule.hourly.basicSchedule.retention
      description: Snapshot retention value per hour snapshots.
      type: Number
    - contextPath: RubrikPolaris.GPSSLADomain.snapshotSchedule.hourly.basicSchedule.retentionUnit
      description: Snapshot retention time unit per hour snapshots.
      type: String
    - contextPath: RubrikPolaris.GPSSLADomain.snapshotSchedule.daily.basicSchedule.frequency
      description: Snapshot daily frequency.
      type: Number
    - contextPath: RubrikPolaris.GPSSLADomain.snapshotSchedule.daily.basicSchedule.retention
      description: Snapshot retention value per day snapshots.
      type: Number
    - contextPath: RubrikPolaris.GPSSLADomain.snapshotSchedule.daily.basicSchedule.retentionUnit
      description: Snapshot retention unit per day snapshots.
      type: String
    - contextPath: RubrikPolaris.GPSSLADomain.snapshotSchedule.weekly.basicSchedule.frequency
      description: Snapshot weekly frequency.
      type: Number
    - contextPath: RubrikPolaris.GPSSLADomain.snapshotSchedule.weekly.basicSchedule.retention
      description: Snapshot retention value per week snapshots.
      type: Number
    - contextPath: RubrikPolaris.GPSSLADomain.snapshotSchedule.weekly.basicSchedule.retentionUnit
      description: Snapshot retention unit per week snapshots.
      type: String
    - contextPath: RubrikPolaris.GPSSLADomain.snapshotSchedule.weekly.dayOfWeek
      description: Starting day of the weekly snapshot.
      type: String
    - contextPath: RubrikPolaris.GPSSLADomain.snapshotSchedule.monthly.basicSchedule.frequency
      description: Snapshot monthly frequency.
      type: Number
    - contextPath: RubrikPolaris.GPSSLADomain.snapshotSchedule.monthly.basicSchedule.retention
      description: Snapshot retention value per month snapshots.
      type: Number
    - contextPath: RubrikPolaris.GPSSLADomain.snapshotSchedule.monthly.basicSchedule.retentionUnit
      description: Snapshot retention unit per month snapshots.
      type: String
    - contextPath: RubrikPolaris.GPSSLADomain.snapshotSchedule.monthly.dayOfMonth
      description: Starting day of the month snapshot.
      type: String
    - contextPath: RubrikPolaris.GPSSLADomain.snapshotSchedule.quarterly.basicSchedule.frequency
      description: Snapshot quarterly frequency.
      type: Number
    - contextPath: RubrikPolaris.GPSSLADomain.snapshotSchedule.quarterly.basicSchedule.retention
      description: Snapshot retention value per quarter snapshots.
      type: Number
    - contextPath: RubrikPolaris.GPSSLADomain.snapshotSchedule.quarterly.basicSchedule.retentionUnit
      description: Snapshot retention unit per quarter snapshots.
      type: String
    - contextPath: RubrikPolaris.GPSSLADomain.snapshotSchedule.quarterly.dayOfQuarter
      description: Starting day of the quarterly snapshot.
      type: String
    - contextPath: RubrikPolaris.GPSSLADomain.snapshotSchedule.quarterly.quarterStartMonth
      description: Starting month of the quarterly snapshot.
      type: String
    - contextPath: RubrikPolaris.GPSSLADomain.snapshotSchedule.yearly.basicSchedule.frequency
      description: Snapshot yearly frequency.
      type: Number
    - contextPath: RubrikPolaris.GPSSLADomain.snapshotSchedule.yearly.basicSchedule.retention
      description: Snapshot retention value per year snapshots.
      type: Number
    - contextPath: RubrikPolaris.GPSSLADomain.snapshotSchedule.yearly.basicSchedule.retentionUnit
      description: Snapshot retention unit per year snapshots.
      type: String
    - contextPath: RubrikPolaris.GPSSLADomain.snapshotSchedule.yearly.dayOfYear
      description: Starting day of the yearly snapshot.
      type: String
    - contextPath: RubrikPolaris.GPSSLADomain.snapshotSchedule.yearly.yearStartMonth
      description: Starting month of the yearly snapshot.
      type: String
    - contextPath: RubrikPolaris.GPSSLADomain.objectSpecificConfigs.awsRdsConfig.logRetention.duration
      description: Duration of retentioning AWS Relational database logs.
      type: Number
    - contextPath: RubrikPolaris.GPSSLADomain.objectSpecificConfigs.awsRdsConfig.logRetention.unit
      description: Unit of duration of retentioning AWS Relational database logs.
      type: String
    - contextPath: RubrikPolaris.GPSSLADomain.objectSpecificConfigs.sapHanaConfig.incrementalFrequency.duration
      description: Duration of retentioning SAP HANA incremental backups.
      type: Number
    - contextPath: RubrikPolaris.GPSSLADomain.objectSpecificConfigs.sapHanaConfig.incrementalFrequency.unit
      description: Unit of duration of retentioning SAP HANA incremental backups.
      type: String
    - contextPath: RubrikPolaris.GPSSLADomain.objectSpecificConfigs.sapHanaConfig.differentialFrequency.duration
      description: Duration of retentioning SAP HANA differential backups.
      type: Number
    - contextPath: RubrikPolaris.GPSSLADomain.objectSpecificConfigs.sapHanaConfig.differentialFrequency.unit
      description: Unit of duration of retentioning SAP HANA differential backups.
      type: String
    - contextPath: RubrikPolaris.GPSSLADomain.objectSpecificConfigs.sapHanaConfig.logRetention.duration
      description: Duration of retensioning SAP HANA Database logs.
      type: Number
    - contextPath: RubrikPolaris.GPSSLADomain.objectSpecificConfigs.sapHanaConfig.logRetention.unit
      description: Unit of duration of retentioning SAP HANA Database logs.
      type: String
    - contextPath: RubrikPolaris.GPSSLADomain.objectSpecificConfigs.vmwareVmConfig.logRetentionSeconds
      description: Seconds of retentioning VMWare virtual machine logs.
      type: Number
    - contextPath: RubrikPolaris.GPSSLADomain.objectTypes
      description: List of object types associated with this SLA Domain.
      type: Unknown
  - arguments:
    - description: "The ID of the download, requested using \"rubrik-sonar-csv-download\" command.\n\nNote: Users can retrieve the list of downloads containing ID by executing the \"rubrik-user-downloads-list\" command."
      name: download_id
      required: true
    description: Retrieve the download link for the requested Sonar CSV Snapshot file.
    name: rubrik-sonar-csv-result-download
    outputs:
    - contextPath: RubrikPolaris.SonarCSVDownload.downloadId
      description: The download ID of the download request.
      type: String
    - contextPath: RubrikPolaris.SonarCSVDownload.getDownloadUrl.url
      description: The link of the file that needs to be downloaded.
      type: String
  - arguments:
    - description: "The ID of the object whose snapshot is to be created. \n\nNote: Users can get the list of object IDs by executing the \"rubrik-polaris-vm-objects-list\" command."
      name: object_id
      required: true
    - description: "The ID of the SLA domain retention policy to be applied on the object.\n\nNote: Users can get the list of SLA Domain IDs by executing the \"rubrik-gps-sla-domain-list\" command."
      name: sla_domain_id
    description: "Triggers an on-demand snapshot of a system.\n\nNote: To know about the status of the on-demand snapshot creation, use the \"rubrik-gps-async-result\" command."
    name: rubrik-gps-vm-snapshot-create
    outputs:
    - contextPath: RubrikPolaris.GPSOndemandSnapshot.id
      description: ID of the requested snapshot.
      type: String
    - contextPath: RubrikPolaris.GPSOndemandSnapshot.status
      description: Status of the requested snapshot.
      type: String
  - arguments:
    - description: "The Snapshot ID of the file that needs to be downloaded.\n\nNote: Users can retrieve the list of the snapshot IDs by executing the \"rubrik-polaris-vm-object-snapshot-list\" command."
      name: snapshot_id
      required: true
    - description: "The absolute path of the file to be downloaded. A list of files can be downloaded as a zip folder. Multiple file paths can be separated with comma(,).\n\nNote: Users can retrieve the list of the files with absolute path by executing the \"rubrik-gps-snapshot-files-list\" command.\n\nFormat accepted: \"/<directory name>/<sub directory name or file name>\"\n\nExample: \"/C:/PerfLogs/Admin\", \"/C:/Windows/Microsoft.NET\"."
      name: file_path
      required: true
    description: "Request to download the snapshot file from the backup.\n\nNote: To know about the file information and which file can be downloaded, use the \"rubrik-gps-snapshot-files-list\" command. To know about the status of the downloadable files, use the \"rubrik-gps-async-result\" command."
    name: rubrik-gps-snapshot-files-download
    outputs:
    - contextPath: RubrikPolaris.GPSSnapshotFileDownload.id
      description: The ID of the download.
      type: String
    - contextPath: RubrikPolaris.GPSSnapshotFileDownload.status
      description: Status of the download.
      type: String
    - contextPath: RubrikPolaris.GPSSnapshotFileDownload.links.href
      description: Link of the download.
      type: String
    - contextPath: RubrikPolaris.GPSSnapshotFileDownload.links.rel
      description: Relationship of the download.
      type: String
  - arguments:
    - description: The snappable ID.
      name: snappable_id
      required: true
    - auto: PREDEFINED
      defaultValue: 'True'
      description: |-
        Whether to recover tags.

        Possible values are: "True", "False".
      name: should_recover_tags
      predefined:
      - 'True'
      - 'False'
    - auto: PREDEFINED
      defaultValue: 'True'
      description: |-
        Whether to power on.

        Possible values are: "True", "False".
      name: power_on
      predefined:
      - 'True'
      - 'False'
    - auto: PREDEFINED
      defaultValue: 'False'
      description: |-
        Whether to keep MAC addresses.

        Possible values are: "True", "False".
      name: keep_mac_addresses
      predefined:
      - 'True'
      - 'False'
    - auto: PREDEFINED
      defaultValue: 'False'
      description: |-
        Whether to remove network interfaces from the VM.

        Possible values are: "True", "False".
      name: remove_network_devices
      predefined:
      - 'True'
      - 'False'
    - description: |-
        ID of the ESXi host to mount the new VM on.

        Note: Users can get the list of host IDs by executing the "rubrik-gps-vm-host-list" command.
      name: host_id
    - description: ID of the compute cluster where the new VM will be mounted.
      name: cluster_id
    - description: ID of the resource pool where the new VM will be mounted.
      name: resource_pool_id
    - description: |-
        ID of the snapshot to recover.

        Note: Users can get the snapshot ID by executing the "rubrik-polaris-vm-object-snapshot-list" command.
      name: snapshot_fid
    - description: Name of the new VM. If not provided the name will be "<Snapshot VM Name> <MM/DD of snapshot creation> <hh/mm of snapshot creation> <Num>".
      name: vm_name
    - description: |-
        List of network bindings for vNIC of the VM.

        e.g. [
              {
                "backingNetworkInfo": {
                  "moid": <string>,
                  "name": <string>
                },
                "networkDeviceInfo": {
                  "key": <int>,
                  "name": <string>
                }
              }
            ].
      name: vnic_bindings
    - description: |-
        Point in time to recover to, e.g.: "2023-03-04T05:06:07.890".
      name: recovery_point
    description: "Performs a live mount of a virtual machine snapshot.\n\nNote: To know about the live mount status, use the \"rubrik-gps-async-result\" command."
    name: rubrik-gps-vm-livemount
    outputs:
    - contextPath: RubrikPolaris.GPSVMLiveMount.id
      description: ID of the Live mount request.
      type: String
  - arguments:
    - description: The name of the host to search for.
      name: name
    - description: "To list hosts from the specific cluster.\n\nNote: Users can retrieve the list of the cluster IDs by executing the \"rubrik-gps-cluster-list\" command."
      name: cluster_id
    - defaultValue: 50
      description: Number of results to retrieve in the response. Maximum size allowed is 1000.
      name: limit
    - description: The next page cursor to retrieve the next set of results.
      name: next_page_token
    - defaultValue: ID
      description: "Specify the field to use for sorting the response.\n\nNote: Supported values are \"ID\" and \"NAME\" only. For any other values, the obtained result is sorted or not is not confirmed."
      name: sort_by
    - auto: PREDEFINED
      defaultValue: ASC
      description: "Specify the order to sort the data in.\n\nPossible values are: \"ASC\", \"DESC\"."
      name: sort_order
      predefined:
      - ASC
      - DESC
    description: "Retrieve the list of available Vsphere Hosts."
    name: rubrik-gps-vm-host-list
    outputs:
    - contextPath: RubrikPolaris.GPSVMHost.id
      description: ID of the Vsphere host.
      type: String
    - contextPath: RubrikPolaris.GPSVMHost.name
      description: Name of the Vsphere host.
      type: String
    - contextPath: RubrikPolaris.GPSVMHost.physicalPath.fid
      description: ID of a physical path of a node.
      type: String
    - contextPath: RubrikPolaris.GPSVMHost.physicalPath.name
      description: Name of a physical path of a node.
      type: String
    - contextPath: RubrikPolaris.GPSVMHost.physicalPath.objectType
      description: "Type of a physical path of a node, for example, VSphereComputeCluster, VSphereDatacenter etc."
      type: String
    - contextPath: RubrikPolaris.PageToken.GPSVMHost.next_page_token
      description: Next page token.
      type: String
    - contextPath: RubrikPolaris.PageToken.GPSVMHost.name
      description: Name of the command.
      type: String
    - contextPath: RubrikPolaris.PageToken.GPSVMHost.has_next_page
      description: Whether the result has the next page or not.
      type: Boolean
  - arguments:
    - description: The name of the datastore to search for.
      name: name
    - description: "The ID of a Vsphere host whose datastores are to be listed.\n\nNote: Users can get the list of host IDs by executing the \"rubrik-gps-vm-host-list\" command."
      name: host_id
      required: true
    - defaultValue: 50
      description: Number of results to retrieve in the response. Maximum size allowed is 1000.
      name: limit
    - description: The next page cursor to retrieve the next set of results.
      name: next_page_token
    - defaultValue: ID
      description: "Specify the field to use for sorting the response.\n\nNote: Supported values are \"ID\" and \"NAME\" only. For any other values, the obtained result is sorted or not is not confirmed."
      name: sort_by
    - auto: PREDEFINED
      defaultValue: ASC
      description: "Specify the order to sort the data in.\n\nPossible values are: \"ASC\", \"DESC\"."
      name: sort_order
      predefined:
      - ASC
      - DESC
    description: "Retrieve the list of the available datastores on a Vsphere Host."
    name: rubrik-gps-vm-datastore-list
    outputs:
    - contextPath: RubrikPolaris.GPSVMHost.id
      description: ID of the Vsphere host.
      type: String
    - contextPath: RubrikPolaris.GPSVMHost.Datastore.id
      description: ID of the Vsphere datastore.
      type: String
    - contextPath: RubrikPolaris.GPSVMHost.Datastore.name
      description: Name of the Vsphere datastore.
      type: String
    - contextPath: RubrikPolaris.GPSVMHost.Datastore.capacity
      description: Datastore capacity in bytes.
      type: Number
    - contextPath: RubrikPolaris.GPSVMHost.Datastore.isLocal
      description: Whether the datastore is local or remote.
      type: Boolean
    - contextPath: RubrikPolaris.GPSVMHost.Datastore.freeSpace
      description: Free space on the datastore in bytes.
      type: Number
    - contextPath: RubrikPolaris.GPSVMHost.Datastore.datastoreType
      description: Type of datastore, for example, "NFS",  "VMFS" etc.
      type: String
    - contextPath: RubrikPolaris.PageToken.GPSVMHost.Datastore.next_page_token
      description: Next page token.
      type: String
    - contextPath: RubrikPolaris.PageToken.GPSVMHost.Datastore.name
      description: Name of the command.
      type: String
    - contextPath: RubrikPolaris.PageToken.GPSVMHost.Datastore.has_next_page
      description: Whether the result has the next page or not.
      type: Boolean
  - arguments:
    - description: "Filter the events based on the provided activity statuses. Supports comma separated values.\n\nPossible values are: \"UNKNOWN_EVENT_STATUS\", \"TASK_FAILURE\", \"PARTIAL_SUCCESS\", \"TASK_SUCCESS\", \"INFO\", \"FAILURE\", \"RUNNING\", \"QUEUED\", \"WARNING\", \"CANCELED\", \"SUCCESS\"."
      name: activity_status
    - description: "Filter the events based on provided activity types. Supports comma separated values.\n\nPossible values are: \"SYNC\", \"LOCAL_RECOVERY\", \"TEST_FAILOVER\", \"ANOMALY\", \"RANSOMWARE_INVESTIGATION_ANALYSIS\", \"ARCHIVE\", \"VOLUME_GROUP\", \"VCENTER\", \"INDEX\", \"CLOUD_NATIVE_VIRTUAL_MACHINE\", \"STORM_RESOURCE\", \"HOST_EVENT\", \"RECOVERY\", \"CONVERSION\", \"CLOUD_NATIVE_VM\", \"EMBEDDED_EVENT\", \"MAINTENANCE\", \"FAILOVER\", \"AUTH_DOMAIN\", \"LEGAL_HOLD\", \"VCD\", \"INSTANTIATE\", \"CONFIGURATION\", \"FILESET\", \"DISCOVERY\", \"SYSTEM\", \"HDFS\", \"CLASSIFICATION\", \"STORAGE_ARRAY\", \"STORAGE\", \"BACKUP\", \"HARDWARE\", \"HYPERV_SERVER\", \"HYPERV_SCVMM\", \"DIAGNOSTIC\", \"UNKNOWN_EVENT_TYPE\", \"UPGRADE\", \"NUTANIX_CLUSTER\", \"REPLICATION\", \"AWS_EVENT\", \"SUPPORT\", \"CLOUD_NATIVE_SOURCE\", \"DOWNLOAD\", \"CONNECTION\", \"RESOURCE_OPERATIONS\"."
      name: activity_type
    - description: "Filter the events based on provided severities. Supports comma separated values.\n\nPossible values are: \"SEVERITY_CRITICAL\", \"SEVERITY_WARNING\", \"SEVERITY_INFO\"."
      name: severity
    - description: "Filter out events based on object name.\n\nNote: Users can get the object names by executing the \"rubrik-polaris-vm-objects-list\" or \"rubrik-polaris-object-search\" command."
      name: object_name
    - description: "Filter the events based on provided object types. Supports comma separated values.\n\nPossible values are: \"SHARE_FILESET\", \"NUTANIX_VM\", \"STORAGE_ARRAY_VOLUME_GROUP\", \"HYPERV_VM\", \"LINUX_FILESET\", \"WINDOWS_FILESET\", \"VMWARE_VM\".\n\nAdditional values can be found in the documentation."
      name: object_type
    - description: "Filter the events based on provided cluster IDs. Supports comma separated values.\n\nNote: Users can get the list of cluster IDs by executing the \"rubrik-gps-cluster-list\" command."
      name: cluster_id
    - description: "The start date to fetch updated events from.\n\nFormats accepted: 2 minutes, 2 hours, 2 days, 2 weeks, 2 months, 2 years, yyyy-mm-dd, yyyy-mm-ddTHH:MM:SSZ, etc."
      name: start_date
    - description: "The end date to fetch updated events until.\n\nFormats accepted: 2 minutes, 2 hours, 2 days, 2 weeks, 2 months, 2 years, yyyy-mm-dd, yyyy-mm-ddTHH:MM:SSZ, etc."
      name: end_date
    - defaultValue: 50
      description: Number of results to retrieve in the response. Maximum size allowed is 1000.
      name: limit
    - description: The next page cursor to retrieve the next set of results.
      name: next_page_token
    - auto: PREDEFINED
      defaultValue: LAST_UPDATED
      description: "Specify the field to use for sorting the response.\n\nNote: Possible values are: \"LAST_UPDATED\", \"LOCATION\", \"OBJECT_TYPE\", \"CLUSTER_NAME\", \"OBJECT_NAME\", \"START_TIME\", \"ACTIVITY_TYPE\", \"SEVERITY\", \"ACTIVITY_STATUS\"."
      name: sort_by
      predefined:
      - LAST_UPDATED
      - LOCATION
      - OBJECT_TYPE
      - CLUSTER_NAME
      - OBJECT_NAME
      - START_TIME
      - ACTIVITY_TYPE
      - SEVERITY
      - ACTIVITY_STATUS
    - auto: PREDEFINED
      defaultValue: DESC
      description: "Specify the order to sort the data in.\n\nPossible values are: \"ASC\", \"DESC\"."
      name: sort_order
      predefined:
      - ASC
      - DESC
    description: "Retrieve the list of events."
    name: rubrik-event-list
    outputs:
    - contextPath: RubrikPolaris.Event.id
      description: ID of the event.
      type: Number
    - contextPath: RubrikPolaris.Event.startTime
      description: Start time of the event.
      type: String
    - contextPath: RubrikPolaris.Event.fid
      description: FID of the event.
      type: String
    - contextPath: RubrikPolaris.Event.activitySeriesId
      description: Activity Series ID of the event.
      type: String
    - contextPath: RubrikPolaris.Event.lastUpdated
      description: Date time when the event was last updated.
      type: String
    - contextPath: RubrikPolaris.Event.lastActivityType
      description: Last Activity Type of the event.
      type: String
    - contextPath: RubrikPolaris.Event.lastActivityStatus
      description: Last Activity Status of the event.
      type: String
    - contextPath: RubrikPolaris.Event.location
      description: Location of the event.
      type: String
    - contextPath: RubrikPolaris.Event.objectId
      description: ID of the object.
      type: String
    - contextPath: RubrikPolaris.Event.objectName
      description: Name of the object.
      type: String
    - contextPath: RubrikPolaris.Event.objectType
      description: Type of the object.
      type: String
    - contextPath: RubrikPolaris.Event.severity
      description: Severity of the event.
      type: String
    - contextPath: RubrikPolaris.Event.progress
      description: Progress of the event.
      type: String
    - contextPath: RubrikPolaris.Event.cluster.id
      description: The ID of the cluster.
      type: String
    - contextPath: RubrikPolaris.Event.cluster.name
      description: The name of the cluster.
      type: String
    - contextPath: RubrikPolaris.Event.activityConnection.nodes.id
      description: ID of the activity connection.
      type: String
    - contextPath: RubrikPolaris.Event.activityConnection.nodes.message
      description: Message of the activity connection.
      type: String
    - contextPath: RubrikPolaris.Event.activityConnection.nodes.severity
      description: Severity of the activity connection.
      type: String
    - contextPath: RubrikPolaris.Event.activityConnection.nodes.time
      description: Date time when the activity connection was last updated.
      type: String
    - contextPath: RubrikPolaris.PageToken.Event.next_page_token
      description: Next page token.
      type: String
    - contextPath: RubrikPolaris.PageToken.Event.name
      description: Name of the command.
      type: String
    - contextPath: RubrikPolaris.PageToken.Event.has_next_page
      description: Whether the result has the next page or not.
      type: Boolean
  - arguments:
    - description: "Filter the objects based on the provided object types. Supports comma separated values.\n\nPossible values are: \"ShareFileset\", \"NutanixVirtualMachine\", \"VolumeGroup\", \"HypervVirtualMachine\", \"LinuxFileset\", \"WindowsFileset\", \"VmwareVirtualMachine\".\n\nAdditional values can be found in the documentation."
      name: type_filter
      required: true
    - description: "Filter the objects based on the provided cluster IDs. Supports comma separated values.\n\nNote: Users can get the list of cluster IDs by executing the \"rubrik-gps-cluster-list\" command."
      name: cluster_id
    - defaultValue: 50
      description: Number of results to retrieve in the response. Maximum size allowed is 1000.
      name: limit
    - description: The next page cursor to retrieve the next set of results.
      name: next_page_token
    - defaultValue: ID
      description: "Specify the field to use for sorting the response.\n\nNote: Supported values are \"ID\" and \"NAME\" only. For any other values, the obtained result is sorted or not is not confirmed."
      name: sort_by
    - auto: PREDEFINED
      defaultValue: ASC
      description: "Specify the order to sort the data in.\n\nPossible values are: \"ASC\", \"DESC\"."
      name: sort_order
      predefined:
      - ASC
      - DESC
    description: "Retrieve the list of Rubrik objects, based on the provided filters."
    name: rubrik-polaris-object-list
    outputs:
    - contextPath: RubrikPolaris.Object.id
      description: ID of the object.
      type: String
    - contextPath: RubrikPolaris.Object.effectiveSlaDomain.name
      description: Name of the SLA domain of the object.
      type: String
    - contextPath: RubrikPolaris.Object.effectiveSlaDomain.id
      description: ID of the SLA domain of the object.
      type: String
    - contextPath: RubrikPolaris.Object.effectiveSlaDomain.description
      description: Description of the SLA domain of the object.
      type: String
    - contextPath: RubrikPolaris.Object.effectiveSlaDomain.cluster.id
      description: Cluster ID of effective SLA domain of the object.
      type: String
    - contextPath: RubrikPolaris.Object.effectiveSlaDomain.cluster.name
      description: Cluster name of effective SLA domain of the object.
      type: String
    - contextPath: RubrikPolaris.Object.effectiveSlaDomain.fid
      description: FID of effective SLA domain of the object.
      type: String
    - contextPath: RubrikPolaris.Object.isPassthrough
      description: Whether the object is passthrough or not.
      type: Boolean
    - contextPath: RubrikPolaris.Object.cluster.id
      description: Cluster ID of the object.
      type: String
    - contextPath: RubrikPolaris.Object.cluster.name
      description: Cluster name of the object.
      type: String
    - contextPath: RubrikPolaris.Object.primaryClusterLocation.id
      description: ID of the primary cluster location of the object.
      type: String
    - contextPath: RubrikPolaris.Object.logicalPath.name
      description: Name of the logical path of the object.
      type: String
    - contextPath: RubrikPolaris.Object.logicalPath.objectType
      description: Object Type of the logical path of the object.
      type: String
    - contextPath: RubrikPolaris.Object.physicalPath.name
      description: Name of the physical path of the object.
      type: String
    - contextPath: RubrikPolaris.Object.physicalPath.objectType
      description: Object Type of the physical path of the object.
      type: String
    - contextPath: RubrikPolaris.Object.name
      description: Name of the object.
      type: String
    - contextPath: RubrikPolaris.Object.objectType
      description: Type of the object.
      type: String
    - contextPath: RubrikPolaris.PageToken.Object.has_next_page
      description: Whether the result has the next page or not.
      type: Boolean
    - contextPath: RubrikPolaris.PageToken.Object.name
      description: Name of the command.
      type: String
    - contextPath: RubrikPolaris.PageToken.Object.next_page_token
      description: Next page token.
      type: String
  - arguments:
    - description: "The object ID for which the snapshots are to be searched.\n\nNote: Users can get the list of the object IDs by executing the \"rubrik-polaris-object-list\" command."
      name: object_id
      required: true
    - description: "The start date to get snapshots from.\n\nFormats accepted: 2 minutes, 2 hours, 2 days, 2 weeks, 2 months, 2 years, yyyy-mm-dd, yyyy-mm-ddTHH:MM:SSZ, etc.\n\nNote: start_date and end_date both or none must be initialized."
      name: start_date
    - description: "The end date to get snapshots until.\n\nFormats accepted: 2 minutes, 2 hours, 2 days, 2 weeks, 2 months, 2 years, yyyy-mm-dd, yyyy-mm-ddTHH:MM:SSZ, etc.\n\nNote: start_date and end_date both or none must be initialized."
      name: end_date
    - defaultValue: 50
      description: Number of results to retrieve in the response. Maximum size allowed is 1000.
      name: limit
    - description: The next page cursor to retrieve the next set of results.
      name: next_page_token
    - description: "List of snapshot types to filter snapshots. Supports comma separated values.\n\nPossible values are: \"SCHEDULED\", \"ON_DEMAND\", \"DOWNLOADED\"."
      name: snapshot_type
    - auto: PREDEFINED
      defaultValue: ASC
      description: "Specify the order to sort the data in.\n\nPossible values are: \"ASC\", \"DESC\"."
      name: sort_order
      predefined:
      - ASC
      - DESC
    description: "Retrieve Rubrik snapshot(s) of an object, based on the provided object ID."
    name: rubrik-polaris-object-snapshot-list
    outputs:
    - contextPath: RubrikPolaris.Object.id
      description: ID of the object.
      type: String
    - contextPath: RubrikPolaris.Object.Snapshot.id
      description: ID of the snapshot.
      type: String
    - contextPath: RubrikPolaris.Object.Snapshot.date
      description: Date of the snapshot.
      type: String
    - contextPath: RubrikPolaris.Object.Snapshot.isArchivalCopy
      description: Whether the snapshot is an archival copy or not.
      type: Boolean
    - contextPath: RubrikPolaris.Object.Snapshot.isReplica
      description: Whether the snapshot is a replica or not.
      type: Boolean
    - contextPath: RubrikPolaris.Object.Snapshot.isOnDemandSnapshot
      description: Whether the snapshot is on demand or not.
      type: Boolean
    - contextPath: RubrikPolaris.Object.Snapshot.isDownloadedSnapshot
      description: Whether the snapshot is downloaded or not.
      type: Boolean
    - contextPath: RubrikPolaris.Object.Snapshot.cluster.id
      description: Cluster ID of the snapshot.
      type: String
    - contextPath: RubrikPolaris.Object.Snapshot.cluster.name
      description: Cluster name of the snapshot.
      type: String
    - contextPath: RubrikPolaris.Object.Snapshot.cluster.version
      description: Cluster version of the snapshot.
      type: String
    - contextPath: RubrikPolaris.Object.Snapshot.cluster.status
      description: Cluster status of the snapshot.
      type: String
    - contextPath: RubrikPolaris.Object.Snapshot.slaDomain.name
      description: Name of the SLA domain of the snapshot.
      type: String
    - contextPath: RubrikPolaris.Object.Snapshot.slaDomain.fid
      description: FID of the SLA domain of the snapshot.
      type: String
    - contextPath: RubrikPolaris.Object.Snapshot.slaDomain.cluster.id
      description: Cluster ID of the SLA domain of the snapshot.
      type: String
    - contextPath: RubrikPolaris.Object.Snapshot.slaDomain.cluster.name
      description: Cluster name of the SLA domain of the snapshot.
      type: String
    - contextPath: RubrikPolaris.Object.Snapshot.slaDomain.id
      description: ID of the SLA domain of the snapshot.
      type: String
    - contextPath: RubrikPolaris.Object.Snapshot.snapshotRetentionInfo.archivalInfos.name
      description: Archival name of snapshot retention of the snapshot.
      type: String
    - contextPath: RubrikPolaris.Object.Snapshot.snapshotRetentionInfo.archivalInfos.isExpirationDateCalculated
      description: Whether archival expiration date of snapshot retention of the snapshot is calculated or not.
      type: String
    - contextPath: RubrikPolaris.Object.Snapshot.snapshotRetentionInfo.archivalInfos.expirationTime
      description: Archival expiration time of snapshot retention of the snapshot.
      type: String
    - contextPath: RubrikPolaris.Object.Snapshot.snapshotRetentionInfo.localInfo.name
      description: Name of snapshot retention of the snapshot.
      type: String
    - contextPath: RubrikPolaris.Object.Snapshot.snapshotRetentionInfo.localInfo.isExpirationDateCalculated
      description: Whether the expiration date is calculated or not.
      type: Boolean
    - contextPath: RubrikPolaris.Object.Snapshot.snapshotRetentionInfo.localInfo.expirationTime
      description: Expiration time of snapshot retention of the snapshot.
      type: String
    - contextPath: RubrikPolaris.PageToken.Object.Snapshot.has_next_page
      description: Whether the result has the next page or not.
      type: Boolean
    - contextPath: RubrikPolaris.PageToken.Object.Snapshot.name
      description: Name of the command.
      type: String
    - contextPath: RubrikPolaris.PageToken.Object.Snapshot.next_page_token
      description: Next Page Token.
      type: String
  - arguments:
    - description: |-
        ID of the cluster on which to perform a scan.

        Note: Users can retrieve the list of the cluster IDs by executing the "rubrik-gps-cluster-list" command.
      name: cluster_id
      required: true
    - description: |-
        Object ID of the system on which to perform the scan. Supports comma separated values.

        Note: Users can get the list of object IDs by executing the "rubrik-polaris-vm-objects-list" command.
      isArray: true
      name: object_id
      required: true
    - defaultValue: PAXSOAR-1.1.0
      description: Name of the scan.
      name: scan_name
    - auto: PREDEFINED
      description: |-
        The type of the indicator to scan for.

        Possible values are: "INDICATOR_OF_COMPROMISE_TYPE_PATH_OR_FILENAME", "INDICATOR_OF_COMPROMISE_TYPE_HASH", "INDICATOR_OF_COMPROMISE_TYPE_YARA_RULE".

        Note: To provide multiple IOCs use the argument "advance_ioc".
      name: ioc_type
      predefined:
      - INDICATOR_OF_COMPROMISE_TYPE_PATH_OR_FILENAME
      - INDICATOR_OF_COMPROMISE_TYPE_HASH
      - INDICATOR_OF_COMPROMISE_TYPE_YARA_RULE
    - description: |-
        Value of the indicator to scan for.

        Note: To provide multiple IOCs use the argument "advance_ioc".
      name: ioc_value
    - description: "Json encoded Indicators Of Compromise to scan. Json keys signify the type of IOC and the corresponding list of values are the values of the IOC's. If provided, will ignore the ioc_type and ioc_value arguments.\n\nPossible keys to indicate type of indicator: \nINDICATOR_OF_COMPROMISE_TYPE_PATH_OR_FILENAME, INDICATOR_OF_COMPROMISE_TYPE_HASH, INDICATOR_OF_COMPROMISE_TYPE_YARA_RULE\n\nFormat Accepted:\n{\n\"<ioc_type1>\": [\"<ioc_value1>\", \"<ioc_value2>\"],\n\"<ioc_type2>\": \"<ioc_value2>\"\n}\n\nExample:\n{\n\"INDICATOR_OF_COMPROMISE_TYPE_PATH_OR_FILENAME\": [\"C:\\Users\\Malware_Executible.ps1\", \"\\bin\\Malware_Executible\"],\n\"INDICATOR_OF_COMPROMISE_TYPE_HASH\": [\"e5c1b9c44be582f895eaea3d3738c5b4\", \"f541b9844be897f895eaea3d3738cfb2\"],\n\"INDICATOR_OF_COMPROMISE_TYPE_YARA_RULE\": \"rule match_everything {condition:true}\"\n}."
      name: advance_ioc
    - description: |-
        Filter the snapshots from the provided date. Any snapshots taken before the provided date-time will be excluded.

        Formats accepted: 2 minutes, 2 hours, 2 days, 2 weeks, 2 months, 2 years, yyyy-mm-dd, yyyy-mm-ddTHH:MM:SSZ, etc.

        Examples of more supported values can be found at https://dateparser.readthedocs.io/en/latest/#relative-dates.
      name: start_date
    - description: |-
        Filter the snapshots until the provided date. Any snapshots taken after the provided date-time will be excluded.

        Formats accepted: 2 minutes, 2 hours, 2 days, 2 weeks, 2 months, 2 years, yyyy-mm-dd, yyyy-mm-ddTHH:MM:SSZ, etc.

        Examples of more supported values can be found at https://dateparser.readthedocs.io/en/latest/#relative-dates.
      name: end_date
    - description: Maximum number of snapshots to scan per object.
      name: max_snapshots_per_object
    - description: Maximum size of the file in bytes that will be included in the scan. The maximum allowed size is 15000000 bytes.
      defaultValue: 5000000
      name: max_file_size
    - description: |-
        Provide comma separated snapshot IDs on which to perform a scan separated by colon for each object ID (in the same order). Supports comma separated values.

        Format accepted:
        object_1_snapshot_id_1, object_1_snapshot_id_2: object_2_snapshot_id_1

        Example:
        B405e8c0-1fcd-401c-a6f6-42f758aad6df, e179eb47-534b-4624-b155-f33d188902e2: 1e1681bf-4479-4339-a4bb-59901598caa5

        Note: Users can retrieve the list of snapshot IDs by executing the "rubrik-polaris-vm-object-snapshot-list" command.

        Note: Do not provide "snapshot_start_date", "snapshot_end_date" and, "max_snapshots_per_object" arguments if snapshot ID is provided.
      isArray: true
      name: snapshot_id
    - description: |-
        Paths to include in the scan. Supports comma separated values.

        Format accepted:
        path_to_include_1, path_to_include_2.
      isArray: true
      name: paths_to_include
    - description: |-
        Paths to exclude from the scan. Supports comma separated values.

        Format accepted:
        path_to_exclude_1, path_to_exclude_2.
      isArray: true
      name: paths_to_exclude
    - description: |-
        Paths to exempt from exclusion. Supports comma separated values.

        Format accepted:
        path_to_exempt_1, path_to_exempt_2.
      isArray: true
      name: paths_to_exempt
    - description: |-
        The type of hash values of the matched files to return in the result. Supports comma separated values.

        Possible values are: "HASH_TYPE_M_D5", "HASH_TYPE_SH_A1", "HASH_TYPE_SH_A256".
      isArray: true
      name: requested_hash_types
    description: |-
      Triggers an IOC scan of a system.

      Note: To know the results of the scan use the "rubrik-radar-ioc-scan-results" command and to list the running/completed IOC scans on a cluster use the "rubrik-radar-ioc-scan-list" command.
    name: rubrik-radar-ioc-scan
    outputs:
    - contextPath: RubrikPolaris.RadarIOCScan.id
      description: ID of the IOC scan.
      type: String
    - contextPath: RubrikPolaris.RadarIOCScan.status
      description: Status of the IOC scan trigger request.
      type: String
  - arguments:
    - description: |-
        ID of the IOC scan whose results are to be retrieved.

        Note: Users can get the scan ID by executing the "rubrik-radar-ioc-scan" command.
      name: scan_id
      required: true
    - description: |-
        ID of the cluster on which the scan was performed.

        Note: Users can retrieve the list of the cluster IDs by executing the "rubrik-gps-cluster-list" command.
      name: cluster_id
      required: true
    description: |-
      Retrieves the results of IOC scan of a system.

      Note: To initiate a scan use the "rubrik-radar-ioc-scan" command and to list the running/completed scans on a cluster use the "rubrik-radar-ioc-scan-list" command.
    name: rubrik-radar-ioc-scan-results
    outputs:
    - contextPath: RubrikPolaris.RadarIOCScan.id
      description: ID of the IOC scan.
      type: String
    - contextPath: RubrikPolaris.RadarIOCScan.status
      description: Overall status of the scan.
      type: String
    - contextPath: RubrikPolaris.RadarIOCScan.indicatorsOfCompromise.iocType
      description: Type of IOC that was scanned.
      type: String
    - contextPath: RubrikPolaris.RadarIOCScan.indicatorsOfCompromise.iocValue
      description: Value of the IOC that was scanned.
      type: String
    - contextPath: RubrikPolaris.RadarIOCScan.results.objectId
      description: ID of the system that was scanned.
      type: String
    - contextPath: RubrikPolaris.RadarIOCScan.results.snapshotResults.status
      description: 'Status of the scan on the snapshot. Values: MALWARE_SCAN_IN_SNAPSHOT_STATUS_PENDING, MALWARE_SCAN_IN_SNAPSHOT_STATUS_FINISHED, MALWARE_SCAN_IN_SNAPSHOT_STATUS_ERROR.'
      type: String
    - contextPath: RubrikPolaris.RadarIOCScan.results.snapshotResults.snapshotDate
      description: The date-time at which the snapshot was taken.
      type: String
    - contextPath: RubrikPolaris.RadarIOCScan.results.snapshotResults.snapshotId
      description: ID of the snapshot that was scanned.
      type: String
    - contextPath: RubrikPolaris.RadarIOCScan.results.snapshotResults.scanStats.numFiles
      description: Number of files encountered during scan.
      type: Number
    - contextPath: RubrikPolaris.RadarIOCScan.results.snapshotResults.scanStats.numFilesScanned
      description: Number of files that were scanned on that snapshot.
      type: Number
    - contextPath: RubrikPolaris.RadarIOCScan.results.snapshotResults.scanStats.totalFilesScannedSizeBytes
      description: The total file size of the files scanned.
      type: Number
    - contextPath: RubrikPolaris.RadarIOCScan.results.snapshotResults.matches.indicatorIndex
      description: Index of indicator in inputs for the scan.
      type: Number
    - contextPath: RubrikPolaris.RadarIOCScan.results.snapshotResults.matches.paths.aclDetails
      description: JSON encoded file access control list (ACL) information.
      type: String
    - contextPath: RubrikPolaris.RadarIOCScan.results.snapshotResults.matches.paths.creationTime
      description: File creation date-time.
      type: String
    - contextPath: RubrikPolaris.RadarIOCScan.results.snapshotResults.matches.paths.modificationTime
      description: File modification date-time.
      type: String
    - contextPath: RubrikPolaris.RadarIOCScan.results.snapshotResults.matches.paths.path
      description: File path that matched the malware Indicator Of Compromise.
      type: String
    - contextPath: RubrikPolaris.RadarIOCScan.results.snapshotResults.matches.paths.yaraMatchDetails.name
      description: The name of the matching YARA rule.
      type: String
    - contextPath: RubrikPolaris.RadarIOCScan.results.snapshotResults.matches.paths.yaraMatchDetails.tags
      description: Optional YARA tags. Described in https://yara.readthedocs.io/en/latest/writingrules.html#rule-tags.
      type: Unknown
    - contextPath: RubrikPolaris.RadarIOCScan.results.snapshotResults.matches.paths.requestedHashDetails.hashType
      description: Hash algorithm type.
      type: String
    - contextPath: RubrikPolaris.RadarIOCScan.results.snapshotResults.matches.paths.requestedHashDetails.hashValue
      description: Hash value of the content at path.
      type: String
  - arguments:
    - description: "ID of the request.\n\nNote: Users can get the request ID by executing any of the commands that make a request. Possible commands are mentioned in the command description."
      name: request_id
      required: true
    - description: "ID of the cluster on which request was made.\n\nNote: Users can retrieve the list of the cluster IDs by executing the \"rubrik-gps-cluster-list\" command."
      name: cluster_id
      required: true
    - description: "IP address of the cluster node to access the download link. Only required to retrieve the results of the command \"rubrik-gps-snapshot-files-download\".\n\nNote: Users can retrieve the list of the IP addresses by executing the \"rubrik-gps-cluster-list\" command."
      name: cluster_ip_address
    description: "Retrieve the result of an asynchronous request. This command will retrieve the result of requests made by commands \"rubrik-gps-snapshot-files-download\", \"rubrik-gps-vm-livemount\", \"rubrik-gps-vm-export\", \"rubrik-gps-vm-snapshot-create\" and \"rubrik-gps-vm-recover-files\"."
    name: rubrik-gps-async-result
    outputs:
    - contextPath: RubrikPolaris.GPSAsyncResult.id
      description: The ID of the request.
      type: String
    - contextPath: RubrikPolaris.GPSAsyncResult.status
      description: Status of the request.
      type: String
    - contextPath: RubrikPolaris.GPSAsyncResult.nodeId
      description: ID of the node.
      type: String
    - contextPath: RubrikPolaris.GPSAsyncResult.progress
      description: Progress of the request in range 0 to 100.
      type: Number
    - contextPath: RubrikPolaris.GPSAsyncResult.error.message
      description: JSON stringified message object when an error occurs.
      type: String
    - contextPath: RubrikPolaris.GPSAsyncResult.links.href
      description: Link to a resource.
      type: String
    - contextPath: RubrikPolaris.GPSAsyncResult.links.rel
      description: Type of the resource pointed by the link.
      type: String
  - arguments:
    - description: "Filter out clusters based on their type. Supports comma separated values.\n\nPossible values are: \"Cloud\", \"Robo\", \"ExoCompute\", \"OnPrem\", \"Polaris\", \"Unknown\"."
      name: type
    - description: "Filter out clusters based on name. Supports comma separated values."
      name: name
    - defaultValue: ClusterName
      description: "Specify the field to use for sorting the response.\n\nPossible values are: \"ClusterName\", \"ClusterType\", \"RegisteredAt\".\nAdditional values can be found in the documentation."
      name: sort_by
    - auto: PREDEFINED
      defaultValue: ASC
      description: "Specify the order to sort the data in.\n\nPossible values are: \"ASC\", \"DESC\"."
      name: sort_order
      predefined:
      - ASC
      - DESC
    description: "Retrieve the list of the available rubrik clusters."
    name: rubrik-gps-cluster-list
    outputs:
    - contextPath: RubrikPolaris.GPSCluster.id
      description: ID of the cluster.
      type: String
    - contextPath: RubrikPolaris.GPSCluster.name
      description: Name of the cluster.
      type: String
    - contextPath: RubrikPolaris.GPSCluster.type
      description: Type of the cluster. Values are Cloud, Robo, ExoCompute, OnPrem, Unknown, Polaris.
      type: String
    - contextPath: RubrikPolaris.GPSCluster.status
      description: Status of the cluster. Values are Connected, Disconnected, Initializing.
      type: String
    - contextPath: RubrikPolaris.GPSCluster.version
      description: Version of the cluster.
      type: String
    - contextPath: RubrikPolaris.GPSCluster.defaultAddress
      description: Default address assigned to the cluster.
      type: String
    - contextPath: RubrikPolaris.GPSCluster.cdmUpgradeInfo.clusterStatus.message
      description: Message about the cluster upgrade/current condition.
      type: String
    - contextPath: RubrikPolaris.GPSCluster.cdmUpgradeInfo.clusterStatus.status
      description: Upgrade/current status of the cluster. It provides information like -- upgrading, upgrade scheduled, stable, downloading packages, pre-checks running and many more.
      type: String
    - contextPath: RubrikPolaris.GPSCluster.cdmUpgradeInfo.overallProgress
      description: Progress (in percentage) of an upgrade, if running.
      type: Number
    - contextPath: RubrikPolaris.GPSCluster.cdmUpgradeInfo.scheduleUpgradeAt
      description: Shows the date-time of a scheduled upgrade.
      type: String
    - contextPath: RubrikPolaris.GPSCluster.cdmUpgradeInfo.downloadedVersion
      description: The version that was downloaded but not yet installed.
      type: String
    - contextPath: RubrikPolaris.GPSCluster.cdmUpgradeInfo.version
      description: The current version of the cluster.
      type: String
    - contextPath: RubrikPolaris.GPSCluster.productType
      description: The product type. Values are CDM, DATOS, POLARIS.
      type: String
    - contextPath: RubrikPolaris.GPSCluster.estimatedRunway
      description: Estimated number of days remaining before additional data storage space is required on the cluster.
      type: Number
    - contextPath: RubrikPolaris.GPSCluster.snapshotCount
      description: The total number of snapshots that are taken of different objects in the cluster.
      type: Number
    - contextPath: RubrikPolaris.GPSCluster.geoLocation.address
      description: Geological address of the cluster.
      type: String
    - contextPath: RubrikPolaris.GPSCluster.lastConnectionTime
      description: Time when the cluster was last polled.
      type: String
    - contextPath: RubrikPolaris.GPSCluster.metric.totalCapacity
      description: Total storage capacity of the cluster in Bytes.
      type: Number
    - contextPath: RubrikPolaris.GPSCluster.metric.availableCapacity
      description: Available storage capacity of the cluster in Bytes.
      type: Number
    - contextPath: RubrikPolaris.GPSCluster.snappableConnection.count
      description: The number of objects in the cluster whose snapshots can be taken.
      type: Number
    - contextPath: RubrikPolaris.GPSCluster.state.connectedState
      description: Status of the cluster. Values are Connected, Disconnected, Initializing.
      type: String
    - contextPath: RubrikPolaris.GPSCluster.state.clusterRemovalState
      description: State of the cluster when it is being removed from the platform. Values are DATA_DELETING, WAITING_FOR_DATA_DELETION, UNREGISTERED, FAILED, DISCONNECTING, REGISTERED.
      type: String
    - contextPath: RubrikPolaris.GPSCluster.clusterNodeConnection.nodes.id
      description: ID of a node in a cluster.
      type: String
    - contextPath: RubrikPolaris.GPSCluster.clusterNodeConnection.nodes.status
      description: Status of a node in a cluster.
      type: String
    - contextPath: RubrikPolaris.GPSCluster.clusterNodeConnection.nodes.ipAddress
      description: IP Address of a node in a cluster.
      type: String
    - contextPath: RubrikPolaris.GPSCluster.passesConnectivityCheck
      description: Whether the cluster passes the connectivity check.
      type: Boolean
    - contextPath: RubrikPolaris.GPSCluster.globalManagerConnectivityStatus.urls.url
      description: URL of a global manager of the cluster.
      type: String
    - contextPath: RubrikPolaris.GPSCluster.globalManagerConnectivityStatus.urls.isReachable
      description: Whether the global manager is reachable.
      type: Boolean
    - contextPath: RubrikPolaris.GPSCluster.connectivityLastUpdated
      description: The date-time of when the cluster was last polled for connectivity.
      type: String
    - contextPath: RubrikPolaris.GPSCluster.lambdaFeatureHistory.wasRadarEverEnabled
      description: Whether Polaris Radar was ever enabled on the cluster.
      type: Boolean
    - contextPath: RubrikPolaris.GPSCluster.lambdaFeatureHistory.wasSonarEverEnabled
      description: Whether Polaris Sonar was ever enabled on the cluster.
      type: Boolean
  - arguments:
    - description: |-
        ID of the cluster whose IOC scans are to be listed.

        Note: Users can retrieve the list of the cluster IDs by executing the "rubrik-gps-cluster-list" command.
      name: cluster_id
      required: true
    description: |-
      Lists the running/completed IOC scans on a cluster.

      Note: To know the results of the scan use the "rubrik-radar-ioc-scan-results" command. To initiate a scan use the "rubrik-radar-ioc-scan" command.
    name: rubrik-radar-ioc-scan-list
    outputs:
    - contextPath: RubrikPolaris.RadarIOCScan.id
      description: ID of the IOC scan.
      type: String
    - contextPath: RubrikPolaris.RadarIOCScan.startTime
      description: Start time of the scan.
      type: String
    - contextPath: RubrikPolaris.RadarIOCScan.endTime
      description: End time of the scan.
      type: String
    - contextPath: RubrikPolaris.RadarIOCScan.snapshots.id
      description: Object ID of the system.
      type: String
    - contextPath: RubrikPolaris.RadarIOCScan.snapshots.snapshots
      description: List of snapshot IDs that are included in the scan.
      type: Unknown
  - arguments:
    - description: |-
        ID of the snapshot from which to recover files.

        Note: Users can get the snapshot ID by executing the "rubrik-polaris-vm-object-snapshot-list" command.
      name: snapshot_id
      required: true
    - description: |-
        ID of the cluster where the snapshot resides.

        Note: Users can get the cluster ID by executing the "rubrik-gps-cluster-list" command.
      name: cluster_id
      required: true
    - description: |-
        Comma separated paths of files and directories that will be recovered from the snapshot.

        Note: Users can get the list of paths in a snapshot by executing the "rubrik-gps-snapshot-files-list" command.
      isArray: true
      name: paths_to_recover
      required: true
    - description: Path on the destination object on which recovery will be done.
      name: restore_path
      required: true
    - description: |-
        ID of the object where the files will be restored into. If not provided, Rubrik will use the snapshots object.

        Note: Users can get the object ID by executing the "rubrik-polaris-vm-objects-list" command.
      name: destination_object_id
    description: |-
      Recovers files from a snapshot backup, back into a system.

      Note: To know about the recovery status, use the "rubrik-gps-async-result" command.
    name: rubrik-gps-vm-recover-files
    outputs:
    - contextPath: RubrikPolaris.GPSVMRecoverFiles.id
      description: Recover files request ID.
      type: String
<<<<<<< HEAD
  dockerimage: demisto/rubrik-polaris-sdk-py3:1.0.0.75015
=======
  dockerimage: demisto/rubrik-polaris-sdk-py3:1.0.0.80183
>>>>>>> 6f77591c
  isfetch: true
  runonce: false
  script: '-'
  subtype: python3
  type: python
tests:
- RubrikPolaris-Test
defaultmapperin: Rubrik Polaris Radar - Mapping
defaultclassifier: Rubrik Polaris Radar - Classification
fromversion: 6.0.0<|MERGE_RESOLUTION|>--- conflicted
+++ resolved
@@ -2255,11 +2255,7 @@
     - contextPath: RubrikPolaris.GPSVMRecoverFiles.id
       description: Recover files request ID.
       type: String
-<<<<<<< HEAD
-  dockerimage: demisto/rubrik-polaris-sdk-py3:1.0.0.75015
-=======
   dockerimage: demisto/rubrik-polaris-sdk-py3:1.0.0.80183
->>>>>>> 6f77591c
   isfetch: true
   runonce: false
   script: '-'
