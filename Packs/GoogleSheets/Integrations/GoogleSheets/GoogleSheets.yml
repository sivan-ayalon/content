category: Utilities
commonfields:
  id: GoogleSheets
  version: -1
configuration:
- name: service_account_credentials
  display:
  required: true
  defaultvalue:
  type: 9
  additionalinfo: A service account key from Google.
  displaypassword: Service Account Key
  hiddenusername: true
- name: insecure
  display: Trust any certificate (not secure)
  type: 8
  additionalinfo:
- name: proxy
  display: Use system proxy settings
  type: 8
  additionalinfo:
- name: user_id
  display: Email - Associate to Google Drive
  defaultvalue:
  type: 0
  additionalinfo: >
    Used to impersonate a Google workspace user, so the
    spreadsheets is created in the associated Google Drive and is
    easily accessible from a UI. This parameter is used during the
    authentication process.
  hidden:
  - xsoar_saas
description: Google Sheets is a spreadsheet program that is part of the free web-based Google applications to create and format spreadsheets. Use this integration to create and modify spreadsheets.
display: Google Sheets
name: GoogleSheets
script:
  commands:
  - arguments:
    - description: The title of the spreadsheet to create.
      name: title
      required: true
    - default: true
      defaultValue: en
      description: The locale of the spreadsheet to create.
      name: locale
    - auto: PREDEFINED
      defaultValue: TEXT
      description: The type of the cell format of the spreadsheet to create.
      name: cell_format_type
      predefined:
      - NUMBER
      - TEXT
      - PERCENT
      - CURRENCY
      - DATE
      - TIME
      - DATE_TIME
      - SCIENTIFIC
    - name: cell_format_backgroundColor
      description: "A comma-separated list of background colors in the following order - red,green,blue,alpha. All values must be between 0-1. If chosen, you must specify all fields."
      isArray: true
      defaultValue: ""
    - defaultValue: "11"
      description: Cell font size in the spreadsheet to create.
      name: cell_format_textformat_font_size
    - auto: PREDEFINED
      defaultValue: LEFT_TO_RIGHT
      description: Cell text direction in the spreadsheet to create.
      name: cell_format_textformat_text_direction
      predefined:
      - LEFT_TO_RIGHT
      - RIGHT_TO_LEFT
    - description: Sets the title of the first sheet in the spreadsheet to create.
      name: sheet_title
      required: true
    - auto: PREDEFINED
      defaultValue: GRID
      description: Sets the type of the first sheet in the spreadsheet to create.
      name: sheet_type
      predefined:
      - GRID
      - OBJECT
      - DATASOURCE
    description: Create a new spreadsheet.
    name: google-sheets-spreadsheet-create
    outputs:
    - contextPath: GoogleSheets.Spreadsheet.properties.title
      description: Spreadsheet title.
      type: Unknown
    - contextPath: GoogleSheets.Spreadsheet.spreadsheetId
      description: Spreadsheet ID.
      type: Unknown
  - arguments:
    - name: spreadsheet_id
      description: ID of the spreadsheet to get.
      required: true
      isArray: true
      defaultValue: ""
    - default: true
      defaultValue: "false"
      auto: PREDEFINED
      predefined:
      - "true"
      - "false"
      description: True if grid data should be returned. This parameter is ignored if a field mask was set in the request.
      name: include_grid_data
    - description: Works only with include_grid_data = True. The ranges to retrieve from the spreadsheet. Ranges are specified using A1 notation. For example, Sheet1!A1:D5. For further explanation and examples, see https://developers.google.com/sheets/api/guides/concepts#expandable-1.
      isArray: true
      name: ranges
    description: Returns the spreadsheet of the given ID. If include_grid_data is set to true and no ranges given, will defaultly return the first 500 rows and 20 columns of the first sheet.
    name: google-sheets-spreadsheet-get
    outputs:
    - contextPath: GoogleSheets.Spreadsheet.spreadsheetTitle
      description: Spreadsheet title.
      type: Unknown
    - contextPath: GoogleSheets.Spreadsheet.spreadsheetId
      description: SpreadSheet ID.
      type: Unknown
    - contextPath: GoogleSheets.Spreadsheet.spreadsheetUrl
      description: Spreadsheet URL.
      type: Unknown
    - contextPath: GoogleSheets.Spreadsheet.sheets.title
      description: Sheet title.
      type: Unknown
    - contextPath: GoogleSheets.Spreadsheet.sheets.index
      description: Sheet index.
      type: Unknown
    - contextPath: GoogleSheets.Spreadsheet.sheets.sheetId
      description: Sheet ID.
      type: Unknown
    - contextPath: GoogleSheets.Spreadsheet.sheets.gridProperties
      description: Sheet grid properties.
      type: Unknown
    - contextPath: GoogleSheets.Spreadsheet.sheets.rowData
      description: Sheet row data.
      type: Unknown
  - arguments:
    - description: Spreadsheet ID in which to create a new sheet.
      name: spreadsheet_id
      required: true
    - name: echo_spreadsheet
      description: Include the spreadsheet in the response.
      defaultValue: "false"
      auto: PREDEFINED
      predefined:
      - "true"
      - "false"
    - description: Sheet title to create.
      name: sheet_title
      required: true
    - description: The index of the sheet within the spreadsheet.
      name: sheet_index
    - auto: PREDEFINED
      default: true
      defaultValue: GRID
      description: Sheet type to create.
      name: sheet_type
      predefined:
      - GRID
      - OBJECT
      - DATA_SOURCE
    - description: True if the sheet is a right_to_left sheet instead of a left_to_right sheet.
      name: right_to_left
      auto: PREDEFINED
      predefined:
      - "false"
      - "true"
    - name: tab_color
      description: A comma-separated list of the color of the tab in the UI in the following order - red,green,blue,alpha. All values must be between 0-1. If chosen, you must specify all fields.
      isArray: true
      defaultValue: ""
    - description: True if the sheet is hidden in the UI. False if it is visible.
      name: hidden
    - name: sheet_id
      description: The ID of the sheet to create. (Needs to be unique. If not specified, the sheet ID will be generated by Google Sheets.
    description: Adds a new sheet. When a sheet is added at a given index, all subsequent sheet indexes are incremented.
    name: google-sheets-sheet-create
    outputs:
    - contextPath: GoogleSheets.Spreadsheet.updatedSpreadsheet.properties.title
      description: Spreadsheet title.
      type: Unknown
    - contextPath: GoogleSheets.Spreadsheet.spreadsheetId
      description: Spreadsheet ID.
      type: Unknown
    - contextPath: GoogleSheets.Spreadsheet.updatedSpreadsheet.spreadsheetUrl
      description: Spreadsheet URL.
      type: Unknown
    - contextPath: GoogleSheets.Spreadsheet.updatedSpreadsheet.sheets.sheetId
      description: Sheet ID.
      type: String
    - contextPath: GoogleSheets.Spreadsheet.updatedSpreadsheet.sheets.title
      description: Sheet title.
      type: String
  - name: google-sheets-sheet-duplicate
    description: Duplicates the contents of a sheet.
    arguments:
    - name: spreadsheet_id
      description: Spreadsheet ID from which to copy a sheet.
      required: true
      defaultValue: ""
    - name: echo_spreadsheet
      description: True to add the spreadsheet to the output.
      defaultValue: "false"
      auto: PREDEFINED
      predefined:
      - "true"
      - "false"
    - name: source_sheet_id
      description: The ID of the sheet to copy.
      required: true
      defaultValue: ""
    - name: new_sheet_index
      description: If set, the ID of the new sheet. If not set, an ID is chosen. If set, the ID must not conflict with any existing sheet ID and it must be non-negative number.
      defaultValue: ""
    - name: new_sheet_name
      description: The name of the new sheet.
      required: true
      defaultValue: ""
    outputs:
    - contextPath: GoogleSheets.Spreadsheet.updatedSpreadsheet.properties.title
      description: Spreadsheet title.
      type: String
    - contextPath: GoogleSheets.Spreadsheet.spreadsheetId
      description: Spreadsheet ID.
      type: String
    - contextPath: GoogleSheets.Spreadsheet.updatedSpreadsheet.spreadsheetUrl
      description: Spreadsheet URL.
      type: Unknown
    - contextPath: GoogleSheets.Spreadsheet.updatedSpreadsheet.sheets.sheetId
      description: Sheet ID.
      type: String
    - contextPath: GoogleSheets.Spreadsheet.updatedSpreadsheet.sheets.title
      description: Sheet title.
      type: String
  - name: google-sheets-sheet-copy-to
    description: Copies a single sheet from a spreadsheet to another spreadsheet.
    arguments:
    - name: source_spreadsheet_id
      description: Spreadsheet ID to copy from.
      required: true
      defaultValue: ""
    - name: source_sheet_id
      description: The ID of the sheet to copy.
      required: true
      defaultValue: ""
    - name: destination_spreadsheet_id
      description: The ID of the spreadsheet to copy the sheet to.
      required: true
      defaultValue: ""
    outputs: []
  - name: google-sheets-sheet-delete
    description: Delete a sheet from a spreadsheet by ID.
    arguments:
    - name: spreadsheet_id
      description: Spreadsheet from which to delete sheet.
      required: true
      defaultValue: ""
    - name: echo_spreadsheet
      description: True to add the spreadsheet to the output.
      defaultValue: "false"
      auto: PREDEFINED
      predefined:
      - "true"
      - "false"
    - name: sheet_id
      description: ID of sheet to delete.
      required: true
      defaultValue: ""
    outputs:
    - contextPath: GoogleSheets.Spreadsheet.updatedSpreadsheet.properties.title
      description: Spreadsheet title.
      type: String
    - contextPath: GoogleSheets.Spreadsheet.spreadsheetId
      description: Spreadsheet ID.
      type: String
    - contextPath: GoogleSheets.Spreadsheet.updatedSpreadsheet.spreadsheetUrl
      description: Spreadsheet URL.
      type: Unknown
    - contextPath: GoogleSheets.Spreadsheet.updatedSpreadsheet.sheets.sheetId
      description: Sheet ID.
      type: String
    - contextPath: GoogleSheets.Spreadsheet.updatedSpreadsheet.sheets.title
      description: Sheet title.
      type: String
  - name: google-sheets-sheet-clear
    description: Clears values from a spreadsheet. The caller must specify the spreadsheet ID and range. Only values are cleared. All other properties of the cell (such as formatting, data validation, etc..) are kept.
    arguments:
    - name: spreadsheet_id
      description: Spreadsheet ID to update.
      required: true
      defaultValue: ""
    - name: range
      description: A1 notation or R1C1 notation of the values to clear. A1 notation example, Sheet1!A1:D5. For further explanation and examples, see https://developers.google.com/sheets/api/guides/concepts#expandable-1.
      required: true
      defaultValue: ""
    outputs:
    - contextPath: GoogleSheets.Spreadsheet.updatedSpreadsheet.properties.title
      description: Spreadsheet title.
      type: String
    - contextPath: GoogleSheets.Spreadsheet.spreadsheetId
      description: Spreadsheet ID.
      type: String
    - contextPath: GoogleSheets.Spreadsheet.updatedSpreadsheet.spreadsheetUrl
      description: Spreadsheet URL.
      type: Unknown
    - contextPath: GoogleSheets.Spreadsheet.updatedSpreadsheet.sheets.sheetId
      description: Sheet ID.
      type: String
    - contextPath: GoogleSheets.Spreadsheet.updatedSpreadsheet.sheets.title
      description: Sheet title.
      type: String
  - name: google-sheets-range-delete
    description: Deletes a range of cells, shifting other cells into the deleted area.
    arguments:
    - name: spreadsheet_id
      description: Spreadsheet ID.
      required: true
      defaultValue: ""
    - name: echo_spreadsheet
      description: True to add the spreadsheet to the output.
      defaultValue: "false"
      auto: PREDEFINED
      predefined:
      - "true"
      - "false"
    - name: sheet_id
      description: The sheet this range is in.
      required: true
      defaultValue: ""
    - name: start_row_index
      description: The start row (inclusive) of the range, or not set if unbounded.
      required: true
      defaultValue: ""
    - name: end_row_index
      description: The end row (exclusive) of the range, or not set if unbounded.
      required: true
      defaultValue: ""
    - name: start_column_index
      description: The start column (inclusive) of the range, or not set if unbounded.
      required: true
      defaultValue: ""
    - name: end_column_index
      description: The end column (exclusive) of the range, or not set if unbounded.
      required: true
      defaultValue: ""
    - name: shift_dimension
      description: The dimension from which deleted cells will be replaced with. If ROWS, existing cells will be shifted upward to replace the deleted cells. If COLUMNS, existing cells will be shifted left to replace the deleted cells.
      required: true
      defaultValue: ""
      auto: PREDEFINED
      predefined:
      - ROWS
      - COLUMNS
    outputs:
    - contextPath: GoogleSheets.Spreadsheet.updatedSpreadsheet.properties.title
      description: Spreadsheet title.
      type: String
    - contextPath: GoogleSheets.Spreadsheet.spreadsheetId
      description: Spreadsheet ID.
      type: String
    - contextPath: GoogleSheets.Spreadsheet.updatedSpreadsheet.spreadsheetUrl
      description: Spreadsheet URL.
      type: Unknown
    - contextPath: GoogleSheets.Spreadsheet.updatedSpreadsheet.sheets.sheetId
      description: Sheet ID.
      type: String
    - contextPath: GoogleSheets.Spreadsheet.updatedSpreadsheet.sheets.title
      description: Sheet title.
      type: String
  - name: google-sheets-dimension-delete
    description: Deletes the dimensions from the sheet. Note that the indexing starts from 0.
    arguments:
    - name: spreadsheet_id
      description: Spreadsheet ID.
      required: true
      defaultValue: ""
    - name: echo_spreadsheet
      description: True to add the spreadsheet to the output.
      defaultValue: "false"
      auto: PREDEFINED
      predefined:
      - "true"
      - "false"
    - name: dimension_type
      description: The dimension of the span.
      required: true
      defaultValue: ""
      auto: PREDEFINED
      predefined:
      - ROWS
      - COLUMNS
    - name: sheet_id
      description: The sheet this span is in.
      required: true
      defaultValue: ""
    - name: start_index
      description: The start (inclusive) of the span, or not set if unbounded.
      required: true
      defaultValue: ""
    - name: end_index
      description: The end (exclusive) of the span, or not set if unbounded.
      required: true
      defaultValue: ""
    outputs:
    - contextPath: GoogleSheets.Spreadsheet.updatedSpreadsheet.properties.title
      description: Spreadsheet title.
      type: String
    - contextPath: GoogleSheets.Spreadsheet.spreadsheetId
      description: Spreadsheet ID.
      type: String
    - contextPath: GoogleSheets.Spreadsheet.updatedSpreadsheet.spreadsheetUrl
      description: Spreadsheet URL.
      type: Unknown
    - contextPath: GoogleSheets.Spreadsheet.updatedSpreadsheet.sheets.sheetId
      description: Sheet ID.
      type: String
    - contextPath: GoogleSheets.Spreadsheet.updatedSpreadsheet.sheets.title
      description: Sheet title.
      type: String
  - name: google-sheets-data-paste
    description: Inserts data into the spreadsheet starting at the specified coordinate.
    arguments:
    - name: spreadsheet_id
      description: Spreadsheet ID.
      required: true
      defaultValue: ""
    - name: echo_spreadsheet
      description: True to add the spreadsheet to the output.
      defaultValue: "false"
      auto: PREDEFINED
      predefined:
      - "true"
      - "false"
    - name: sheet_id
      description: The sheet this coordinate is in.
      required: true
      defaultValue: ""
    - name: row_index
      description: The row index of the coordinate.
      required: true
      defaultValue: ""
    - name: column_index
      description: The column index of the coordinate.
      required: true
      defaultValue: ""
    - name: data
      description: The data to insert. If data_kind is delimiter, the delimiter will be ',' and the data should be in the following format cell1, cell2, cell3... If data_kind is html, enter a single value.
      required: true
      defaultValue: ""
    - name: data_kind
      description: How to interpret the data inserted in data argument.
      required: true
      defaultValue: ""
      auto: PREDEFINED
      predefined:
      - delimiter
      - html
    - name: paste_type
      description: The way the data should be pasted.
      defaultValue: NORMAL
      auto: PREDEFINED
      predefined:
      - NORMAL
      - VALUES
      - FORMAT
      - NO_BORDERS
      - FORMULA
      - DATA_VALIDATION
      - CONDITIONAL_FORMATTING
    outputs:
    - contextPath: GoogleSheets.Spreadsheet.updatedSpreadsheet.properties.title
      description: Spreadsheet title.
      type: String
    - contextPath: GoogleSheets.Spreadsheet.spreadsheetId
      description: Spreadsheet ID.
      type: String
    - contextPath: GoogleSheets.Spreadsheet.updatedSpreadsheet.spreadsheetUrl
      description: Spreadsheet URL.
      type: Unknown
    - contextPath: GoogleSheets.Spreadsheet.updatedSpreadsheet.sheets.sheetId
      description: Sheet ID.
      type: String
    - contextPath: GoogleSheets.Spreadsheet.updatedSpreadsheet.sheets.title
      description: Sheet title.
      type: String
  - name: google-sheets-find-replace
    description: Finds and replaces data in cells over a range, sheet, or all sheets.
    arguments:
    - name: spreadsheet_id
      description: Spreadsheet ID.
      required: true
      defaultValue: ""
    - name: echo_spreadsheet
      description: True to add the spreadsheet to the output.
      defaultValue: "false"
      auto: PREDEFINED
      predefined:
      - "true"
      - "false"
    - name: find
      description: The value to find.
      required: true
      defaultValue: ""
    - name: replacement
      description: The value to use as the replacement.
      required: true
      defaultValue: ""
    - name: sheet_id
      description: The sheet to find/replace.
      defaultValue: ""
    - name: all_sheets
      description: True to find/replace over all sheets.
      defaultValue: ""
      auto: PREDEFINED
      predefined:
      - "True"
      - "False"
    - name: match_case
      description: True if the search is case sensitive.
      defaultValue: ""
      auto: PREDEFINED
      predefined:
      - "True"
      - "False"
    - name: match_entire_cell
      description: True if the find value should match the entire cell.
      defaultValue: ""
      auto: PREDEFINED
      predefined:
      - "True"
      - "False"
    - name: range_sheet_id
      description: The sheet this range is on.
      defaultValue: ""
    - name: range_start_row_Index
      description: The start row (inclusive) of the range, or not set if unbounded.
      defaultValue: ""
    - name: range_end_row_Index
      description: The end row (exclusive) of the range, or not set if unbounded.
      defaultValue: ""
    - name: range_start_column_Index
      description: The start column (inclusive) of the range, or not set if unbounded.
      defaultValue: ""
    - name: range_end_column_Index
      description: The end column (exclusive) of the range, or not set if unbounded.
      defaultValue: ""
    outputs:
    - contextPath: GoogleSheets.Spreadsheet.updatedSpreadsheet.properties.title
      description: Spreadsheet title.
      type: String
    - contextPath: GoogleSheets.Spreadsheet.spreadsheetId
      description: Spreadsheet ID.
      type: String
    - contextPath: GoogleSheets.Spreadsheet.updatedSpreadsheet.spreadsheetUrl
      description: Spreadsheet URL.
      type: Unknown
    - contextPath: GoogleSheets.Spreadsheet.updatedSpreadsheet.sheets.sheetId
      description: Sheet ID.
      type: String
    - contextPath: GoogleSheets.Spreadsheet.updatedSpreadsheet.sheets.title
      description: Sheet title.
      type: String
  - name: google-sheets-value-update
    description: Sets values in a range of a spreadsheet. The caller must specify the spreadsheet ID, range, and a valueInputOption.
    arguments:
    - name: spreadsheet_id
      description: Spreadsheet ID.
      required: true
      defaultValue: ""
    - name: range
      description: The A1 notation of the values to update. For example, Sheet1!A1:D5. For further explanation and examples, see https://developers.google.com/sheets/api/guides/concepts#expandable-1.
      required: true
      defaultValue: ""
    - name: input_option
      description: Determines how input data should be interpreted.
      required: true
      defaultValue: ""
      auto: PREDEFINED
      predefined:
      - RAW
      - USER_ENTERED
    - name: major_dimension
      description: The major dimension of the values.
      required: true
      auto: PREDEFINED
      predefined:
      - ROWS
      - COLUMNS
    - name: values
      description: The data that was read or to be written. This is an array of arrays. The outer array representing all the data and each inner array representing a major dimension. Each item in the inner array corresponds to one cell. To be entered in the following format - [1,2,3],[4,5,6] where each bracket will be the row or column, and each value inside will correspond to a cell.
      required: true
      defaultValue: ""
    outputs: []
  - name: google-sheets-value-append
    description: Appends values to a spreadsheet. The input range is used to search for existing data and find a "table" within that range. Values will be appended to the next row of the table, starting with the first column of the table. See the guide (https://developers.google.com/sheets/api/guides/values#appending_values) and sample code (https://developers.google.com/sheets/api/samples/writing#append_values) for specific details of how tables are detected and data is appended. The caller must specify the spreadsheet ID, range, and a valueInputOption. The valueInputOption only controls how the input data will be added to the sheet (column-wise or row-wise), it does not influence what cell the data starts being written to.
    arguments:
    - name: spreadsheet_id
      description: Spreadsheet ID
      required: true
      defaultValue: ""
    - name: range
      description: The A1 notation of a range to search for a logical table of data. Values are appended after the last row of the table. A1 notation example, Sheet1!A1:D5 For further explanation and examples, see https://developers.google.com/sheets/api/guides/concepts#expandable-1
      required: true
      defaultValue: ""
    - name: input_option
      description: The way input data should be interpreted.
      defaultValue: ""
      auto: PREDEFINED
      predefined:
      - RAW
      - USER_ENTERED
    - name: insert_option
      description: The way input data should be inserted.
      required: true
      defaultValue: ""
      auto: PREDEFINED
      predefined:
      - OVERWRITE
      - INSERT_ROWS
    - name: major_dimension
      description: The major dimension of the values.
      required: true
      defaultValue: ""
      auto: PREDEFINED
      predefined:
      - ROWS
      - COLUMNS
    - name: values
      description: The data that was read or to be written. This is an array of arrays. The outer array representing all the data and each inner array representing a major dimension. Each item in the inner array corresponds to one cell. To be entered in the following format - [1,2,3],[4,5,6] where each bracket will be the row or column, and each value inside will correspond to a cell.
      required: true
      defaultValue: ""
    outputs: []
  - name: google-sheets-spreadsheet-update
    description: This is a custom update command, used to apply any of the Google Sheets API options. Applies one or more updates to the spreadsheet. Each request is validated before being applied. If any request is not valid, the entire request will fail and nothing will be applied.
    arguments:
    - name: spreadsheet_id
      description: Spreadsheet ID.
      required: true
      defaultValue: ""
    - name: echo_spreadsheet
      description: True to add the spreadsheet to the output.
      defaultValue: "False"
      auto: PREDEFINED
      predefined:
      - "False"
      - "True"
    - name: requests
      description: JSON input according to the method documentation and object documentation - for advanced users' free use (Google Sheets API) https://developers.google.com/sheets/api/reference/rest/v4/spreadsheets/batchUpdate
      required: true
      defaultValue: ""
    outputs:
    - contextPath: GoogleSheets.Spreadsheet.updatedSpreadsheet.properties.title
      description: Spreadsheet title.
      type: String
    - contextPath: GoogleSheets.Spreadsheet.spreadsheetId
      description: Spreadsheet ID.
      type: String
    - contextPath: GoogleSheets.Spreadsheet.updatedSpreadsheet.spreadsheetUrl
      description: Spreadsheet URL.
      type: Unknown
    - contextPath: GoogleSheets.Spreadsheet.updatedSpreadsheet.sheets.sheetId
      description: Sheet ID.
      type: String
    - contextPath: GoogleSheets.Spreadsheet.updatedSpreadsheet.sheets.title
      description: Sheet title.
      type: String
<<<<<<< HEAD
  dockerimage: demisto/googleapi-python3:1.0.0.64384
  feed: false
  isfetch: false
  longRunning: false
  longRunningPort: false
=======
  dockerimage: demisto/googleapi-python3:1.0.0.64222
>>>>>>> 3562077f
  runonce: false
  script: "-"
  subtype: python3
  type: python
tests:
- GoogleSheets-Test
fromversion: 6.1.0<|MERGE_RESOLUTION|>--- conflicted
+++ resolved
@@ -664,15 +664,11 @@
     - contextPath: GoogleSheets.Spreadsheet.updatedSpreadsheet.sheets.title
       description: Sheet title.
       type: String
-<<<<<<< HEAD
   dockerimage: demisto/googleapi-python3:1.0.0.64384
   feed: false
   isfetch: false
   longRunning: false
   longRunningPort: false
-=======
-  dockerimage: demisto/googleapi-python3:1.0.0.64222
->>>>>>> 3562077f
   runonce: false
   script: "-"
   subtype: python3
