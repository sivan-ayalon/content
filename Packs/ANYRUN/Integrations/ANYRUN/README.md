--- conflicted
+++ resolved
@@ -346,10 +346,7 @@
 | opt_kernel_heavyevasion | Heavy evasion option. Possible values are: true, false. Default is false. | Optional | 
 | opt_privacy_type | Privacy settings for generated task. Possible values are: owner, bylink, public. Default is owner. | Optional | 
 | obj_ext_browser | Browser name, used only for "url" type. Possible values are: Internet Explorer, Google Chrome, Mozilla Firefox, Opera, Microsoft Edge. | Optional |
-<<<<<<< HEAD
-=======
 | obj_ext_cmd | Command line, used only if 'obj_type' command argument is 'file' or 'download'. Permitted size is 2-256 characters long. | Optional |
->>>>>>> 6f77591c
 
 
 #### Context Output
