--- conflicted
+++ resolved
@@ -162,11 +162,7 @@
       name: limit
     description: Fetches indicators from the feed.
     name: aws-get-indicators
-<<<<<<< HEAD
-  dockerimage: demisto/py3-tools:1.0.0.77497
-=======
   dockerimage: demisto/py3-tools:1.0.0.83976
->>>>>>> 6f77591c
   feed: true
   runonce: false
   script: '-'
