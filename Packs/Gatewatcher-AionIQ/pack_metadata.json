{
    "name": "Gatewatcher AionIQ",
    "description": "This pack provide integration with Gatewatcher NDR solution : AIonIQ",
    "support": "partner",
<<<<<<< HEAD
    "currentVersion": "1.1.14",
=======
    "currentVersion": "1.1.17",
>>>>>>> 6f77591c
    "author": "Gatewatcher",
    "url": "https://www.gatewatcher.com/",
    "email": "integration@gatewatcher.com",
    "categories": [
        "Network Security"
    ],
    "tags": [],
    "useCases": [],
    "keywords": [],
    "marketplaces": [
        "xsoar",
        "marketplacev2"
    ],
    "githubUser": [
        "FabienMht",
        "CesarGW",
        "ThibaultReboul"
    ]
}<|MERGE_RESOLUTION|>--- conflicted
+++ resolved
@@ -2,11 +2,7 @@
     "name": "Gatewatcher AionIQ",
     "description": "This pack provide integration with Gatewatcher NDR solution : AIonIQ",
     "support": "partner",
-<<<<<<< HEAD
-    "currentVersion": "1.1.14",
-=======
     "currentVersion": "1.1.17",
->>>>>>> 6f77591c
     "author": "Gatewatcher",
     "url": "https://www.gatewatcher.com/",
     "email": "integration@gatewatcher.com",
