{
    "id": "RedLock-mapper",
    "name": "Prisma Cloud - Incoming Mapper",
    "type": "mapping-incoming",
    "description": "Maps incoming Prisma Cloud event fields that are created through the 'fetch incidents' command in the Prisma Cloud integration.",
	"defaultIncidentType": "Prisma Cloud",
	"mapping": {
		"AWS CloudTrail Misconfiguration": {
			"dontMapEventToLabels": false,
			"internalMapping": {
				"Account ID": {
					"complex": {
						"accessor": "accountId",
						"filters": [],
						"root": "resource",
						"transformers": []
					}
				},
				"Account Name": {
					"complex": {
						"accessor": "account",
						"filters": [],
						"root": "resource",
						"transformers": []
					}
				},
				"Alert ID": {
					"simple": "id"
				},
				"First Seen": {
					"complex": {
						"filters": [],
						"root": "firstSeen",
						"transformers": [
							{
								"operator": "TimeStampToDate"
							}
						]
					}
				},
				"IncomingMirrorError": {
					"simple": "in_mirror_error"
				},
				"Last Modified By": {
					"complex": {
						"accessor": "lastModifiedBy",
						"filters": [],
						"root": "policy",
						"transformers": []
					}
				},
				"Last Modified On": {
					"complex": {
						"accessor": "lastModifiedOn",
						"filters": [],
						"root": "policy",
						"transformers": []
					}
				},
				"Last Seen": {
					"complex": {
						"filters": [],
						"root": "lastSeen",
						"transformers": [
							{
								"operator": "TimeStampToDate"
							}
						]
					}
				},
				"Last Update Time": {
					"complex": {
						"filters": [],
						"root": "lastUpdated",
						"transformers": [
							{
								"operator": "TimeStampToDate"
							}
						]
					}
				},
				"Policy Deleted": {
					"complex": {
						"accessor": "deleted",
						"filters": [],
						"root": "policy",
						"transformers": []
					}
				},
				"Policy Description": {
					"complex": {
						"accessor": "description",
						"filters": [],
						"root": "policy",
						"transformers": []
					}
				},
				"Policy ID": {
					"complex": {
						"accessor": "policyId",
						"filters": [],
						"root": "policy",
						"transformers": []
					}
				},
				"Policy Recommendation": {
					"complex": {
						"accessor": "recommendation",
						"filters": [],
						"root": "policy",
						"transformers": []
					}
				},
				"Policy Remediable": {
					"complex": {
						"accessor": "remediable",
						"filters": [],
						"root": "policy",
						"transformers": []
					}
				},
				"Policy Severity": {
					"complex": {
						"accessor": "severity",
						"filters": [],
						"root": "policy",
						"transformers": []
					}
				},
				"Policy Type": {
					"complex": {
						"accessor": "policyType",
						"filters": [],
						"root": "policy",
						"transformers": []
					}
				},
				"Prisma Cloud ID": {
					"complex": {
						"filters": [],
						"root": "id",
						"transformers": []
					}
				},
				"Prisma Cloud Reason": {
					"complex": {
						"filters": [],
						"root": "reason",
						"transformers": []
					}
				},
				"Prisma Cloud Rules": {
					"complex": {
						"filters": [],
						"root": "alertRules",
						"transformers": [
							{
								"operator": "ConvertKeysToTableFieldFormat"
							}
						]
					}
				},
				"Prisma Cloud Status": {
					"complex": {
						"filters": [],
						"root": "status",
						"transformers": []
					}
				},
				"Prisma Cloud Dismissal Note": {
					"complex": {
						"filters": [],
						"root": "dismissalNote",
						"transformers": []
					}
				},
				"Prisma Cloud Time": {
					"complex": {
						"filters": [],
						"root": "alertTime",
						"transformers": []
					}
				},
				"RRN": {
					"simple": "resource.rrn"
				},
				"Region": {
					"complex": {
						"accessor": "region",
						"filters": [],
						"root": "resource",
						"transformers": []
					}
				},
				"Resource API Name": {
					"complex": {
						"accessor": "resourceApiName",
						"filters": [],
						"root": "resource",
						"transformers": []
					}
				},
				"Resource Cloud Type": {
					"complex": {
						"accessor": "cloudType",
						"filters": [],
						"root": "resource",
						"transformers": []
					}
				},
				"Resource ID": {
					"complex": {
						"accessor": "id",
						"filters": [],
						"root": "resource",
						"transformers": []
					}
				},
				"Resource Name": {
					"complex": {
						"accessor": "name",
						"filters": [],
						"root": "resource",
						"transformers": []
					}
				},
				"Resource Type": {
					"complex": {
						"accessor": "resourceType",
						"filters": [],
						"root": "resource",
						"transformers": []
					}
				},
				"Risk Rating": {
					"complex": {
						"accessor": "rating",
						"filters": [],
						"root": "riskDetail",
						"transformers": []
					}
				},
				"Risk Score": {
					"complex": {
						"accessor": "score",
						"filters": [],
						"root": "riskDetail",
						"transformers": []
					}
				},
				"SKU Name": {
					"complex": {
						"accessor": "data.sku.name",
						"filters": [],
						"root": "resource",
						"transformers": []
					}
				},
				"SKU TIER": {
					"complex": {
						"accessor": "data.sku.tier",
						"filters": [],
						"root": "resource",
						"transformers": []
					}
				},
				"Subscription Assigned By": {
					"complex": {
						"accessor": "data.properties.metadata.assignedBy",
						"filters": [],
						"root": "resource",
						"transformers": []
					}
				},
				"Subscription Created By": {
					"complex": {
						"accessor": "data.properties.metadata.createdBy",
						"filters": [],
						"root": "resource",
						"transformers": []
					}
				},
				"Subscription Created On": {
					"complex": {
						"accessor": "data.properties.metadata.createdOn",
						"filters": [],
						"root": "resource",
						"transformers": []
					}
				},
				"Subscription Description": {
					"complex": {
						"accessor": "data.properties.description",
						"filters": [],
						"root": "resource",
						"transformers": []
					}
				},
				"Subscription ID": {
					"complex": {
						"accessor": "data.id",
						"filters": [],
						"root": "resource",
						"transformers": []
					}
				},
				"Subscription Name": {
					"complex": {
						"accessor": "data.name",
						"filters": [],
						"root": "resource",
						"transformers": []
					}
				},
				"Subscription Type": {
					"complex": {
						"accessor": "data.type",
						"filters": [],
						"root": "resource",
						"transformers": []
					}
				},
				"Subscription Updated By": {
					"complex": {
						"accessor": "data.properties.metadata.updatedBy",
						"filters": [],
						"root": "resource",
						"transformers": []
					}
				},
				"Subscription Updated On": {
					"complex": {
						"accessor": "data.properties.metadata.updatedOn",
						"filters": [],
						"root": "resource",
						"transformers": []
					}
				},
				"System Default": {
					"complex": {
						"accessor": "systemDefault",
						"filters": [],
						"root": "policy",
						"transformers": []
					}
				},
				"Vendor Product": {
					"simple": "Prisma Cloud"
				},
				"dbotMirrorDirection": {
					"simple": "mirror_direction"
				},
				"dbotMirrorId": {
					"simple": "id"
				},
				"dbotMirrorInstance": {
					"simple": "mirror_instance"
				},
				"details": {
					"complex": {
						"accessor": "description",
						"filters": [],
						"root": "policy",
						"transformers": []
					}
				},
				"name": {
					"complex": {
						"accessor": "name",
						"filters": [],
						"root": "policy",
						"transformers": []
					}
				},
				"severity": {
					"complex": {
						"accessor": "severity",
						"filters": [],
						"root": "policy",
						"transformers": []
					}
				},
				"sourceBrand": {
					"simple": "\"Prisma Cloud\""
				}
			}
		},
		"AWS EC2 Instance Misconfiguration": {
			"dontMapEventToLabels": false,
			"internalMapping": {
				"Account ID": {
					"complex": {
						"accessor": "accountId",
						"filters": [],
						"root": "resource",
						"transformers": []
					}
				},
				"Account Name": {
					"complex": {
						"accessor": "account",
						"filters": [],
						"root": "resource",
						"transformers": []
					}
				},
				"Alert ID": {
					"simple": "id"
				},
				"First Seen": {
					"complex": {
						"filters": [],
						"root": "firstSeen",
						"transformers": [
							{
								"operator": "TimeStampToDate"
							}
						]
					}
				},
				"IncomingMirrorError": {
					"simple": "in_mirror_error"
				},
				"Last Modified By": {
					"complex": {
						"accessor": "lastModifiedBy",
						"filters": [],
						"root": "policy",
						"transformers": []
					}
				},
				"Last Modified On": {
					"complex": {
						"accessor": "lastModifiedOn",
						"filters": [],
						"root": "policy",
						"transformers": []
					}
				},
				"Last Seen": {
					"complex": {
						"filters": [],
						"root": "lastSeen",
						"transformers": [
							{
								"operator": "TimeStampToDate"
							}
						]
					}
				},
				"Last Update Time": {
					"complex": {
						"filters": [],
						"root": "lastUpdated",
						"transformers": [
							{
								"operator": "TimeStampToDate"
							}
						]
					}
				},
				"Policy Deleted": {
					"complex": {
						"accessor": "deleted",
						"filters": [],
						"root": "policy",
						"transformers": []
					}
				},
				"Policy Description": {
					"complex": {
						"accessor": "description",
						"filters": [],
						"root": "policy",
						"transformers": []
					}
				},
				"Policy ID": {
					"complex": {
						"accessor": "policyId",
						"filters": [],
						"root": "policy",
						"transformers": []
					}
				},
				"Policy Recommendation": {
					"complex": {
						"accessor": "recommendation",
						"filters": [],
						"root": "policy",
						"transformers": []
					}
				},
				"Policy Remediable": {
					"complex": {
						"accessor": "remediable",
						"filters": [],
						"root": "policy",
						"transformers": []
					}
				},
				"Policy Severity": {
					"complex": {
						"accessor": "severity",
						"filters": [],
						"root": "policy",
						"transformers": []
					}
				},
				"Policy Type": {
					"complex": {
						"accessor": "policyType",
						"filters": [],
						"root": "policy",
						"transformers": []
					}
				},
				"Prisma Cloud ID": {
					"complex": {
						"filters": [],
						"root": "id",
						"transformers": []
					}
				},
				"Prisma Cloud Reason": {
					"complex": {
						"filters": [],
						"root": "reason",
						"transformers": []
					}
				},
				"Prisma Cloud Rules": {
					"complex": {
						"filters": [],
						"root": "alertRules",
						"transformers": [
							{
								"operator": "ConvertKeysToTableFieldFormat"
							}
						]
					}
				},
				"Prisma Cloud Status": {
					"complex": {
						"filters": [],
						"root": "status",
						"transformers": []
					}
				},
				"Prisma Cloud Dismissal Note": {
					"complex": {
						"filters": [],
						"root": "dismissalNote",
						"transformers": []
					}
				},
				"Prisma Cloud Time": {
					"complex": {
						"filters": [],
						"root": "alertTime",
						"transformers": []
					}
				},
				"RRN": {
					"simple": "resource.rrn"
				},
				"Region": {
					"complex": {
						"accessor": "region",
						"filters": [],
						"root": "resource",
						"transformers": []
					}
				},
				"Resource API Name": {
					"complex": {
						"accessor": "resourceApiName",
						"filters": [],
						"root": "resource",
						"transformers": []
					}
				},
				"Resource Cloud Type": {
					"complex": {
						"accessor": "cloudType",
						"filters": [],
						"root": "resource",
						"transformers": []
					}
				},
				"Resource ID": {
					"complex": {
						"accessor": "id",
						"filters": [],
						"root": "resource",
						"transformers": []
					}
				},
				"Resource Name": {
					"complex": {
						"accessor": "name",
						"filters": [],
						"root": "resource",
						"transformers": []
					}
				},
				"Resource Type": {
					"complex": {
						"accessor": "resourceType",
						"filters": [],
						"root": "resource",
						"transformers": []
					}
				},
				"Risk Rating": {
					"complex": {
						"accessor": "rating",
						"filters": [],
						"root": "riskDetail",
						"transformers": []
					}
				},
				"Risk Score": {
					"complex": {
						"accessor": "score",
						"filters": [],
						"root": "riskDetail",
						"transformers": []
					}
				},
				"SKU Name": {
					"complex": {
						"accessor": "data.sku.name",
						"filters": [],
						"root": "resource",
						"transformers": []
					}
				},
				"SKU TIER": {
					"complex": {
						"accessor": "data.sku.tier",
						"filters": [],
						"root": "resource",
						"transformers": []
					}
				},
				"Subscription Assigned By": {
					"complex": {
						"accessor": "data.properties.metadata.assignedBy",
						"filters": [],
						"root": "resource",
						"transformers": []
					}
				},
				"Subscription Created By": {
					"complex": {
						"accessor": "data.properties.metadata.createdBy",
						"filters": [],
						"root": "resource",
						"transformers": []
					}
				},
				"Subscription Created On": {
					"complex": {
						"accessor": "data.properties.metadata.createdOn",
						"filters": [],
						"root": "resource",
						"transformers": []
					}
				},
				"Subscription Description": {
					"complex": {
						"accessor": "data.properties.description",
						"filters": [],
						"root": "resource",
						"transformers": []
					}
				},
				"Subscription ID": {
					"complex": {
						"accessor": "data.id",
						"filters": [],
						"root": "resource",
						"transformers": []
					}
				},
				"Subscription Name": {
					"complex": {
						"accessor": "data.name",
						"filters": [],
						"root": "resource",
						"transformers": []
					}
				},
				"Subscription Type": {
					"complex": {
						"accessor": "data.type",
						"filters": [],
						"root": "resource",
						"transformers": []
					}
				},
				"Subscription Updated By": {
					"complex": {
						"accessor": "data.properties.metadata.updatedBy",
						"filters": [],
						"root": "resource",
						"transformers": []
					}
				},
				"Subscription Updated On": {
					"complex": {
						"accessor": "data.properties.metadata.updatedOn",
						"filters": [],
						"root": "resource",
						"transformers": []
					}
				},
				"System Default": {
					"complex": {
						"accessor": "systemDefault",
						"filters": [],
						"root": "policy",
						"transformers": []
					}
				},
				"Vendor Product": {
					"simple": "Prisma Cloud"
				},
				"dbotMirrorDirection": {
					"simple": "mirror_direction"
				},
				"dbotMirrorId": {
					"simple": "id"
				},
				"dbotMirrorInstance": {
					"simple": "mirror_instance"
				},
				"details": {
					"complex": {
						"accessor": "description",
						"filters": [],
						"root": "policy",
						"transformers": []
					}
				},
				"name": {
					"complex": {
						"accessor": "name",
						"filters": [],
						"root": "policy",
						"transformers": []
					}
				},
				"severity": {
					"complex": {
						"accessor": "severity",
						"filters": [],
						"root": "policy",
						"transformers": []
					}
				},
				"sourceBrand": {
					"simple": "\"Prisma Cloud\""
				}
			}
		},
		"AWS IAM Policy Misconfiguration": {
			"dontMapEventToLabels": false,
			"internalMapping": {
				"Account ID": {
					"complex": {
						"accessor": "accountId",
						"filters": [],
						"root": "resource",
						"transformers": []
					}
				},
				"Account Name": {
					"complex": {
						"accessor": "accountname",
						"filters": [],
						"root": "resource",
						"transformers": []
					}
				},
				"Alert ID": {
					"simple": "id"
				},
				"First Seen": {
					"complex": {
						"filters": [],
						"root": "firstSeen",
						"transformers": [
							{
								"operator": "TimeStampToDate"
							}
						]
					}
				},
				"IncomingMirrorError": {
					"simple": "in_mirror_error"
				},
				"Last Modified By": {
					"complex": {
						"accessor": "lastModifiedBy",
						"filters": [],
						"root": "policy",
						"transformers": []
					}
				},
				"Last Modified On": {
					"complex": {
						"accessor": "lastModifiedOn",
						"filters": [],
						"root": "policy",
						"transformers": []
					}
				},
				"Last Seen": {
					"complex": {
						"filters": [],
						"root": "lastSeen",
						"transformers": [
							{
								"operator": "TimeStampToDate"
							}
						]
					}
				},
				"Last Update Time": {
					"complex": {
						"filters": [],
						"root": "lastUpdated",
						"transformers": [
							{
								"operator": "TimeStampToDate"
							}
						]
					}
				},
				"Policy Deleted": {
					"complex": {
						"accessor": "deleted",
						"filters": [],
						"root": "policy",
						"transformers": []
					}
				},
				"Policy Description": {
					"complex": {
						"accessor": "description",
						"filters": [],
						"root": "policy",
						"transformers": []
					}
				},
				"Policy ID": {
					"complex": {
						"accessor": "policyId",
						"filters": [],
						"root": "policy",
						"transformers": []
					}
				},
				"Policy Recommendation": {
					"complex": {
						"accessor": "recommendation",
						"filters": [],
						"root": "policy",
						"transformers": []
					}
				},
				"Policy Remediable": {
					"complex": {
						"accessor": "remediable",
						"filters": [],
						"root": "policy",
						"transformers": []
					}
				},
				"Policy Severity": {
					"complex": {
						"accessor": "severity",
						"filters": [],
						"root": "policy",
						"transformers": []
					}
				},
				"Policy Type": {
					"complex": {
						"accessor": "policyType",
						"filters": [],
						"root": "policy",
						"transformers": []
					}
				},
				"Prisma Cloud ID": {
					"complex": {
						"filters": [],
						"root": "id",
						"transformers": []
					}
				},
				"Prisma Cloud Reason": {
					"complex": {
						"filters": [],
						"root": "reason",
						"transformers": []
					}
				},
				"Prisma Cloud Rules": {
					"complex": {
						"filters": [],
						"root": "alertRules",
						"transformers": [
							{
								"operator": "ConvertKeysToTableFieldFormat"
							}
						]
					}
				},
				"Prisma Cloud Status": {
					"complex": {
						"filters": [],
						"root": "status",
						"transformers": []
					}
				},
				"Prisma Cloud Dismissal Note": {
					"complex": {
						"filters": [],
						"root": "dismissalNote",
						"transformers": []
					}
				},
				"Prisma Cloud Time": {
					"complex": {
						"filters": [],
						"root": "alertTime",
						"transformers": []
					}
				},
				"RRN": {
					"simple": "resource.rrn"
				},
				"Region": {
					"complex": {
						"accessor": "region",
						"filters": [],
						"root": "resource",
						"transformers": []
					}
				},
				"Resource API Name": {
					"complex": {
						"accessor": "resourceApiName",
						"filters": [],
						"root": "resource",
						"transformers": []
					}
				},
				"Resource Cloud Type": {
					"complex": {
						"accessor": "cloudType",
						"filters": [],
						"root": "resource",
						"transformers": []
					}
				},
				"Resource ID": {
					"complex": {
						"accessor": "id",
						"filters": [],
						"root": "resource",
						"transformers": []
					}
				},
				"Resource Name": {
					"complex": {
						"accessor": "name",
						"filters": [],
						"root": "resource",
						"transformers": []
					}
				},
				"Resource Type": {
					"complex": {
						"accessor": "resourceType",
						"filters": [],
						"root": "resource",
						"transformers": []
					}
				},
				"Risk Rating": {
					"complex": {
						"accessor": "rating",
						"filters": [],
						"root": "riskDetail",
						"transformers": []
					}
				},
				"Risk Score": {
					"complex": {
						"accessor": "score",
						"filters": [],
						"root": "riskDetail",
						"transformers": []
					}
				},
				"SKU Name": {
					"complex": {
						"accessor": "data.sku.name",
						"filters": [],
						"root": "resource",
						"transformers": []
					}
				},
				"SKU TIER": {
					"complex": {
						"accessor": "data.sku.tier",
						"filters": [],
						"root": "resource",
						"transformers": []
					}
				},
				"Subscription Assigned By": {
					"complex": {
						"accessor": "data.properties.metadata.assignedBy",
						"filters": [],
						"root": "resource",
						"transformers": []
					}
				},
				"Subscription Created By": {
					"complex": {
						"accessor": "data.properties.metadata.createdBy",
						"filters": [],
						"root": "resource",
						"transformers": []
					}
				},
				"Subscription Created On": {
					"complex": {
						"accessor": "data.properties.metadata.createdOn",
						"filters": [],
						"root": "resource",
						"transformers": []
					}
				},
				"Subscription Description": {
					"complex": {
						"accessor": "data.properties.description",
						"filters": [],
						"root": "resource",
						"transformers": []
					}
				},
				"Subscription ID": {
					"complex": {
						"accessor": "data.id",
						"filters": [],
						"root": "resource",
						"transformers": []
					}
				},
				"Subscription Name": {
					"complex": {
						"accessor": "data.name",
						"filters": [],
						"root": "resource",
						"transformers": []
					}
				},
				"Subscription Type": {
					"complex": {
						"accessor": "data.type",
						"filters": [],
						"root": "resource",
						"transformers": []
					}
				},
				"Subscription Updated By": {
					"complex": {
						"accessor": "data.properties.metadata.updatedBy",
						"filters": [],
						"root": "resource",
						"transformers": []
					}
				},
				"Subscription Updated On": {
					"complex": {
						"accessor": "data.properties.metadata.updatedOn",
						"filters": [],
						"root": "resource",
						"transformers": []
					}
				},
				"System Default": {
					"complex": {
						"accessor": "systemDefault",
						"filters": [],
						"root": "policy",
						"transformers": []
					}
				},
				"Vendor Product": {
					"simple": "Prisma Cloud"
				},
				"dbotMirrorDirection": {
					"simple": "mirror_direction"
				},
				"dbotMirrorId": {
					"simple": "id"
				},
				"dbotMirrorInstance": {
					"simple": "mirror_instance"
				},
				"details": {
					"complex": {
						"accessor": "description",
						"filters": [],
						"root": "policy",
						"transformers": []
					}
				},
				"name": {
					"complex": {
						"accessor": "name",
						"filters": [],
						"root": "policy",
						"transformers": []
					}
				},
				"severity": {
					"complex": {
						"accessor": "severity",
						"filters": [],
						"root": "policy",
						"transformers": []
					}
				},
				"sourceBrand": {
					"simple": "\"Prisma Cloud\""
				}
			}
		},
		"GCP Compute Engine Misconfiguration": {
			"dontMapEventToLabels": false,
			"internalMapping": {
				"Account ID": {
					"complex": {
						"accessor": "accountId",
						"filters": [],
						"root": "resource",
						"transformers": []
					}
				},
				"Account Name": {
					"complex": {
						"accessor": "account",
						"filters": [],
						"root": "resource",
						"transformers": []
					}
				},
				"Alert ID": {
					"simple": "id"
				},
				"First Seen": {
					"complex": {
						"filters": [],
						"root": "firstSeen",
						"transformers": [
							{
								"operator": "TimeStampToDate"
							}
						]
					}
				},
				"IncomingMirrorError": {
					"simple": "in_mirror_error"
				},
				"Last Modified By": {
					"complex": {
						"accessor": "lastModifiedBy",
						"filters": [],
						"root": "policy",
						"transformers": []
					}
				},
				"Last Modified On": {
					"complex": {
						"accessor": "lastModifiedOn",
						"filters": [],
						"root": "policy",
						"transformers": []
					}
				},
				"Last Seen": {
					"complex": {
						"filters": [],
						"root": "lastSeen",
						"transformers": [
							{
								"operator": "TimeStampToDate"
							}
						]
					}
				},
				"Last Update Time": {
					"complex": {
						"filters": [],
						"root": "lastUpdated",
						"transformers": [
							{
								"operator": "TimeStampToDate"
							}
						]
					}
				},
				"Policy Deleted": {
					"complex": {
						"accessor": "deleted",
						"filters": [],
						"root": "policy",
						"transformers": []
					}
				},
				"Policy Description": {
					"complex": {
						"accessor": "description",
						"filters": [],
						"root": "policy",
						"transformers": []
					}
				},
				"Policy ID": {
					"complex": {
						"accessor": "policyId",
						"filters": [],
						"root": "policy",
						"transformers": []
					}
				},
				"Policy Recommendation": {
					"complex": {
						"accessor": "recommendation",
						"filters": [],
						"root": "policy",
						"transformers": []
					}
				},
				"Policy Remediable": {
					"complex": {
						"accessor": "remediable",
						"filters": [],
						"root": "policy",
						"transformers": []
					}
				},
				"Policy Severity": {
					"complex": {
						"accessor": "severity",
						"filters": [],
						"root": "policy",
						"transformers": []
					}
				},
				"Policy Type": {
					"complex": {
						"accessor": "policyType",
						"filters": [],
						"root": "policy",
						"transformers": []
					}
				},
				"Prisma Cloud ID": {
					"complex": {
						"filters": [],
						"root": "id",
						"transformers": []
					}
				},
				"Prisma Cloud Reason": {
					"complex": {
						"filters": [],
						"root": "reason",
						"transformers": []
					}
				},
				"Prisma Cloud Rules": {
					"complex": {
						"filters": [],
						"root": "alertRules",
						"transformers": [
							{
								"operator": "ConvertKeysToTableFieldFormat"
							}
						]
					}
				},
				"Prisma Cloud Status": {
					"complex": {
						"filters": [],
						"root": "status",
						"transformers": []
					}
				},
				"Prisma Cloud Dismissal Note": {
					"complex": {
						"filters": [],
						"root": "dismissalNote",
						"transformers": []
					}
				},
				"Prisma Cloud Time": {
					"complex": {
						"filters": [],
						"root": "alertTime",
						"transformers": []
					}
				},
				"RRN": {
					"simple": "resource.rrn"
				},
				"Region": {
					"complex": {
						"accessor": "region",
						"filters": [],
						"root": "resource",
						"transformers": []
					}
				},
				"Resource API Name": {
					"complex": {
						"accessor": "resourceApiName",
						"filters": [],
						"root": "resource",
						"transformers": []
					}
				},
				"Resource Cloud Type": {
					"complex": {
						"accessor": "cloudType",
						"filters": [],
						"root": "resource",
						"transformers": []
					}
				},
				"Resource ID": {
					"complex": {
						"accessor": "id",
						"filters": [],
						"root": "resource",
						"transformers": []
					}
				},
				"Resource Name": {
					"complex": {
						"accessor": "name",
						"filters": [],
						"root": "resource",
						"transformers": []
					}
				},
				"Resource Type": {
					"complex": {
						"accessor": "resourceType",
						"filters": [],
						"root": "resource",
						"transformers": []
					}
				},
				"Risk Rating": {
					"complex": {
						"accessor": "rating",
						"filters": [],
						"root": "riskDetail",
						"transformers": []
					}
				},
				"Risk Score": {
					"complex": {
						"accessor": "score",
						"filters": [],
						"root": "riskDetail",
						"transformers": []
					}
				},
				"SKU Name": {
					"complex": {
						"accessor": "data.sku.name",
						"filters": [],
						"root": "resource",
						"transformers": []
					}
				},
				"SKU TIER": {
					"complex": {
						"accessor": "data.sku.tier",
						"filters": [],
						"root": "resource",
						"transformers": []
					}
				},
				"Subscription Assigned By": {
					"complex": {
						"accessor": "data.properties.metadata.assignedBy",
						"filters": [],
						"root": "resource",
						"transformers": []
					}
				},
				"Subscription Created By": {
					"complex": {
						"accessor": "data.properties.metadata.createdBy",
						"filters": [],
						"root": "resource",
						"transformers": []
					}
				},
				"Subscription Created On": {
					"complex": {
						"accessor": "data.properties.metadata.createdOn",
						"filters": [],
						"root": "resource",
						"transformers": []
					}
				},
				"Subscription Description": {
					"complex": {
						"accessor": "data.properties.description",
						"filters": [],
						"root": "resource",
						"transformers": []
					}
				},
				"Subscription ID": {
					"complex": {
						"accessor": "data.id",
						"filters": [],
						"root": "resource",
						"transformers": []
					}
				},
				"Subscription Name": {
					"complex": {
						"accessor": "data.name",
						"filters": [],
						"root": "resource",
						"transformers": []
					}
				},
				"Subscription Type": {
					"complex": {
						"accessor": "data.type",
						"filters": [],
						"root": "resource",
						"transformers": []
					}
				},
				"Subscription Updated By": {
					"complex": {
						"accessor": "data.properties.metadata.updatedBy",
						"filters": [],
						"root": "resource",
						"transformers": []
					}
				},
				"Subscription Updated On": {
					"complex": {
						"accessor": "data.properties.metadata.updatedOn",
						"filters": [],
						"root": "resource",
						"transformers": []
					}
				},
				"System Default": {
					"complex": {
						"accessor": "systemDefault",
						"filters": [],
						"root": "policy",
						"transformers": []
					}
				},
				"Vendor Product": {
					"simple": "Prisma Cloud"
				},
				"dbotMirrorDirection": {
					"simple": "mirror_direction"
				},
				"dbotMirrorId": {
					"simple": "id"
				},
				"dbotMirrorInstance": {
					"simple": "mirror_instance"
				},
				"details": {
					"complex": {
						"accessor": "description",
						"filters": [],
						"root": "policy",
						"transformers": []
					}
				},
				"name": {
					"complex": {
						"accessor": "name",
						"filters": [],
						"root": "policy",
						"transformers": []
					}
				},
				"severity": {
					"complex": {
						"accessor": "severity",
						"filters": [],
						"root": "policy",
						"transformers": []
					}
				},
				"sourceBrand": {
					"simple": "\"Prisma Cloud\""
				}
			}
		},
		"GCP Kubernetes Engine Misconfiguration": {
			"dontMapEventToLabels": false,
			"internalMapping": {
				"Account ID": {
					"complex": {
						"accessor": "accountId",
						"filters": [],
						"root": "resource",
						"transformers": []
					}
				},
				"Account Name": {
					"complex": {
						"accessor": "accountname",
						"filters": [],
						"root": "resource",
						"transformers": []
					}
				},
				"Alert ID": {
					"simple": "id"
				},
				"First Seen": {
					"complex": {
						"filters": [],
						"root": "firstSeen",
						"transformers": [
							{
								"operator": "TimeStampToDate"
							}
						]
					}
				},
				"IncomingMirrorError": {
					"simple": "in_mirror_error"
				},
				"Last Modified By": {
					"complex": {
						"accessor": "lastModifiedBy",
						"filters": [],
						"root": "policy",
						"transformers": []
					}
				},
				"Last Modified On": {
					"complex": {
						"accessor": "lastModifiedOn",
						"filters": [],
						"root": "policy",
						"transformers": []
					}
				},
				"Last Seen": {
					"complex": {
						"filters": [],
						"root": "lastSeen",
						"transformers": [
							{
								"operator": "TimeStampToDate"
							}
						]
					}
				},
				"Last Update Time": {
					"complex": {
						"filters": [],
						"root": "lastUpdated",
						"transformers": [
							{
								"operator": "TimeStampToDate"
							}
						]
					}
				},
				"Policy Deleted": {
					"complex": {
						"accessor": "deleted",
						"filters": [],
						"root": "policy",
						"transformers": []
					}
				},
				"Policy Description": {
					"complex": {
						"accessor": "description",
						"filters": [],
						"root": "policy",
						"transformers": []
					}
				},
				"Policy ID": {
					"complex": {
						"accessor": "policyId",
						"filters": [],
						"root": "policy",
						"transformers": []
					}
				},
				"Policy Recommendation": {
					"complex": {
						"accessor": "recommendation",
						"filters": [],
						"root": "policy",
						"transformers": []
					}
				},
				"Policy Remediable": {
					"complex": {
						"accessor": "remediable",
						"filters": [],
						"root": "policy",
						"transformers": []
					}
				},
				"Policy Severity": {
					"complex": {
						"accessor": "severity",
						"filters": [],
						"root": "policy",
						"transformers": []
					}
				},
				"Policy Type": {
					"complex": {
						"accessor": "policyType",
						"filters": [],
						"root": "policy",
						"transformers": []
					}
				},
				"Prisma Cloud ID": {
					"complex": {
						"filters": [],
						"root": "id",
						"transformers": []
					}
				},
				"Prisma Cloud Reason": {
					"complex": {
						"filters": [],
						"root": "reason",
						"transformers": []
					}
				},
				"Prisma Cloud Rules": {
					"complex": {
						"filters": [],
						"root": "alertRules",
						"transformers": [
							{
								"operator": "ConvertKeysToTableFieldFormat"
							}
						]
					}
				},
				"Prisma Cloud Status": {
					"complex": {
						"filters": [],
						"root": "status",
						"transformers": []
					}
				},
				"Prisma Cloud Dismissal Note": {
					"complex": {
						"filters": [],
						"root": "dismissalNote",
						"transformers": []
					}
				},
				"Prisma Cloud Time": {
					"complex": {
						"filters": [],
						"root": "alertTime",
						"transformers": []
					}
				},
				"RRN": {
					"simple": "resource.rrn"
				},
				"Region": {
					"complex": {
						"accessor": "region",
						"filters": [],
						"root": "resource",
						"transformers": []
					}
				},
				"Resource API Name": {
					"complex": {
						"accessor": "resourceApiName",
						"filters": [],
						"root": "resource",
						"transformers": []
					}
				},
				"Resource Cloud Type": {
					"complex": {
						"accessor": "cloudType",
						"filters": [],
						"root": "resource",
						"transformers": []
					}
				},
				"Resource ID": {
					"complex": {
						"accessor": "id",
						"filters": [],
						"root": "resource",
						"transformers": []
					}
				},
				"Resource Name": {
					"complex": {
						"accessor": "name",
						"filters": [],
						"root": "resource",
						"transformers": []
					}
				},
				"Resource Type": {
					"complex": {
						"accessor": "resourceType",
						"filters": [],
						"root": "resource",
						"transformers": []
					}
				},
				"Risk Rating": {
					"complex": {
						"accessor": "rating",
						"filters": [],
						"root": "riskDetail",
						"transformers": []
					}
				},
				"Risk Score": {
					"complex": {
						"accessor": "score",
						"filters": [],
						"root": "riskDetail",
						"transformers": []
					}
				},
				"SKU Name": {
					"complex": {
						"accessor": "data.sku.name",
						"filters": [],
						"root": "resource",
						"transformers": []
					}
				},
				"SKU TIER": {
					"complex": {
						"accessor": "data.sku.tier",
						"filters": [],
						"root": "resource",
						"transformers": []
					}
				},
				"Subscription Assigned By": {
					"complex": {
						"accessor": "data.properties.metadata.assignedBy",
						"filters": [],
						"root": "resource",
						"transformers": []
					}
				},
				"Subscription Created By": {
					"complex": {
						"accessor": "data.properties.metadata.createdBy",
						"filters": [],
						"root": "resource",
						"transformers": []
					}
				},
				"Subscription Created On": {
					"complex": {
						"accessor": "data.properties.metadata.createdOn",
						"filters": [],
						"root": "resource",
						"transformers": []
					}
				},
				"Subscription Description": {
					"complex": {
						"accessor": "data.properties.description",
						"filters": [],
						"root": "resource",
						"transformers": []
					}
				},
				"Subscription ID": {
					"complex": {
						"accessor": "data.id",
						"filters": [],
						"root": "resource",
						"transformers": []
					}
				},
				"Subscription Name": {
					"complex": {
						"accessor": "data.name",
						"filters": [],
						"root": "resource",
						"transformers": []
					}
				},
				"Subscription Type": {
					"complex": {
						"accessor": "data.type",
						"filters": [],
						"root": "resource",
						"transformers": []
					}
				},
				"Subscription Updated By": {
					"complex": {
						"accessor": "data.properties.metadata.updatedBy",
						"filters": [],
						"root": "resource",
						"transformers": []
					}
				},
				"Subscription Updated On": {
					"complex": {
						"accessor": "data.properties.metadata.updatedOn",
						"filters": [],
						"root": "resource",
						"transformers": []
					}
				},
				"System Default": {
					"complex": {
						"accessor": "systemDefault",
						"filters": [],
						"root": "policy",
						"transformers": []
					}
				},
				"Vendor Product": {
					"simple": "Prisma Cloud"
				},
				"dbotMirrorDirection": {
					"simple": "mirror_direction"
				},
				"dbotMirrorId": {
					"simple": "id"
				},
				"dbotMirrorInstance": {
					"simple": "mirror_instance"
				},
				"details": {
					"complex": {
						"accessor": "description",
						"filters": [],
						"root": "policy",
						"transformers": []
					}
				},
				"name": {
					"complex": {
						"accessor": "name",
						"filters": [],
						"root": "policy",
						"transformers": []
					}
				},
				"severity": {
					"complex": {
						"accessor": "severity",
						"filters": [],
						"root": "policy",
						"transformers": []
					}
				},
				"sourceBrand": {
					"simple": "\"Prisma Cloud\""
				}
			}
		},
		"Prisma Cloud": {
			"dontMapEventToLabels": false,
			"internalMapping": {
				"Account ID": {
					"complex": {
						"accessor": "accountId",
						"filters": [],
						"root": "resource",
						"transformers": []
					}
				},
				"Account Name": {
					"simple": "resource.account"
				},
				"Alert ID": {
					"simple": "id"
				},
				"First Seen": {
					"complex": {
						"filters": [],
						"root": "firstSeen",
						"transformers": [
							{
								"operator": "TimeStampToDate"
							}
						]
					}
				},
				"IncomingMirrorError": {
					"simple": "in_mirror_error"
				},
				"Last Modified By": {
					"complex": {
						"accessor": "lastModifiedBy",
						"filters": [],
						"root": "policy",
						"transformers": []
					}
				},
				"Last Modified On": {
					"complex": {
						"accessor": "lastModifiedOn",
						"filters": [],
						"root": "policy",
<<<<<<< HEAD
						"transformers": []
=======
						"transformers": [
                            {
                                "operator": "TimeStampToDate"
                            }
                        ]
>>>>>>> 6f77591c
					}
				},
				"Last Seen": {
					"complex": {
						"filters": [],
						"root": "lastSeen",
						"transformers": [
							{
								"operator": "TimeStampToDate"
							}
						]
					}
				},
				"Last Update Time": {
					"complex": {
						"filters": [],
						"root": "lastUpdated",
						"transformers": [
							{
								"operator": "TimeStampToDate"
							}
						]
					}
				},
				"Policy Deleted": {
					"complex": {
						"accessor": "deleted",
						"filters": [],
						"root": "policy",
						"transformers": []
					}
				},
				"Policy Description": {
					"complex": {
						"accessor": "description",
						"filters": [],
						"root": "policy",
						"transformers": []
					}
				},
				"Policy ID": {
					"complex": {
						"accessor": "policyId",
						"filters": [],
						"root": "policy",
						"transformers": []
					}
				},
				"Policy Recommendation": {
					"complex": {
						"accessor": "recommendation",
						"filters": [],
						"root": "policy",
						"transformers": []
					}
				},
				"Policy Remediable": {
					"complex": {
						"accessor": "remediable",
						"filters": [],
						"root": "policy",
						"transformers": []
					}
				},
				"Policy Severity": {
					"complex": {
						"accessor": "severity",
						"filters": [],
						"root": "policy",
						"transformers": []
					}
				},
				"Policy Type": {
					"complex": {
						"accessor": "policyType",
						"filters": [],
						"root": "policy",
						"transformers": []
					}
				},
				"Prisma Cloud ID": {
					"complex": {
						"filters": [],
						"root": "id",
						"transformers": []
					}
				},
				"Prisma Cloud Reason": {
					"complex": {
						"filters": [],
						"root": "reason",
						"transformers": []
					}
				},
				"Prisma Cloud Rules": {
					"complex": {
						"filters": [],
						"root": "alertRules",
						"transformers": [
							{
								"operator": "ConvertKeysToTableFieldFormat"
							}
						]
					}
				},
				"Prisma Cloud Status": {
					"complex": {
						"filters": [],
						"root": "status",
						"transformers": []
					}
				},
				"Prisma Cloud Dismissal Note": {
					"complex": {
						"filters": [],
						"root": "dismissalNote",
						"transformers": []
					}
				},
				"Prisma Cloud Time": {
					"complex": {
						"filters": [],
						"root": "alertTime",
<<<<<<< HEAD
						"transformers": []
=======
						"transformers": [
                            {
                                "operator": "TimeStampToDate"
                            }
                        ]
>>>>>>> 6f77591c
					}
				},
				"RRN": {
					"simple": "resource.rrn"
				},
				"Region": {
					"complex": {
						"accessor": "region",
						"filters": [],
						"root": "resource",
						"transformers": []
					}
				},
				"Resource API Name": {
					"complex": {
						"accessor": "resourceApiName",
						"filters": [],
						"root": "resource",
						"transformers": []
					}
				},
				"Resource Cloud Type": {
					"complex": {
						"accessor": "cloudType",
						"filters": [],
						"root": "resource",
						"transformers": []
					}
				},
				"Resource ID": {
					"complex": {
						"accessor": "id",
						"filters": [],
						"root": "resource",
						"transformers": []
					}
				},
				"Resource Name": {
					"complex": {
						"accessor": "name",
						"filters": [],
						"root": "resource",
						"transformers": []
					}
				},
				"Resource Type": {
					"complex": {
						"accessor": "resourceType",
						"filters": [],
						"root": "resource",
						"transformers": []
					}
				},
				"Risk Rating": {
					"complex": {
						"accessor": "rating",
						"filters": [],
						"root": "riskDetail",
						"transformers": []
					}
				},
				"Risk Score": {
					"complex": {
						"accessor": "score",
						"filters": [],
						"root": "riskDetail",
						"transformers": []
					}
				},
				"SKU Name": {
					"complex": {
						"accessor": "data.sku.name",
						"filters": [],
						"root": "resource",
						"transformers": []
					}
				},
				"SKU TIER": {
					"complex": {
						"accessor": "data.sku.tier",
						"filters": [],
						"root": "resource",
						"transformers": []
					}
				},
<<<<<<< HEAD
=======
"Status Reason": {
                    "complex": {
                        "filters": [],
                        "root": "reason",
                        "transformers": []
                    }
                },
>>>>>>> 6f77591c
				"Subscription Assigned By": {
					"complex": {
						"accessor": "data.properties.metadata.assignedBy",
						"filters": [],
						"root": "resource",
						"transformers": []
					}
				},
				"Subscription Created By": {
					"complex": {
						"accessor": "data.properties.metadata.createdBy",
						"filters": [],
						"root": "resource",
						"transformers": []
					}
				},
				"Subscription Created On": {
					"complex": {
						"accessor": "data.properties.metadata.createdOn",
						"filters": [],
						"root": "resource",
						"transformers": []
					}
				},
				"Subscription Description": {
					"complex": {
						"accessor": "data.properties.description",
						"filters": [],
						"root": "resource",
						"transformers": []
					}
				},
				"Subscription ID": {
					"complex": {
						"accessor": "data.id",
						"filters": [],
						"root": "resource",
						"transformers": []
					}
				},
				"Subscription Name": {
					"complex": {
						"accessor": "data.name",
						"filters": [],
						"root": "resource",
						"transformers": []
					}
				},
				"Subscription Type": {
					"complex": {
						"accessor": "data.type",
						"filters": [],
						"root": "resource",
						"transformers": []
					}
				},
				"Subscription Updated By": {
					"complex": {
						"accessor": "data.properties.metadata.updatedBy",
						"filters": [],
						"root": "resource",
						"transformers": []
					}
				},
				"Subscription Updated On": {
					"complex": {
						"accessor": "data.properties.metadata.updatedOn",
						"filters": [],
						"root": "resource",
						"transformers": []
					}
				},
				"System Default": {
					"complex": {
						"accessor": "systemDefault",
						"filters": [],
						"root": "policy",
						"transformers": []
					}
				},
				"Vendor Product": {
					"simple": "Prisma Cloud"
				},
				"dbotMirrorDirection": {
					"simple": "mirror_direction"
				},
				"dbotMirrorId": {
					"simple": "id"
				},
				"dbotMirrorInstance": {
					"simple": "mirror_instance"
				},
				"details": {
					"complex": {
						"accessor": "description",
						"filters": [],
						"root": "policy",
						"transformers": []
					}
				},
				"name": {
					"complex": {
						"accessor": "name",
						"filters": [],
						"root": "policy",
						"transformers": []
					}
				},
				"severity": {
					"complex": {
						"accessor": "severity",
						"filters": [],
						"root": "policy",
						"transformers": []
					}
				},
				"sourceBrand": {
					"simple": "\"Prisma Cloud\""
				}
			}
		},
		"Prisma Cloud - VM Alert Prioritization": {
			"dontMapEventToLabels": false,
			"internalMapping": {
				"Account ID": {
					"complex": {
						"accessor": "accountId",
						"filters": [],
						"root": "resource",
						"transformers": []
					}
				},
				"Account Name": {
					"simple": "resource.account"
				},
				"Alert ID": {
					"simple": "id"
				},
				"First Seen": {
					"complex": {
						"filters": [],
						"root": "firstSeen",
						"transformers": [
							{
								"operator": "TimeStampToDate"
							}
						]
					}
				},
				"IncomingMirrorError": {
					"simple": "in_mirror_error"
				},
				"Last Modified By": {
					"complex": {
						"accessor": "lastModifiedBy",
						"filters": [],
						"root": "policy",
						"transformers": []
					}
				},
				"Last Modified On": {
					"complex": {
						"accessor": "lastModifiedOn",
						"filters": [],
						"root": "policy",
						"transformers": []
					}
				},
				"Last Seen": {
					"complex": {
						"filters": [],
						"root": "lastSeen",
						"transformers": [
							{
								"operator": "TimeStampToDate"
							}
						]
					}
				},
				"Policy Deleted": {
					"complex": {
						"accessor": "deleted",
						"filters": [],
						"root": "policy",
						"transformers": []
					}
				},
				"Policy Description": {
					"complex": {
						"accessor": "description",
						"filters": [],
						"root": "policy",
						"transformers": []
					}
				},
				"Policy ID": {
					"complex": {
						"accessor": "policyId",
						"filters": [],
						"root": "policy",
						"transformers": []
					}
				},
				"Policy Recommendation": {
					"complex": {
						"accessor": "recommendation",
						"filters": [],
						"root": "policy",
						"transformers": []
					}
				},
				"Policy Remediable": {
					"complex": {
						"accessor": "remediable",
						"filters": [],
						"root": "policy",
						"transformers": []
					}
				},
				"Policy Severity": {
					"complex": {
						"accessor": "severity",
						"filters": [],
						"root": "policy",
						"transformers": []
					}
				},
				"Policy Type": {
					"complex": {
						"accessor": "policyType",
						"filters": [],
						"root": "policy",
						"transformers": []
					}
				},
				"Prisma Cloud ID": {
					"complex": {
						"filters": [],
						"root": "id",
						"transformers": []
					}
				},
				"Prisma Cloud Reason": {
					"complex": {
						"filters": [],
						"root": "reason",
						"transformers": []
					}
				},
				"Prisma Cloud Rules": {
					"complex": {
						"filters": [],
						"root": "alertRules",
						"transformers": [
							{
								"operator": "ConvertKeysToTableFieldFormat"
							}
						]
					}
				},
				"Prisma Cloud Status": {
					"complex": {
						"filters": [],
						"root": "status",
						"transformers": []
					}
				},
				"Prisma Cloud Dismissal Note": {
					"complex": {
						"filters": [],
						"root": "dismissalNote",
						"transformers": []
					}
				},
				"Prisma Cloud Time": {
					"complex": {
						"filters": [],
						"root": "alertTime",
						"transformers": []
					}
				},
				"RRN": {
					"simple": "resource.rrn"
				},
				"Region": {
					"complex": {
						"accessor": "region",
						"filters": [],
						"root": "resource",
						"transformers": []
					}
				},
				"Resource API Name": {
					"complex": {
						"accessor": "resourceApiName",
						"filters": [],
						"root": "resource",
						"transformers": []
					}
				},
				"Resource Cloud Type": {
					"complex": {
						"accessor": "cloudType",
						"filters": [],
						"root": "resource",
						"transformers": []
					}
				},
				"Resource ID": {
					"complex": {
						"accessor": "id",
						"filters": [],
						"root": "resource",
						"transformers": []
					}
				},
				"Resource Name": {
					"complex": {
						"accessor": "name",
						"filters": [],
						"root": "resource",
						"transformers": []
					}
				},
				"Resource Type": {
					"complex": {
						"accessor": "resourceType",
						"filters": [],
						"root": "resource",
						"transformers": []
					}
				},
				"Risk Rating": {
					"complex": {
						"accessor": "rating",
						"filters": [],
						"root": "riskDetail",
						"transformers": []
					}
				},
				"Risk Score": {
					"complex": {
						"accessor": "score",
						"filters": [],
						"root": "riskDetail",
						"transformers": []
					}
				},
				"SKU Name": {
					"complex": {
						"accessor": "data.sku.name",
						"filters": [],
						"root": "resource",
						"transformers": []
					}
				},
				"SKU TIER": {
					"complex": {
						"accessor": "data.sku.tier",
						"filters": [],
						"root": "resource",
						"transformers": []
					}
				},
				"Subscription Assigned By": {
					"complex": {
						"accessor": "data.properties.metadata.assignedBy",
						"filters": [],
						"root": "resource",
						"transformers": []
					}
				},
				"Subscription Created By": {
					"complex": {
						"accessor": "data.properties.metadata.createdBy",
						"filters": [],
						"root": "resource",
						"transformers": []
					}
				},
				"Subscription Created On": {
					"complex": {
						"accessor": "data.properties.metadata.createdOn",
						"filters": [],
						"root": "resource",
						"transformers": []
					}
				},
				"Subscription Description": {
					"complex": {
						"accessor": "data.properties.description",
						"filters": [],
						"root": "resource",
						"transformers": []
					}
				},
				"Subscription ID": {
					"complex": {
						"accessor": "data.id",
						"filters": [],
						"root": "resource",
						"transformers": []
					}
				},
				"Subscription Name": {
					"complex": {
						"accessor": "data.name",
						"filters": [],
						"root": "resource",
						"transformers": []
					}
				},
				"Subscription Type": {
					"complex": {
						"accessor": "data.type",
						"filters": [],
						"root": "resource",
						"transformers": []
					}
				},
				"Subscription Updated By": {
					"complex": {
						"accessor": "data.properties.metadata.updatedBy",
						"filters": [],
						"root": "resource",
						"transformers": []
					}
				},
				"Subscription Updated On": {
					"complex": {
						"accessor": "data.properties.metadata.updatedOn",
						"filters": [],
						"root": "resource",
						"transformers": []
					}
				},
				"System Default": {
					"complex": {
						"accessor": "systemDefault",
						"filters": [],
						"root": "policy",
						"transformers": []
					}
				},
				"Vendor Product": {
					"simple": "Prisma Cloud"
				},
				"dbotMirrorDirection": {
					"simple": "mirror_direction"
				},
				"dbotMirrorId": {
					"simple": "id"
				},
				"dbotMirrorInstance": {
					"simple": "mirror_instance"
				},
				"details": {
					"complex": {
						"accessor": "description",
						"filters": [],
						"root": "policy",
						"transformers": []
					}
				},
				"name": {
					"complex": {
						"accessor": "name",
						"filters": [],
						"root": "policy",
						"transformers": []
					}
				},
				"severity": {
					"complex": {
						"accessor": "severity",
						"filters": [],
						"root": "policy",
						"transformers": []
					}
				},
				"sourceBrand": {
					"simple": "\"Prisma Cloud\""
				}
			}
		}
	},
	"version": -1,
	"fromVersion": "6.0.0"
}<|MERGE_RESOLUTION|>--- conflicted
+++ resolved
@@ -1949,15 +1949,11 @@
 						"accessor": "lastModifiedOn",
 						"filters": [],
 						"root": "policy",
-<<<<<<< HEAD
-						"transformers": []
-=======
 						"transformers": [
                             {
                                 "operator": "TimeStampToDate"
                             }
                         ]
->>>>>>> 6f77591c
 					}
 				},
 				"Last Seen": {
@@ -2081,15 +2077,11 @@
 					"complex": {
 						"filters": [],
 						"root": "alertTime",
-<<<<<<< HEAD
-						"transformers": []
-=======
 						"transformers": [
                             {
                                 "operator": "TimeStampToDate"
                             }
                         ]
->>>>>>> 6f77591c
 					}
 				},
 				"RRN": {
@@ -2175,8 +2167,6 @@
 						"transformers": []
 					}
 				},
-<<<<<<< HEAD
-=======
 "Status Reason": {
                     "complex": {
                         "filters": [],
@@ -2184,7 +2174,6 @@
                         "transformers": []
                     }
                 },
->>>>>>> 6f77591c
 				"Subscription Assigned By": {
 					"complex": {
 						"accessor": "data.properties.metadata.assignedBy",
