category: Data Enrichment & Threat Intelligence
commonfields:
  id: cyberint
  version: -1
configuration:
<<<<<<< HEAD
- display: Incident type
  name: incidentType
  type: 13
  required: false
- additionalinfo: Cyberint API access token.
  display: Cyberint Access Token
=======
- display: Cyberint Access Token
>>>>>>> 6f77591c
  name: access_token
  type: 4
  required: true
  additionalinfo: Cyberint API access token.
- additionalinfo: Cyberint environment on which the services run (i.e http://{environment}.cyberint.io/...)
  display: Cyberint API Environment
  name: environment
  required: true
  type: 0
<<<<<<< HEAD
- display: Create an incident per CSV record
  name: duplicate_alert
  type: 8
  additionalinfo: An incident will be created with the originated Alert details per CSV file record.
  required: false
=======
- additionalinfo: An incident will be created with the originated Alert details per CSV file record.
  display: Create an incident per CSV record
  name: duplicate_alert
  required: false
  type: 8
>>>>>>> 6f77591c
- display: Fetch incidents
  name: isFetch
  type: 8
  required: false
<<<<<<< HEAD
- additionalinfo: Severities to fetch. If none is chosen, all severity levels will be returned.
  display: Fetch Severity
=======
- display: Fetch Severity
>>>>>>> 6f77591c
  name: fetch_severity
  type: 16
  required: false
  additionalinfo: Severities to fetch. If none is chosen, all severity levels will be returned.
  options:
  - low
  - medium
  - high
  - very_high
<<<<<<< HEAD
  type: 16
  required: false
=======
>>>>>>> 6f77591c
- additionalinfo: Statuses to fetch. If none is chosen, all statuses will be returned.
  display: Fetch Status
  name: fetch_status
  type: 16
  options:
  - open
  - acknowledged
  - closed
<<<<<<< HEAD
=======
  type: 16
>>>>>>> 6f77591c
  required: false
- additionalinfo: Environments to fetch (comma separated). If empty, all available environments will be returned.
  display: Fetch Environment
  name: fetch_environment
  type: 0
  required: false
<<<<<<< HEAD
- additionalinfo: Types to fetch. If none is chosen, all types will be returned.
  display: Fetch Types
  name: fetch_type
  type: 16
=======
- additionalinfo: 'Choose the direction to mirror the incident: Incoming (from Cyberint to Cortex XSOAR), Outgoing (from Cortex XSOAR to Cyberint), or Incoming and Outgoing (from/to Cortex XSOAR and Cyberint).'
  display: Incident Mirroring Direction
  name: mirror_direction
  type: 15
  required: false
  defaultvalue: None
  options:
  - None
  - Incoming
  - Outgoing
  - Incoming And Outgoing
- display: Incident type
  name: incidentType
  type: 13
  required: false
- defaultvalue: 'false'
  display: Close Mirrored XSOAR Incident
  name: close_incident
  type: 8
  additionalinfo: When selected, closing the Cyberint alert is mirrored in Cortex XSOAR.
  required: false
- display: Close Mirrored Cyberint Alert
  name: close_alert
  type: 8
  defaultvalue: 'false'
  required: false
  additionalinfo: When selected, closing the Cortex XSOAR incident is mirrored in Cyberint.
- display: Fetch Types
  name: fetch_type
  type: 16
  required: false
  additionalinfo: Types to fetch. If none is chosen, all types will be returned.
>>>>>>> 6f77591c
  options:
  - refund_fraud
  - carding
  - coupon_fraud
  - money_laundering
  - victim_report
  - malicious_insider
  - extortion
  - phishing_email
  - phishing_kit
  - phishing_website
  - lookalike_domain
  - phishing_target_list
  - malicious_file
  - reconnaissance
  - automated_attack_tools
  - business_logic_bypass
  - target_list
  - official_social_media_profile
  - impersonation
  - intellectual_property_infringement
  - unauthorized_trading
  - negative_sentiment
  - fake_job_posting
  - defacement
  - compromised_pii
  - internal_information_disclosure
  - compromised_payment_cards
  - compromised_employee_credentials
  - compromised_customer_credentials
  - compromised_access_token
  - ransomware
  - exposed_web_interfaces
  - hijackable_subdomains
  - website_vulnerabilities
  - exposed_cloud_storage
  - exploitable_ports
  - mail_servers_in_blacklist
  - server_connected_to_botnet
  - email_security_issues
  - certificate_authority_issues
  - other
<<<<<<< HEAD
  required: false
- defaultvalue: '10'
  display: Fetch Limit
  name: max_fetch
  type: 0
  additionalinfo: Max number of alerts per fetch. Defaults to  the minimum 10, max is 100.
  required: false
- display: First fetch timestamp (<number> <time unit>, e.g., 12 hours, 7 days)
  name: first_fetch
  type: 0
  defaultvalue: 7 days
=======
- display: Fetch Limit
  name: max_fetch
  type: 0
  required: false
  additionalinfo: Max number of alerts per fetch. Defaults to the minimum 10, max is 100.
  defaultvalue: '10'
- defaultvalue: 7 days
  display: First fetch timestamp (<number> <time unit>, e.g., 12 hours, 7 days)
  name: first_fetch
  type: 0
>>>>>>> 6f77591c
  required: false
- display: Trust any certificate (not secure)
  name: insecure
  type: 8
  required: false
- display: Use system proxy settings
  name: proxy
  type: 8
<<<<<<< HEAD
  required: false
=======
>>>>>>> 6f77591c
description: Cyberint provides intelligence-driven digital risk protection. This integration will help your enterprise effectively consume actionable cyber alerts to increase your security posture.
display: Cyberint
name: cyberint
script:
  commands:
  - arguments:
    - defaultValue: '1'
      description: Page number to return. Default is 1.
      name: page
    - defaultValue: '10'
      description: Number of results in a page. Default is 10. Must be between 10 and 100.
      name: page_size
    - description: ISO-Formatted creation date. Get alerts created since this date (YYYY-MM-DDTHH:MM:SSZ).
      name: created_date_from
    - description: ISO-Formatted creation date. Get alerts created before this date (YYYY-MM-DDTHH:MM:SSZ).
      name: created_date_to
<<<<<<< HEAD
    - description: You can specify a date range to search for from the current time. (<number> <time unit>, e.g., 12 hours, 7 days) instead of a start/end time. created_date_range will overwrite created_date
      name: created_date_range
=======
    - description: You can specify a date range to search for from the current time. (<number> <time unit>, e.g., 12 hours, 7 days) instead of a start/end time. created_date_range will overwrite created_date.
      name: created_date_range
    - description: ISO-Formatted update date. Get alerts updated since this date (YYYY-MM-DDTHH:MM:SSZ).
      name: updated_date_from
    - description: ISO-Formatted update date. Get alerts updated before this date (YYYY-MM-DDTHH:MM:SSZ).
      name: updated_date_to
    - description: You can specify a date range to search for from the current time. (<number> <time unit>, e.g., 12 hours, 7 days) instead of a start/end time. updated_date_range will overwrite updated_date.
      name: updated_date_range
>>>>>>> 6f77591c
    - description: ISO-Formatted modification date. Get alerts modified since this date (YYYY-MM-DDTHH:MM:SSZ).
      name: modification_date_from
    - description: ISO-Formatted modification date. Get alerts modified before this date (YYYY-MM-DDTHH:MM:SSZ).
      name: modification_date_to
<<<<<<< HEAD
    - description: You can specify a date range to search for from the current time. (<number> <time unit>, e.g., 12 hours, 7 days) instead of a start/end time. modified_date_range will overwrite modified_date
=======
    - description: You can specify a date range to search for from the current time. (<number> <time unit>, e.g., 12 hours, 7 days) instead of a start/end time. modified_date_range will overwrite modified_date.
>>>>>>> 6f77591c
      name: modified_date_range
    - description: Environment in which the alerts were created. Can be more than one.
      isArray: true
      name: environments
    - auto: PREDEFINED
      description: Status of the alert. Can be more than one.
      isArray: true
      name: statuses
      predefined:
      - open
      - acknowledged
      - closed
    - auto: PREDEFINED
      description: Severity of the alert. Can be more than one.
      isArray: true
      name: severities
      predefined:
      - low
      - medium
      - high
      - very_high
    - auto: PREDEFINED
      description: Type of the alert, can be more than one.
      isArray: true
      name: types
      predefined:
      - refund_fraud
      - carding
      - coupon_fraud
      - money_laundering
      - victim_report
      - malicious_insider
      - extortion
      - phishing_email
      - phishing_kit
      - phishing_website
      - lookalike_domain
      - phishing_target_list
      - malicious_file
      - reconnaissance
      - automated_attack_tools
      - business_logic_bypass
      - target_list
      - official_social_media_profile
      - impersonation
      - intellectual_property_infringement
      - unauthorized_trading
      - negative_sentiment
      - fake_job_posting
      - defacement
      - compromised_pii
      - internal_information_disclosure
      - compromised_payment_cards
      - compromised_employee_credentials
      - compromised_customer_credentials
      - compromised_access_token
      - ransomware
      - exposed_web_interfaces
      - hijackable_subdomains
      - website_vulnerabilities
      - exposed_cloud_storage
      - exploitable_ports
      - mail_servers_in_blacklist
      - server_connected_to_botnet
      - email_security_issues
      - certificate_authority_issues
      - other
<<<<<<< HEAD
    description: List alerts according to parameters
=======
    description: List alerts according to parameters.
>>>>>>> 6f77591c
    name: cyberint-alerts-fetch
    outputs:
    - contextPath: Cyberint.Alert.ref_id
      description: Reference ID of the alert.
      type: String
    - contextPath: Cyberint.Alert.confidence
      description: Confidence score of the alert.
      type: Number
    - contextPath: Cyberint.Alert.status
      description: Status of the alert.
      type: String
    - contextPath: Cyberint.Alert.severity
      description: Severity of the alert.
      type: String
    - contextPath: Cyberint.Alert.created_by.email
      description: User which has created the alert.
      type: String
    - contextPath: Cyberint.Alert.created_date
      description: Date in which the alert was created.
      type: Date
    - contextPath: Cyberint.Alert.category
      description: Category of the alert.
      type: String
    - contextPath: Cyberint.Alert.type
      description: Type of the alert.
      type: String
    - contextPath: Cyberint.Alert.source_category
      description: Source category of the alert.
      type: String
    - contextPath: Cyberint.Alert.source
      description: Source of the alert.
      type: String
    - contextPath: Cyberint.Alert.targeted_vectors
      description: Vectors targeted by the threat.
      type: String
    - contextPath: Cyberint.Alert.targeted_brands
      description: Brands targeted by the threat.
      type: String
    - contextPath: Cyberint.Alert.related_entities
      description: Entities related to the alert.
      type: String
    - contextPath: Cyberint.Alert.impacts
      description: Impacts made by the threat.
      type: String
    - contextPath: Cyberint.Alert.acknowledged_date
      description: Date in which the alert was acknowledged.
      type: Date
    - contextPath: Cyberint.Alert.acknowledged_by.email
      description: User which has acknowledged the alert.
      type: String
    - contextPath: Cyberint.Alert.publish_date
      description: Date in which the alert was published.
      type: Date
    - contextPath: Cyberint.Alert.title
      description: Title of the alert.
      type: String
    - contextPath: Cyberint.Alert.alert_data.url
      description: URL impacted by the event.
      type: String
    - contextPath: Cyberint.Alert.alert_data.detection_reasons
      description: Reasons why a phishing event has been detected.
      type: String
    - contextPath: Cyberint.Alert.alert_data.tool_name
      description: Name of a tool used for an exploit if available.
      type: String
    - contextPath: Cyberint.Alert.alert_data.application
      description: Application affected by an event.
      type: String
    - contextPath: Cyberint.Alert.alert_data.source
      description: Source of an event if available.
      type: String
    - contextPath: Cyberint.Alert.alert_data.domain
      description: Domain related to an event if available.
      type: String
    - contextPath: Cyberint.Alert.alert_data.subdomian
      description: Subdomain related to an event if available.
      type: String
    - contextPath: Cyberint.Alert.alert_data.misconfiguration_type
      description: Type of misconfiguration for a misconfigured domain.
      type: String
    - contextPath: Cyberint.Alert.alert_data.ip
      description: IP related to an event.
      type: String
    - contextPath: Cyberint.Alert.alert_data.port
      description: Port related to an event.
      type: String
    - contextPath: Cyberint.Alert.alert_data.service
      description: Service related to an event.
      type: String
    - contextPath: Cyberint.Alert.alert_data.access_token
      description: Access token exposed in an event.
      type: String
    - contextPath: Cyberint.Alert.alert_data.access_token_type
      description: Access token exposed in an event.
      type: String
    - contextPath: Cyberint.Alert.alert_data.username
      description: Username of an account related to an event.
      type: String
    - contextPath: Cyberint.Alert.alert_data.csv.username
      description: Username of an account found in a report CSV.
      type: String
    - contextPath: Cyberint.Alert.alert_data.csv.password
      description: Password of an account found in a report CSV.
      type: String
    - contextPath: Cyberint.Alert.alert_data.email
      description: Email of an account related to an event.
      type: String
    - contextPath: Cyberint.Alert.alert_data.author_email_address
      description: Email of an author related to an event.
      type: String
    - contextPath: Cyberint.Alert.alert_data.repository_name
      description: Repository name related to an event.
      type: String
    - contextPath: Cyberint.Alert.alert_data.mail_server
      description: Mail server related to an event.
      type: String
    - contextPath: Cyberint.Alert.alert_data.blacklist_repository
      description: Blacklist repository name related to an event.
      type: String
    - contextPath: Cyberint.Alert.alert_data.screenshot
      description: Screenshot related to an event.
      type: String
    - contextPath: Cyberint.Alert.alert_data.spf_records
      description: SPF records if applicable to the event.
      type: String
    - contextPath: Cyberint.Alert.alert_data.dmarc_record
      description: DMARC records if applicable to the event.
      type: String
    - contextPath: Cyberint.Alert.alert_data.storage_link
      description: Storage link if applicable to the event.
      type: String
    - contextPath: Cyberint.Alert.alert_data.interface_type
      description: Interface type if applicable to the event.
      type: String
    - contextPath: Cyberint.Alert.alert_data.vulnerable_cname_record
      description: Vulnerable CName record if applicable to the event.
      type: String
    - contextPath: Cyberint.Alert.ioc.type
      description: Type of IOC related to the alert.
      type: String
    - contextPath: Cyberint.Alert.ioc.value
      description: Value of the IOC related to the alert.
      type: String
    - contextPath: Cyberint.Alert.ticket_id
      description: Ticket ID of the alert.
      type: String
    - contextPath: Cyberint.Alert.threat_actor
      description: Actor to the threat related to the alert.
      type: String
    - contextPath: Cyberint.Alert.modification_date
      description: Date the alert was last modified.
      type: Date
    - contextPath: Cyberint.Alert.closure_date
      description: Date the alert was closed.
      type: String
    - contextPath: Cyberint.Alert.closed_by.email
      description: User which has closed the alert.
      type: String
    - contextPath: Cyberint.Alert.closure_reason
      description: Reason for closing the alert.
      type: String
    - contextPath: Cyberint.Alert.description
      description: Description of the alert.
      type: String
    - contextPath: Cyberint.Alert.recommendation
      description: Recommendation for the alert.
      type: String
    - contextPath: Cyberint.Alert.tags
      description: Tags related to the alert.
      type: String
    - contextPath: Cyberint.Alert.attachments
      description: Attachments related to the alert.
      type: String
  - arguments:
<<<<<<< HEAD
    - description: Reference IDs for the alert(s)
=======
    - description: Reference IDs for the alert(s).
>>>>>>> 6f77591c
      isArray: true
      name: alert_ref_ids
      required: true
    - auto: PREDEFINED
<<<<<<< HEAD
      description: Desired status to update for the alert(s)
=======
      description: Desired status to update for the alert(s). Note that if the chosen status is 'closed', the closure_reason argument is required.
>>>>>>> 6f77591c
      name: status
      predefined:
      - open
      - acknowledged
      - closed
      required: true
<<<<<<< HEAD
    - auto: PREDEFINED
      description: Reason for updating the alerts status to closed. Required when status is closed.
=======
      isArray: false
    - auto: PREDEFINED
      description: Reason for updating the alert status to 'closed'. Only required in case the 'closed' value was chosen for the 'status' argument. Note that for the 'other' value, it's required to specify the value for the 'closure_reason_description' argument.
>>>>>>> 6f77591c
      name: closure_reason
      predefined:
      - resolved
      - no_longer_a_threat
      - irrelevant_alert_subtype
      - false_positive
<<<<<<< HEAD
=======
      - other
      isArray: false
      required: false
    - description: "Free text for closure reason. Only required in case the 'other' value was chosen for the 'closure_reason' argument. "
      isArray: false
      name: closure_reason_description
      required: false
>>>>>>> 6f77591c
    description: Update the status of one or more alerts.
    name: cyberint-alerts-status-update
    outputs:
    - contextPath: Cyberint.Alert.ref_id
      description: Reference ID of the alert.
      type: String
    - contextPath: Cyberint.Alert.status
      description: Status of the alert.
      type: String
    - contextPath: Cyberint.Alert.closure_reason
      description: Reason for updating the alert to closed if closed.
      type: String
  - arguments:
    - description: Reference ID of the alert.
      name: alert_ref_id
      required: true
    - description: Attachment ID.
      name: attachment_id
      required: true
<<<<<<< HEAD
    - description: Attachment file name
=======
    - description: Attachment file name.
>>>>>>> 6f77591c
      name: attachment_name
      required: true
    description: Get alert attachment.
    name: cyberint-alerts-get-attachment
    outputs:
    - contextPath: File.Size
      description: The size of the file.
      type: Number
    - contextPath: File.SHA1
      description: The SHA1 hash of the file.
      type: String
    - contextPath: File.SHA256
      description: The SHA256 hash of the file.
      type: String
    - contextPath: File.Name
      description: The name of the file.
      type: String
    - contextPath: File.SSDeep
      description: The SSDeep hash of the file.
      type: String
    - contextPath: File.EntryID
      description: The entry ID of the file.
      type: String
    - contextPath: File.Info
      description: File information.
      type: String
    - contextPath: File.Type
      description: The file type.
      type: String
    - contextPath: File.MD5
      description: The MD5 hash of the file.
      type: String
    - contextPath: File.Extension
      description: The file extension.
      type: String
  - arguments:
    - description: Reference ID of the alert.
      name: alert_ref_id
      required: true
    - description: Analysis report file name.
      name: report_name
      required: true
    description: Get alert analysis report.
    name: cyberint-alerts-analysis-report
    outputs:
    - contextPath: File.Size
      description: The size of the file.
      type: Number
    - contextPath: File.SHA1
      description: The SHA1 hash of the file.
      type: String
    - contextPath: File.SHA256
      description: The SHA256 hash of the file.
      type: String
    - contextPath: File.Name
      description: The name of the file.
      type: String
    - contextPath: File.SSDeep
      description: The SSDeep hash of the file.
      type: String
    - contextPath: File.EntryID
      description: The entry ID of the file.
      type: String
    - contextPath: File.Info
      description: File information.
      type: String
    - contextPath: File.Type
      description: The file type.
      type: String
    - contextPath: File.MD5
      description: The MD5 hash of the file.
      type: String
    - contextPath: File.Extension
      description: The file extension.
      type: String
<<<<<<< HEAD
  dockerimage: demisto/python3:3.10.12.63474
=======
  - arguments: []
    description: Returns the list of fields for an incident type.
    name: get-mapping-fields
  - arguments: []
    description: Updates the remote incident or detection with local incident or detection changes. This method is only used for debugging purposes and will not update the current incident or detection.
    name: update-remote-system
  - arguments:
    - description: The ticket ID.
      name: id
      required: true
    - description: Retrieves entries that were created after lastUpdate.
      name: lastUpdate
      required: true
    description: Gets remote data from a remote incident. This method does not update the current incident, and should be used for debugging purposes.
    name: get-remote-data
  - arguments:
    - description: A date string in local time representing the last time the incident was updated. The incident is only returned if it was modified after the last update time.
      name: lastUpdate
    description: Gets the list of incidents that were modified since the last update time. Note that this method is here for debugging purposes. The get-modified-remote-data command is used as part of a Mirroring feature, which is available in Cortex XSOAR from version 6.1.
    name: get-modified-remote-data
  dockerimage: demisto/python3:3.10.13.82076
>>>>>>> 6f77591c
  isfetch: true
  runonce: false
  script: '-'
  subtype: python3
  type: python
  feed: false
  ismappable: true
  isremotesyncin: true
  isremotesyncout: true
  longRunning: false
  longRunningPort: false
tests:
- No tests
fromversion: 5.0.0<|MERGE_RESOLUTION|>--- conflicted
+++ resolved
@@ -3,16 +3,7 @@
   id: cyberint
   version: -1
 configuration:
-<<<<<<< HEAD
-- display: Incident type
-  name: incidentType
-  type: 13
-  required: false
-- additionalinfo: Cyberint API access token.
-  display: Cyberint Access Token
-=======
 - display: Cyberint Access Token
->>>>>>> 6f77591c
   name: access_token
   type: 4
   required: true
@@ -22,29 +13,16 @@
   name: environment
   required: true
   type: 0
-<<<<<<< HEAD
-- display: Create an incident per CSV record
-  name: duplicate_alert
-  type: 8
-  additionalinfo: An incident will be created with the originated Alert details per CSV file record.
-  required: false
-=======
 - additionalinfo: An incident will be created with the originated Alert details per CSV file record.
   display: Create an incident per CSV record
   name: duplicate_alert
   required: false
   type: 8
->>>>>>> 6f77591c
 - display: Fetch incidents
   name: isFetch
   type: 8
   required: false
-<<<<<<< HEAD
-- additionalinfo: Severities to fetch. If none is chosen, all severity levels will be returned.
-  display: Fetch Severity
-=======
 - display: Fetch Severity
->>>>>>> 6f77591c
   name: fetch_severity
   type: 16
   required: false
@@ -54,35 +32,20 @@
   - medium
   - high
   - very_high
-<<<<<<< HEAD
-  type: 16
-  required: false
-=======
->>>>>>> 6f77591c
 - additionalinfo: Statuses to fetch. If none is chosen, all statuses will be returned.
   display: Fetch Status
   name: fetch_status
-  type: 16
   options:
   - open
   - acknowledged
   - closed
-<<<<<<< HEAD
-=======
   type: 16
->>>>>>> 6f77591c
   required: false
 - additionalinfo: Environments to fetch (comma separated). If empty, all available environments will be returned.
   display: Fetch Environment
   name: fetch_environment
   type: 0
   required: false
-<<<<<<< HEAD
-- additionalinfo: Types to fetch. If none is chosen, all types will be returned.
-  display: Fetch Types
-  name: fetch_type
-  type: 16
-=======
 - additionalinfo: 'Choose the direction to mirror the incident: Incoming (from Cyberint to Cortex XSOAR), Outgoing (from Cortex XSOAR to Cyberint), or Incoming and Outgoing (from/to Cortex XSOAR and Cyberint).'
   display: Incident Mirroring Direction
   name: mirror_direction
@@ -115,7 +78,6 @@
   type: 16
   required: false
   additionalinfo: Types to fetch. If none is chosen, all types will be returned.
->>>>>>> 6f77591c
   options:
   - refund_fraud
   - carding
@@ -158,19 +120,6 @@
   - email_security_issues
   - certificate_authority_issues
   - other
-<<<<<<< HEAD
-  required: false
-- defaultvalue: '10'
-  display: Fetch Limit
-  name: max_fetch
-  type: 0
-  additionalinfo: Max number of alerts per fetch. Defaults to  the minimum 10, max is 100.
-  required: false
-- display: First fetch timestamp (<number> <time unit>, e.g., 12 hours, 7 days)
-  name: first_fetch
-  type: 0
-  defaultvalue: 7 days
-=======
 - display: Fetch Limit
   name: max_fetch
   type: 0
@@ -181,19 +130,15 @@
   display: First fetch timestamp (<number> <time unit>, e.g., 12 hours, 7 days)
   name: first_fetch
   type: 0
->>>>>>> 6f77591c
   required: false
 - display: Trust any certificate (not secure)
   name: insecure
+  required: false
   type: 8
-  required: false
 - display: Use system proxy settings
   name: proxy
+  required: false
   type: 8
-<<<<<<< HEAD
-  required: false
-=======
->>>>>>> 6f77591c
 description: Cyberint provides intelligence-driven digital risk protection. This integration will help your enterprise effectively consume actionable cyber alerts to increase your security posture.
 display: Cyberint
 name: cyberint
@@ -210,10 +155,6 @@
       name: created_date_from
     - description: ISO-Formatted creation date. Get alerts created before this date (YYYY-MM-DDTHH:MM:SSZ).
       name: created_date_to
-<<<<<<< HEAD
-    - description: You can specify a date range to search for from the current time. (<number> <time unit>, e.g., 12 hours, 7 days) instead of a start/end time. created_date_range will overwrite created_date
-      name: created_date_range
-=======
     - description: You can specify a date range to search for from the current time. (<number> <time unit>, e.g., 12 hours, 7 days) instead of a start/end time. created_date_range will overwrite created_date.
       name: created_date_range
     - description: ISO-Formatted update date. Get alerts updated since this date (YYYY-MM-DDTHH:MM:SSZ).
@@ -222,16 +163,11 @@
       name: updated_date_to
     - description: You can specify a date range to search for from the current time. (<number> <time unit>, e.g., 12 hours, 7 days) instead of a start/end time. updated_date_range will overwrite updated_date.
       name: updated_date_range
->>>>>>> 6f77591c
     - description: ISO-Formatted modification date. Get alerts modified since this date (YYYY-MM-DDTHH:MM:SSZ).
       name: modification_date_from
     - description: ISO-Formatted modification date. Get alerts modified before this date (YYYY-MM-DDTHH:MM:SSZ).
       name: modification_date_to
-<<<<<<< HEAD
-    - description: You can specify a date range to search for from the current time. (<number> <time unit>, e.g., 12 hours, 7 days) instead of a start/end time. modified_date_range will overwrite modified_date
-=======
     - description: You can specify a date range to search for from the current time. (<number> <time unit>, e.g., 12 hours, 7 days) instead of a start/end time. modified_date_range will overwrite modified_date.
->>>>>>> 6f77591c
       name: modified_date_range
     - description: Environment in which the alerts were created. Can be more than one.
       isArray: true
@@ -299,11 +235,7 @@
       - email_security_issues
       - certificate_authority_issues
       - other
-<<<<<<< HEAD
-    description: List alerts according to parameters
-=======
     description: List alerts according to parameters.
->>>>>>> 6f77591c
     name: cyberint-alerts-fetch
     outputs:
     - contextPath: Cyberint.Alert.ref_id
@@ -478,42 +410,27 @@
       description: Attachments related to the alert.
       type: String
   - arguments:
-<<<<<<< HEAD
-    - description: Reference IDs for the alert(s)
-=======
     - description: Reference IDs for the alert(s).
->>>>>>> 6f77591c
       isArray: true
       name: alert_ref_ids
       required: true
     - auto: PREDEFINED
-<<<<<<< HEAD
-      description: Desired status to update for the alert(s)
-=======
       description: Desired status to update for the alert(s). Note that if the chosen status is 'closed', the closure_reason argument is required.
->>>>>>> 6f77591c
       name: status
       predefined:
       - open
       - acknowledged
       - closed
       required: true
-<<<<<<< HEAD
-    - auto: PREDEFINED
-      description: Reason for updating the alerts status to closed. Required when status is closed.
-=======
       isArray: false
     - auto: PREDEFINED
       description: Reason for updating the alert status to 'closed'. Only required in case the 'closed' value was chosen for the 'status' argument. Note that for the 'other' value, it's required to specify the value for the 'closure_reason_description' argument.
->>>>>>> 6f77591c
       name: closure_reason
       predefined:
       - resolved
       - no_longer_a_threat
       - irrelevant_alert_subtype
       - false_positive
-<<<<<<< HEAD
-=======
       - other
       isArray: false
       required: false
@@ -521,7 +438,6 @@
       isArray: false
       name: closure_reason_description
       required: false
->>>>>>> 6f77591c
     description: Update the status of one or more alerts.
     name: cyberint-alerts-status-update
     outputs:
@@ -541,11 +457,7 @@
     - description: Attachment ID.
       name: attachment_id
       required: true
-<<<<<<< HEAD
-    - description: Attachment file name
-=======
     - description: Attachment file name.
->>>>>>> 6f77591c
       name: attachment_name
       required: true
     description: Get alert attachment.
@@ -621,9 +533,6 @@
     - contextPath: File.Extension
       description: The file extension.
       type: String
-<<<<<<< HEAD
-  dockerimage: demisto/python3:3.10.12.63474
-=======
   - arguments: []
     description: Returns the list of fields for an incident type.
     name: get-mapping-fields
@@ -645,7 +554,6 @@
     description: Gets the list of incidents that were modified since the last update time. Note that this method is here for debugging purposes. The get-modified-remote-data command is used as part of a Mirroring feature, which is available in Cortex XSOAR from version 6.1.
     name: get-modified-remote-data
   dockerimage: demisto/python3:3.10.13.82076
->>>>>>> 6f77591c
   isfetch: true
   runonce: false
   script: '-'
