--- conflicted
+++ resolved
@@ -44,20 +44,6 @@
 
 | **Argument Name** | **Description** | **Required** |
 | --- | --- | --- |
-<<<<<<< HEAD
-| page | Page number to return. Default is 1. Default is 1. | Optional | 
-| page_size | Number of results in a page. Default is 10. Must be between 10 and 100. Default is 10. | Optional | 
-| created_date_from | ISO-Formatted creation date. Get alerts created since this date (YYYY-MM-DDTHH:MM:SSZ). | Optional | 
-| created_date_to | ISO-Formatted creation date. Get alerts created before this date (YYYY-MM-DDTHH:MM:SSZ). | Optional | 
-| created_date_range | You can specify a date range to search for from the current time. (&lt;number&gt; &lt;time unit&gt;, e.g., 12 hours, 7 days) instead of a start/end time. created_date_range will overwrite created_date. | Optional | 
-| modification_date_from | ISO-Formatted modification date. Get alerts modified since this date (YYYY-MM-DDTHH:MM:SSZ). | Optional | 
-| modification_date_to | ISO-Formatted modification date. Get alerts modified before this date (YYYY-MM-DDTHH:MM:SSZ). | Optional | 
-| modified_date_range | You can specify a date range to search for from the current time. (&lt;number&gt; &lt;time unit&gt;, e.g., 12 hours, 7 days) instead of a start/end time. modified_date_range will overwrite modified_date. | Optional | 
-| environments | Environment in which the alerts were created. Can be more than one. | Optional | 
-| statuses | Status of the alert. Can be more than one. Possible values are: open, acknowledged, closed. | Optional | 
-| severities | Severity of the alert. Can be more than one. Possible values are: low, medium, high, very_high. | Optional | 
-| types | Type of the alert, can be more than one. Possible values are: refund_fraud, carding, coupon_fraud, money_laundering, victim_report, malicious_insider, extortion, phishing_email, phishing_kit, phishing_website, lookalike_domain, phishing_target_list, malicious_file, reconnaissance, automated_attack_tools, business_logic_bypass, target_list, official_social_media_profile, impersonation, intellectual_property_infringement, unauthorized_trading, negative_sentiment, fake_job_posting, defacement, compromised_pii, internal_information_disclosure, compromised_payment_cards, compromised_employee_credentials, compromised_customer_credentials, compromised_access_token, ransomware, exposed_web_interfaces, hijackable_subdomains, website_vulnerabilities, exposed_cloud_storage, exploitable_ports, mail_servers_in_blacklist, server_connected_to_botnet, email_security_issues, certificate_authority_issues, other. | Optional | 
-=======
 | page | Page number to return. Default is 1. Default is 1. | Optional |
 | page_size | Number of results in a page. Default is 10. Must be between 10 and 100. Default is 10. | Optional |
 | created_date_from | ISO-Formatted creation date. Get alerts created since this date (YYYY-MM-DDTHH:MM:SSZ). | Optional |
@@ -73,72 +59,12 @@
 | statuses | Status of the alert. Can be more than one. Possible values are: open, acknowledged, closed. | Optional |
 | severities | Severity of the alert. Can be more than one. Possible values are: low, medium, high, very_high. | Optional |
 | types | Type of the alert, can be more than one. Possible values are: refund_fraud, carding, coupon_fraud, money_laundering, victim_report, malicious_insider, extortion, phishing_email, phishing_kit, phishing_website, lookalike_domain, phishing_target_list, malicious_file, reconnaissance, automated_attack_tools, business_logic_bypass, target_list, official_social_media_profile, impersonation, intellectual_property_infringement, unauthorized_trading, negative_sentiment, fake_job_posting, defacement, compromised_pii, internal_information_disclosure, compromised_payment_cards, compromised_employee_credentials, compromised_customer_credentials, compromised_access_token, ransomware, exposed_web_interfaces, hijackable_subdomains, website_vulnerabilities, exposed_cloud_storage, exploitable_ports, mail_servers_in_blacklist, server_connected_to_botnet, email_security_issues, certificate_authority_issues, other. | Optional |
->>>>>>> 6f77591c
 
 
 #### Context Output
 
 | **Path** | **Type** | **Description** |
 | --- | --- | --- |
-<<<<<<< HEAD
-| Cyberint.Alert.ref_id | String | Reference ID of the alert. | 
-| Cyberint.Alert.confidence | Number | Confidence score of the alert. | 
-| Cyberint.Alert.status | String | Status of the alert. | 
-| Cyberint.Alert.severity | String | Severity of the alert | 
-| Cyberint.Alert.created_by.email | String | User which has created the alert. | 
-| Cyberint.Alert.created_date | Date | Date in which the alert was created. | 
-| Cyberint.Alert.category | String | Category of the alert. | 
-| Cyberint.Alert.type | String | Type of the alert. | 
-| Cyberint.Alert.source_category | String | Source category of the alert. | 
-| Cyberint.Alert.source | String | Source of the alert. | 
-| Cyberint.Alert.targeted_vectors | String | Vectors targeted by the threat. | 
-| Cyberint.Alert.targeted_brands | String | Brands targeted by the threat. | 
-| Cyberint.Alert.related_entities | String | Entities related to the alert. | 
-| Cyberint.Alert.impacts | String | Impacts made by the threat. | 
-| Cyberint.Alert.acknowledged_date | Date | Date in which the alert was acknowledged. | 
-| Cyberint.Alert.acknowledged_by.email | String | User which has acknowledged the alert. | 
-| Cyberint.Alert.publish_date | Date | Date in which the alert was published. | 
-| Cyberint.Alert.title | String | Title of the alert. | 
-| Cyberint.Alert.alert_data.url | String | URL impacted by the event. | 
-| Cyberint.Alert.alert_data.detection_reasons | String | Reasons why a phishing event has been detected. | 
-| Cyberint.Alert.alert_data.tool_name | String | Name of a tool used for an exploit if available. | 
-| Cyberint.Alert.alert_data.application | String | Application affected by an event. | 
-| Cyberint.Alert.alert_data.source | String | Source of an event if available. | 
-| Cyberint.Alert.alert_data.domain | String | Domain related to an event if available. | 
-| Cyberint.Alert.alert_data.subdomian | String | Subdomain related to an event if available. | 
-| Cyberint.Alert.alert_data.misconfiguration_type | String | Type of misconfiguration for a misconfigured domain. | 
-| Cyberint.Alert.alert_data.ip | String | IP related to an event. | 
-| Cyberint.Alert.alert_data.port | String | Port related to an event. | 
-| Cyberint.Alert.alert_data.service | String | Service related to an event. | 
-| Cyberint.Alert.alert_data.access_token | String | Access token exposed in an event. | 
-| Cyberint.Alert.alert_data.access_token_type | String | Access token exposed in an event. | 
-| Cyberint.Alert.alert_data.username | String | Username of an account related to an event. | 
-| Cyberint.Alert.alert_data.csv.username | String | Username of an account found in a report CSV. | 
-| Cyberint.Alert.alert_data.csv.password | String | Password of an account found in a report CSV. | 
-| Cyberint.Alert.alert_data.email | String | Email of an account related to an event. | 
-| Cyberint.Alert.alert_data.author_email_address | String | Email of an author related to an event. | 
-| Cyberint.Alert.alert_data.repository_name | String | Repository name related to an event. | 
-| Cyberint.Alert.alert_data.mail_server | String | Mail server related to an event. | 
-| Cyberint.Alert.alert_data.blacklist_repository | String | Blacklist repository name related to an event. | 
-| Cyberint.Alert.alert_data.screenshot | String | Screenshot related to an event. | 
-| Cyberint.Alert.alert_data.spf_records | String | SPF records if applicable to the event. | 
-| Cyberint.Alert.alert_data.dmarc_record | String | DMARC records if applicable to the event. | 
-| Cyberint.Alert.alert_data.storage_link | String | Storage link if applicable to the event. | 
-| Cyberint.Alert.alert_data.interface_type | String | Interface type if applicable to the event. | 
-| Cyberint.Alert.alert_data.vulnerable_cname_record | String | Vulnerable CName record if applicable to the event. | 
-| Cyberint.Alert.ioc.type | String | Type of IOC related to the alert. | 
-| Cyberint.Alert.ioc.value | String | Value of the IOC related to the alert. | 
-| Cyberint.Alert.ticket_id | String | Ticket ID of the alert. | 
-| Cyberint.Alert.threat_actor | String | Actor to the threat related to the alert. | 
-| Cyberint.Alert.modification_date | Date | Date the alert was last modified. | 
-| Cyberint.Alert.closure_date | String | Date the alert was closed. | 
-| Cyberint.Alert.closed_by.email | String | User which has closed the alert. | 
-| Cyberint.Alert.closure_reason | String | Reason for closing the alert. | 
-| Cyberint.Alert.description | String | Description of the alert. | 
-| Cyberint.Alert.recommendation | String | Recommendation for the alert | 
-| Cyberint.Alert.tags | String | Tags related to the alert | 
-| Cyberint.Alert.attachments | String | Attachments related to the alert | 
-=======
 | Cyberint.Alert.ref_id | String | Reference ID of the alert. |
 | Cyberint.Alert.confidence | Number | Confidence score of the alert. |
 | Cyberint.Alert.status | String | Status of the alert. |
@@ -196,7 +122,6 @@
 | Cyberint.Alert.recommendation | String | Recommendation for the alert |
 | Cyberint.Alert.tags | String | Tags related to the alert |
 | Cyberint.Alert.attachments | String | Attachments related to the alert |
->>>>>>> 6f77591c
 
 
 #### Command Example
@@ -781,30 +706,18 @@
 
 | **Argument Name** | **Description** | **Required** |
 | --- | --- | --- |
-<<<<<<< HEAD
-| alert_ref_ids | Reference IDs for the alert(s). | Required | 
-| status | Desired status to update for the alert(s). Possible values are: open, acknowledged, closed. | Required | 
-| closure_reason | Reason for updating the alerts status to closed. Required when status is closed. Possible values are: resolved, irrelevant, false_positive. | Optional | 
-=======
 | alert_ref_ids | Reference IDs for the alert(s). | Required |
 | status | Desired status to update for the alert(s). Possible values are: open, acknowledged, closed. | Required |
 | closure_reason | Reason for updating the alerts status to closed. Required when status is closed. Possible values are: resolved, irrelevant, false_positive. | Optional |
->>>>>>> 6f77591c
 
 
 #### Context Output
 
 | **Path** | **Type** | **Description** |
 | --- | --- | --- |
-<<<<<<< HEAD
-| Cyberint.Alert.ref_id | String | Reference ID of the alert. | 
-| Cyberint.Alert.status | String | Status of the alert. | 
-| Cyberint.Alert.closure_reason | String | Reason for updating the alert to closed if closed. | 
-=======
 | Cyberint.Alert.ref_id | String | Reference ID of the alert. |
 | Cyberint.Alert.status | String | Status of the alert. |
 | Cyberint.Alert.closure_reason | String | Reason for updating the alert to closed if closed. |
->>>>>>> 6f77591c
 
 
 #### Command Example
@@ -848,33 +761,15 @@
 
 | **Argument Name** | **Description** | **Required** |
 | --- | --- | --- |
-<<<<<<< HEAD
-| alert_ref_id | Reference ID of the alert. | Required | 
-| attachment_id | Attachment ID. | Required | 
-| attachment_name | Attachment file name. | Required | 
-=======
 | alert_ref_id | Reference ID of the alert. | Required |
 | attachment_id | Attachment ID. | Required |
 | attachment_name | Attachment file name. | Required |
->>>>>>> 6f77591c
 
 
 #### Context Output
 
 | **Path** | **Type** | **Description** |
 | --- | --- | --- |
-<<<<<<< HEAD
-| File.Size | Number | The size of the file. | 
-| File.SHA1 | String | The SHA1 hash of the file. | 
-| File.SHA256 | String | The SHA256 hash of the file. | 
-| File.Name | String | The name of the file. | 
-| File.SSDeep | String | The SSDeep hash of the file. | 
-| File.EntryID | String | The entry ID of the file. | 
-| File.Info | String | File information. | 
-| File.Type | String | The file type. | 
-| File.MD5 | String | The MD5 hash of the file. | 
-| File.Extension | String | The file extension. | 
-=======
 | File.Size | Number | The size of the file. |
 | File.SHA1 | String | The SHA1 hash of the file. |
 | File.SHA256 | String | The SHA256 hash of the file. |
@@ -885,7 +780,6 @@
 | File.Type | String | The file type. |
 | File.MD5 | String | The MD5 hash of the file. |
 | File.Extension | String | The file extension. |
->>>>>>> 6f77591c
 
 
 #### Command Example
@@ -929,31 +823,14 @@
 
 | **Argument Name** | **Description** | **Required** |
 | --- | --- | --- |
-<<<<<<< HEAD
-| alert_ref_id | Reference ID of the alert. | Required | 
-| report_name | Analysis report file name. | Required | 
-=======
 | alert_ref_id | Reference ID of the alert. | Required |
 | report_name | Analysis report file name. | Required |
->>>>>>> 6f77591c
 
 
 #### Context Output
 
 | **Path** | **Type** | **Description** |
 | --- | --- | --- |
-<<<<<<< HEAD
-| File.Size | Number | The size of the file. | 
-| File.SHA1 | String | The SHA1 hash of the file. | 
-| File.SHA256 | String | The SHA256 hash of the file. | 
-| File.Name | String | The name of the file. | 
-| File.SSDeep | String | The SSDeep hash of the file. | 
-| File.EntryID | String | The entry ID of the file. | 
-| File.Info | String | File information. | 
-| File.Type | String | The file type. | 
-| File.MD5 | String | The MD5 hash of the file. | 
-| File.Extension | String | The file extension. | 
-=======
 | File.Size | Number | The size of the file. |
 | File.SHA1 | String | The SHA1 hash of the file. |
 | File.SHA256 | String | The SHA256 hash of the file. |
@@ -964,7 +841,6 @@
 | File.Type | String | The file type. |
 | File.MD5 | String | The MD5 hash of the file. |
 | File.Extension | String | The file extension. |
->>>>>>> 6f77591c
 
 
 #### Command Example
@@ -989,10 +865,4 @@
         "Type": "PDF document, version 1.3"
     }
 }
-<<<<<<< HEAD
-```
-
-
-=======
-```
->>>>>>> 6f77591c
+```