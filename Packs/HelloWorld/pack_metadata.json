{
    "name": "HelloWorld",
    "description": "This is the Hello World integration for getting started.",
    "support": "community",
<<<<<<< HEAD
    "currentVersion": "3.0.2",
=======
    "currentVersion": "3.0.3",
>>>>>>> c21fd9fa
    "author": "Cortex XSOAR",
    "url": "https://www.paloaltonetworks.com/cortex",
    "email": "",
    "created": "2020-03-10T08:37:18Z",
    "certification": "verified",
    "categories": [
        "Utilities"
    ],
    "tags": [
        "Getting Started"
    ],
    "useCases": [],
    "keywords": [],
    "dependencies": {
        "CommonScripts": {
            "mandatory": true,
            "display_name": "Common Scripts"
        },
        "CommonPlaybooks": {
            "mandatory": true,
            "display_name": "Common Playbooks"
        }
    },
    "marketplaces": [
        "xsoar",
        "marketplacev2"
    ]
}<|MERGE_RESOLUTION|>--- conflicted
+++ resolved
@@ -2,11 +2,7 @@
     "name": "HelloWorld",
     "description": "This is the Hello World integration for getting started.",
     "support": "community",
-<<<<<<< HEAD
-    "currentVersion": "3.0.2",
-=======
     "currentVersion": "3.0.3",
->>>>>>> c21fd9fa
     "author": "Cortex XSOAR",
     "url": "https://www.paloaltonetworks.com/cortex",
     "email": "",
