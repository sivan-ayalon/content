--- conflicted
+++ resolved
@@ -2,11 +2,7 @@
     "name": "Image OCR",
     "description": "Extracts text from images.",
     "support": "xsoar",
-<<<<<<< HEAD
-    "currentVersion": "1.1.22",
-=======
     "currentVersion": "1.1.23",
->>>>>>> 19e52d5b
     "author": "Cortex XSOAR",
     "url": "https://www.paloaltonetworks.com/cortex",
     "email": "",
