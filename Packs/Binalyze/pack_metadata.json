{
    "name": "Binalyze AIR",
    "description": "Collect over 300 different types of evidence under 10 minutes.",
    "support": "partner",
<<<<<<< HEAD
    "currentVersion": "1.0.16",
=======
    "currentVersion": "1.1.2",
>>>>>>> 6f77591c
    "author": "Binalyze Integration Team",
    "url": "https://kb.binalyze.com/air/integrations/cortex-xsoar-integration",
    "email": "support@binalyze.com",
    "categories": [
        "Forensics & Malware Analysis"
    ],
    "tags": [
        "Forensics"
    ],
    "useCases": [],
    "keywords": [],
    "marketplaces": [
        "xsoar",
        "marketplacev2"
    ],
    "devEmail": [
        "murat.alagoz@binalyze.com"
    ],
    "githubUser": [
        "binalyze-murat"
    ]
}<|MERGE_RESOLUTION|>--- conflicted
+++ resolved
@@ -2,11 +2,7 @@
     "name": "Binalyze AIR",
     "description": "Collect over 300 different types of evidence under 10 minutes.",
     "support": "partner",
-<<<<<<< HEAD
-    "currentVersion": "1.0.16",
-=======
     "currentVersion": "1.1.2",
->>>>>>> 6f77591c
     "author": "Binalyze Integration Team",
     "url": "https://kb.binalyze.com/air/integrations/cortex-xsoar-integration",
     "email": "support@binalyze.com",
