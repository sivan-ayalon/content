{
    "name": "Cloudflare WAF",
    "description": "Use Cloudflare WAF to manage firewall rules, filters, and IP-lists.",
    "support": "xsoar",
<<<<<<< HEAD
    "currentVersion": "1.0.22",
=======
    "currentVersion": "1.0.23",
>>>>>>> 6f77591c
    "author": "Cortex XSOAR",
    "url": "https://www.paloaltonetworks.com/cortex",
    "email": "",
    "categories": [
        "Network Security"
    ],
    "tags": [],
    "useCases": [],
    "keywords": [],
    "marketplaces": [
        "xsoar",
        "marketplacev2"
    ]
}<|MERGE_RESOLUTION|>--- conflicted
+++ resolved
@@ -2,11 +2,7 @@
     "name": "Cloudflare WAF",
     "description": "Use Cloudflare WAF to manage firewall rules, filters, and IP-lists.",
     "support": "xsoar",
-<<<<<<< HEAD
-    "currentVersion": "1.0.22",
-=======
     "currentVersion": "1.0.23",
->>>>>>> 6f77591c
     "author": "Cortex XSOAR",
     "url": "https://www.paloaltonetworks.com/cortex",
     "email": "",
