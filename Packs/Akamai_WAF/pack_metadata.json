--- conflicted
+++ resolved
@@ -2,11 +2,7 @@
     "name": "Akamai WAF",
     "description": "Use the Akamai WAF integration to manage common sets of lists used by various Akamai security products and features.",
     "support": "xsoar",
-<<<<<<< HEAD
-    "currentVersion": "2.0.8",
-=======
     "currentVersion": "2.0.9",
->>>>>>> 6f77591c
     "author": "Cortex XSOAR",
     "url": "https://www.paloaltonetworks.com/cortex",
     "email": "",
