category: Authentication & Identity Management
description: Use the Keeper Secrets Manager integration to manage secrets and protect sensitive data through Keeper Vault.
commonfields:
  id: KeeperSecretsManager
  version: -1
name: KeeperSecretsManager
display: Keeper Secrets Manager
configuration:
- display: KSM Configuration
  name: credentials
  type: 14
  required: true
  additionalinfo: The KSM config to use for connection.
- display: Trust any certificate (not secure)
  name: insecure
  type: 8
  additionalinfo: When 'trust any certificate' is selected, the integration ignores TLS/SSL certificate validation errors. Use to test connection issues or connect to a server without a valid certificate.
  required: false
- display: Fetches credentials
  name: isFetchCredentials
  type: 8
  additionalinfo: Fetches credentials from login records.
  required: false
- display: Concat username to credential object name
  name: concat_username_to_cred_name
  type: 8
  additionalinfo: Use to make the credential object unique in case of duplicate names in different folders/secrets.
  required: false
- display: A comma-separated list of credential names to fetch.
  name: credential_names
  type: 12
  additionalinfo: Partial names are not supported. If left empty, all credentials will be fetched.
  required: false
script:
  commands:
  - description: Search for records by full or partial file name match.
    name: ksm-find-files
    arguments:
    - name: file_name
      description: File name text to search for.
      required: true
    - name: partial_match
      description: Search for partial file name match.
    outputs:
    - contextPath: KeeperSecretsManager.Files.record_uid
      description: Record UID.
      type: String
    - contextPath: KeeperSecretsManager.Files.file_uid
      description: File UID.
      type: String
    - contextPath: KeeperSecretsManager.Files.file_name
      description: File Name.
      type: String
    - contextPath: KeeperSecretsManager.Files.file_size
      description: File Size.
      type: String
  - description: Search for records by full or partial title match.
    name: ksm-find-records
    arguments:
    - name: title
      description: Title text to search for.
      required: true
    - name: partial_match
      description: Search for partial title match.
    outputs:
    - contextPath: KeeperSecretsManager.Records.uid
      description: Record UID.
      type: String
    - contextPath: KeeperSecretsManager.Records.type
      description: Record Type.
      type: String
    - contextPath: KeeperSecretsManager.Records.title
      description: Record Title.
      type: String
  - description: Use this command to get field value from Keeper record.
    name: ksm-get-field
    arguments:
    - name: notation
      description: Keeper KSM notation URI.
      required: true
    outputs:
    - contextPath: KeeperSecretsManager.Field.field
      description: Extracted field value.
      type: String
  - description: Use this command to fetch the file attachment as a File.
    name: ksm-get-file
    arguments:
    - name: file_uid
      description: File UID to search for.
      required: true
    - name: record_uid
      description: Record UID to search for files. Search all records if empty.
    outputs: []
  - description: Use this command to fetch the file attachment as an Info File.
    name: ksm-get-infofile
    arguments:
    - name: file_uid
      description: File UID to search for.
      required: true
    - name: record_uid
      description: Record UID to search for files. Search all records if empty.
    outputs: []
  - description: Use this command to list all credentials in your Keeper Vault that are shared to the KSM application.
    name: ksm-list-credentials
    arguments: []
    outputs:
    - contextPath: KeeperSecretsManager.Creds.uid
      description: Record UID.
      type: String
    - contextPath: KeeperSecretsManager.Creds.title
      description: Record Title.
      type: String
    - contextPath: KeeperSecretsManager.Creds.name
      description: Username.
      type: String
  - description: Use this command to list all records that have file attachments.
    name: ksm-list-files
    arguments:
    - name: record_uids
      description: A comma-separated list of record UIDs to search. If left empty all records with file attachments will be listed.
    outputs:
    - contextPath: KeeperSecretsManager.Files.record_uid
      description: Record UID.
      type: String
    - contextPath: KeeperSecretsManager.Files.file_uid
      description: File UID.
      type: String
    - contextPath: KeeperSecretsManager.Files.file_name
      description: File Name.
      type: String
    - contextPath: KeeperSecretsManager.Files.file_size
      description: File Size.
      type: String
  - description: Use this command to list all records from your Keeper Vault that are shared to the application.
    name: ksm-list-records
    arguments: []
    outputs:
    - contextPath: KeeperSecretsManager.Records.uid
      description: Record UID.
      type: String
    - contextPath: KeeperSecretsManager.Records.type
      description: Record Type.
      type: String
    - contextPath: KeeperSecretsManager.Records.title
      description: Record Title.
      type: String
  script: '-'
  type: python
  subtype: python3
<<<<<<< HEAD
  dockerimage: demisto/keeper-ksm:1.0.0.73565
=======
  dockerimage: demisto/keeper-ksm:1.0.0.80233
>>>>>>> 6f77591c
  runonce: false
fromversion: 6.5.0
tests:
- No tests<|MERGE_RESOLUTION|>--- conflicted
+++ resolved
@@ -147,11 +147,7 @@
   script: '-'
   type: python
   subtype: python3
-<<<<<<< HEAD
-  dockerimage: demisto/keeper-ksm:1.0.0.73565
-=======
   dockerimage: demisto/keeper-ksm:1.0.0.80233
->>>>>>> 6f77591c
   runonce: false
 fromversion: 6.5.0
 tests:
