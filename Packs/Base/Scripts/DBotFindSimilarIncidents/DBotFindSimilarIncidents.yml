--- conflicted
+++ resolved
@@ -2,15 +2,6 @@
 - description: Incident ID to get the prediction of. If empty, predicts the the current incident ID.
   name: incidentId
 - auto: PREDEFINED
-<<<<<<< HEAD
-  description: 'Comma-separated list of incident text fields to take into account when computing similarity. For example: commandline, URL.'
-  name: similarTextField
-- auto: PREDEFINED
-  description: 'Comma-separated list of incident categorical fields to take into account whe computing similarity. For example: IP, URL.'
-  name: similarCategoricalField
-- auto: PREDEFINED
-  description: 'Comma-separated list of incident JSON fields to take into account whe computing similarity. For example: CustomFields.'
-=======
   description: 'Comma-separated list of incident text fields to take into account when computing similarity. For example: commandline, URL. Note: In order to calculate similarity, fields must consist of a minimum of 2 letters.'
   name: similarTextField
 - auto: PREDEFINED
@@ -18,7 +9,6 @@
   name: similarCategoricalField
 - auto: PREDEFINED
   description: 'Comma-separated list of incident JSON fields to take into account whe computing similarity. For example: CustomFields. Note: In order to calculate similarity, fields must consist of a minimum of 2 letters.'
->>>>>>> 6f77591c
   name: similarJsonField
 - auto: PREDEFINED
   description: Comma-separated list of additional incident fields to display, but which will not be taken into account when computing similarity.
@@ -94,11 +84,7 @@
 subtype: python3
 timeout: '0'
 type: python
-<<<<<<< HEAD
-dockerimage: demisto/ml:1.0.0.78584
-=======
 dockerimage: demisto/ml:1.0.0.84027
->>>>>>> 6f77591c
 runas: DBotWeakRole
 runonce: true
 tests:
