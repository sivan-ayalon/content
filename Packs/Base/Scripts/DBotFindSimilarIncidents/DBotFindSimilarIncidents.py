--- conflicted
+++ resolved
@@ -400,11 +400,7 @@
 
     def remove_empty_or_short_fields(self):
         """
-<<<<<<< HEAD
-        Remove field where value is empty or is shorter than 2 characters or unusable or does not exist in the incident.
-=======
         Remove field where value if empty or ot shorter than 2 characters or unusable or does not exist in the incident...
->>>>>>> 9db52f66
         :return:
         """
         remove_list = []
@@ -414,11 +410,7 @@
                     or (not isinstance(self.incident_to_match[field].values[0], str) and not isinstance(
                     self.incident_to_match[field].values[0], list)) \
                     or self.incident_to_match[field].values[0] == 'None' \
-<<<<<<< HEAD
-                    or len(self.incident_to_match[field].values[0]) < 2 \
-=======
                     or len (self.incident_to_match[field].values[0]) < 2 \
->>>>>>> 9db52f66
                     or self.incident_to_match[field].values[0] == 'N/A':
                 remove_list.append(field)
         self.field_for_command_line = [x for x in self.field_for_command_line if x not in remove_list]
@@ -436,17 +428,10 @@
         remove_list = []
         for field in self.field_for_json:
             if field not in self.incident_to_match.columns or not self.incident_to_match[field].values[
-<<<<<<< HEAD
-                    0] or self.incident_to_match[field].values[0] == 'None' \
-                or len(self.incident_to_match[field].values[0]) < 2 \
-                    or self.incident_to_match[field].values[0] == 'N/A' \
-                    or all(not x for x in self.incident_to_match[field].values[0]):
-=======
                 0] or self.incident_to_match[field].values[0] == 'None' \
                     or len(self.incident_to_match[field].values[0]) < 2 \
             or self.incident_to_match[field].values[
                     0] == 'N/A' or all(not x for x in self.incident_to_match[field].values[0]):
->>>>>>> 9db52f66
                 remove_list.append(field)
                 self.field_for_json = [x for x in self.field_for_json if x not in remove_list]
 
