--- conflicted
+++ resolved
@@ -12065,7 +12065,6 @@
     return server_config
 
 
-<<<<<<< HEAD
 def mask_secrets(args: tuple, kwargs: dict, func: Callable, secret_keys=None) -> tuple:
     """
     Mask secrets in args and kwargs based on secret_keys.
@@ -12160,8 +12159,6 @@
     return decorator
 
 
-=======
->>>>>>> 40d285f7
 from DemistoClassApiModule import *     # type:ignore [no-redef]  # noqa:E402
 
 
