import demistomock as demisto
from CommonServerUserPython import *

from CommonServerPython import *

<<<<<<< HEAD
# Disable insecure warnings
import urllib3
urllib3.disable_warnings()
=======
>>>>>>> 6f77591c

''' GLOBAL VARS '''
# PagerDuty API works only with secured communication.
USE_SSL = not demisto.params().get('insecure', False)

USE_PROXY = demisto.params().get('proxy', True)
API_KEY = demisto.params().get("credentials_api_key", {}).get('password') or demisto.params().get('APIKey')
SERVICE_KEY = demisto.params()['ServiceKey']
FETCH_INTERVAL = demisto.params()['FetchInterval']
DEFAULT_REQUESTOR = demisto.params().get('DefaultRequestor', '')

SERVER_URL = 'https://api.pagerduty.com/'
CREATE_EVENT_URL = 'https://events.pagerduty.com/v2/enqueue'

INCIDENT_API_LIMIT = 100

DEFAULT_HEADERS = {
    'Authorization': f'Token token={API_KEY}',
    'Accept': 'application/vnd.pagerduty+json;version=2',
}

'''HANDLE PROXY'''
if not USE_PROXY:
    del os.environ['HTTP_PROXY']
    del os.environ['HTTPS_PROXY']
    del os.environ['http_proxy']
    del os.environ['https_proxy']

'''PARAMS'''
UTC_PARAM = '&time_zone=UTC'
STATUSES = 'statuses%5B%5D'
INCLUDED_FIELDS = '&include%5B%5D=first_trigger_log_entries&include%5B%5D=assignments'

'''SUFFIX ENDPOINTS'''
GET_SCHEDULES_SUFFIX = 'schedules'
CREATE_INCIDENT_SUFFIX = 'incidents'
GET_INCIDENT_SUFFIX = 'incidents/'
GET_SERVICES_SUFFIX = 'services'
ON_CALL_BY_SCHEDULE_SUFFIX = 'schedules/{0}/users'
ON_CALLS_USERS_SUFFIX = 'oncalls?include%5B%5D=users'
USERS_NOTIFICATION_RULE = 'users/{0}/notification_rules'
GET_INCIDENTS_SUFFIX = 'incidents?include%5B%5D=assignees'
USERS_CONTACT_METHODS_SUFFIX = 'users/{0}/contact_methods'
RESPONDER_REQUESTS_SUFFIX = 'incidents/{0}/responder_requests'
RESPONSE_PLAY_SUFFIX = 'response_plays/{0}/run'

'''CONTACT_METHOD_TYPES'''
SMS_CONTACT_TYPE = 'sms_contact_method'
EMAIL_CONTACT_TYPE = 'email_contact_method'
PHONE_CONTACT_TYPE = 'phone_contact_method'
PUSH_CONTACT_TYPE = 'push_notification_contact_method'

CONTACT_METHODS_TO_HUMAN_READABLE = {
    '': 'Unknown',
    SMS_CONTACT_TYPE: 'SMS',
    PUSH_CONTACT_TYPE: 'Push',
    EMAIL_CONTACT_TYPE: 'Email',
    PHONE_CONTACT_TYPE: 'Phone'
}

'''TABLE NAMES'''
SERVICES = 'Service List'
SCHEDULES = 'All Schedules'
TRIGGER_EVENT = 'Trigger Event'
RESOLVE_EVENT = 'Resolve Event'
ACKNOWLEDGE_EVENT = 'Acknowledge Event'
USERS_ON_CALL = 'Users On Call'
INCIDENTS_LIST = 'PagerDuty Incidents'
INCIDENT = 'PagerDuty Incident'
CONTACT_METHODS = 'Contact Methods'
USERS_ON_CALL_NOW = 'Users On Call Now'
NOTIFICATION_RULES = 'User notification rules'

'''TABLE HEADERS'''
CONTACT_METHODS_HEADERS = ['ID', 'Type', 'Details']
SERVICES_HEADERS = ['ID', 'Name', 'Status', 'Created At', 'Integration']
NOTIFICATION_RULES_HEADERS = ['ID', 'Type', 'Urgency', 'Notification timeout(minutes)']
SCHEDULES_HEADERS = ['ID', 'Name', 'Today', 'Time Zone', 'Escalation Policy', 'Escalation Policy ID']
USERS_ON_CALL_NOW_HEADERS = ['ID', 'Schedule ID', 'Email', 'Name', 'Role', 'User Url', 'Time Zone']
INCIDENTS_HEADERS = ['ID', 'Title', 'Description', 'Status', 'Created On', 'Urgency', 'Html Url', 'Incident key',
                     'Assigned To User', 'Service ID', 'Service Name', 'Escalation Policy', 'Last Status Change On',
                     'Last Status Change By', 'Number Of Escalations', 'Resolved By User', 'Resolve Reason']

''' HELPER FUNCTIONS '''


def http_request(method: str, url: str, params_dict=None, data=None, json_data=None, additional_headers=None):  # pragma: no cover
    demisto.debug(f'running {method} request with url={url}\nparams={json.dumps(params_dict)}')
    headers = DEFAULT_HEADERS.copy()
    if not additional_headers:
        additional_headers = {}
    headers.update(additional_headers)
    try:
        res = requests.request(method,
                               url,
                               verify=USE_SSL,
                               params=params_dict,
                               headers=headers,
                               data=data,
                               json=json_data
                               )
        res.raise_for_status()

        return unicode_to_str_recur(res.json())

    except Exception as e:
        demisto.debug(e)
        raise


def translate_severity(sev: str) -> int:
    if sev.lower() == 'high':
        return 3
    elif sev.lower() == 'low':
        return 1
    return 0


def unicode_to_str_recur(obj):
    """Converts unicode elements of obj (incl. dictionary and list) to string recursively"""
    if IS_PY3:
        return obj
    if isinstance(obj, dict):
        obj = {unicode_to_str_recur(k): unicode_to_str_recur(v) for k, v in list(obj.items())}
    elif isinstance(obj, list):
        obj = list(map(unicode_to_str_recur, obj))
    elif isinstance(obj, str):
        obj = obj.encode('utf-8', 'ignore')
    return obj


def test_module():  # pragma: no cover
    get_on_call_now_users_command()
    demisto.results('ok')


def extract_on_call_user_data(users: list[dict], schedule_id=None) -> CommandResults:
    """Extract data about user from a given schedule."""
    outputs = []
    contexts = []
    for user in users:
        output = {}
        context = {}
        if schedule_id:
            output['Schedule ID'] = schedule_id
            context['ScheduleID'] = output['Schedule ID']

        output['ID'] = user.get('id')
        output['Name'] = user.get('name')
        output['Role'] = user.get('role')
        output['Email'] = user.get('email')
        output['Time Zone'] = user.get('time_zone')
        output['User Url'] = user.get('html_url')

        context['ID'] = output['ID']
        context['Role'] = output['Role']
        context['Email'] = output['Email']
        context['Username'] = output['Name']
        context['DisplayName'] = output['Name']
        context['TimeZone'] = output['Time Zone']

        outputs.append(output)
        contexts.append(context)

    return CommandResults(
        outputs_prefix='PagerDutyUser',
        outputs_key_field='ID',
        outputs=contexts,
        raw_response=users,
        readable_output=tableToMarkdown(USERS_ON_CALL, outputs, USERS_ON_CALL_NOW_HEADERS, removeNull=True),
    )


def extract_on_call_now_user_data(users_on_call_now: dict[str, Any]) -> CommandResults:
    """Extract the user data from the oncalls json."""
    outputs: list[dict] = []
    contexts: list[dict] = []
    oncalls: list[dict] = users_on_call_now.get('oncalls', [{}])

    for oncall in oncalls:
        output = {}
        context = {}

        data = oncall
        user: dict = data.get('user', {})
        schedule_id = (data.get('schedule') or {}).get('id')
        if schedule_id:
            output['Schedule ID'] = schedule_id
            context['ScheduleID'] = output['Schedule ID']
        output['ID'] = user.get('id')
        output['Name'] = user.get('name')
        output['Role'] = user.get('role')
        output['Email'] = user.get('email')
        output['User Url'] = user.get('html_url')
        output['Time Zone'] = user.get('time_zone')

        context['ID'] = output['ID']
        context['Role'] = output['Role']
        context['Email'] = output['Email']
        context['Username'] = output['Name']
        context['DisplayName'] = output['Name']
        context['TimeZone'] = output['Time Zone']

        escal_level = data.get('escalation_level', 1)
        outputs.insert(escal_level - 1, output)
        contexts.insert(escal_level - 1, context)

    return CommandResults(
        outputs_prefix='PagerDutyUser',
        outputs_key_field='ID',
        outputs=contexts,
        raw_response=users_on_call_now,
        readable_output=tableToMarkdown(USERS_ON_CALL_NOW, outputs, USERS_ON_CALL_NOW_HEADERS, removeNull=True),
    )


def parse_incident_data(incidents) -> tuple[list, list, list]:
    """Parse incident data to output,context format"""
    outputs = []
    contexts = []
    raw_response = []
    for _i, incident in enumerate(incidents):
        output = {}
        context = {}

        context['ID'] = output['ID'] = incident.get('id')
        context['Title'] = output['Title'] = incident.get('summary')
        output['Description'] = incident.get('first_trigger_log_entry', {}).get('channel', {}).get('details', '')
        context['Description'] = output['Description']
        context['Status'] = output['Status'] = incident.get('status')
        context['created_at'] = output['Created On'] = incident.get('created_at')
        context['urgency'] = output['Urgency'] = incident.get('urgency', '')
        output['Html Url'] = incident.get('html_url')
        context['incident_key'] = incident.get('incident_key')
        output['Incident key'] = incident.get('incident_key')

        if len(incident.get('assignments', [])) > 0:
            output['Assigned To User'] = incident['assignments'][0].get('assignee', {}).get('name')
        else:
            output['Assigned To User'] = '-'

        context['assignee'] = output['Assigned To User']

        context['service_id'] = output['Service ID'] = incident.get('service', {}).get('id')
        context['service_name'] = output['Service Name'] = incident.get('service', {}).get('summary')

        output['Escalation Policy'] = incident.get('escalation_policy', {}).get('summary')
        context['escalation_policy'] = output['Escalation Policy']

        context['last_status_change_at'] = output['Last Status Change On'] = incident.get('last_status_change_at')
        output['Last Status Change By'] = incident.get('last_status_change_by', {}).get('summary')
        context['last_status_change_by'] = output['Last Status Change By']

        context['number_of_escalations'] = output['Number Of Escalations'] = incident.get('number_of_escalations')

        if output['Status'] == 'resolved':
            output['Resolved By User'] = output['Last Status Change By']
        else:
            output['Resolved By User'] = '-'

        context['resolved_by'] = output['Assigned To User']
        context['resolve_reason'] = output['Resolve reason'] = incident.get('resolve_reason', '')

        context['teams'] = []
        for team in incident.get('teams', [{}]):
            team_id = team.get('id', '')
            team_name = team.get('summary', '')

            team_data = {
                "ID": team_id,
                "Name": team_name
            }

            context['teams'].append(team_data)

        assignment = incident.get('assignments', [{}, ])
        if len(assignment) > 0:
            context['assignment'] = {
                "time": assignment[0].get('at', ''),
                "assignee": assignment[0].get('assignee', {}).get('summary', ''),
                "assigneeId": assignment[0].get('assignee', {}).get('id', ''),
            }
        else:
            context['assignment'] = {}

        acknowledgements = incident.get('acknowledgements', [{}, ])
        if len(acknowledgements) > 0:
            context['acknowledgement'] = {
                "time": assignment[0].get('at', ''),
                "acknowledger": assignment[0].get('acknowledger', {}).get('summary', ''),
                "acknowledgerId": assignment[0].get('acknowledger', {}).get('id', ''),
            }
        else:
            context['acknowledgement'] = {}

        outputs.append(output)
        contexts.append(context)
        raw_response.append(incident)

    return outputs, contexts, raw_response


def extract_incidents_data(incidents: list[dict], table_name: str) -> dict:
    """Extract data about incidents."""
    outputs, contexts, _ = parse_incident_data(incidents)

    return {
        'Type': entryTypes['note'],
        'Contents': incidents,
        'ContentsFormat': formats['json'],
        'ReadableContentsFormat': formats['markdown'],
        'HumanReadable': tableToMarkdown(table_name, outputs, INCIDENTS_HEADERS, removeNull=True),
        'EntryContext': {
            'PagerDuty.Incidents(val.ID==obj.ID)': contexts
        }
    }


def extract_all_schedules_data(schedules: list[dict]) -> dict:
    """Extract the data about all the schedules."""
    outputs = []
    contexts = []
    for schedule in schedules:
        context: dict = {}
        data = schedule

        output = {
            'ID': data.get('id'),
            'Name': data.get('name'),
            'Time Zone': data.get('time_zone'),
            'Today': datetime.today().strftime('%Y-%m-%d'),
        }
        escalation_policies: list[dict] = data.get('escalation_policies', [{}])
        if escalation_policies:
            output['Escalation Policy ID'] = escalation_policies[0].get('id')
            output['Escalation Policy'] = escalation_policies[0].get('summary')

            context['escalation_policies'] = [{}, ]
            context['escalation_policies'][0]['name'] = output['Escalation Policy']
            context['escalation_policies'][0]['id'] = output['Escalation Policy ID']
        else:
            output['Escalation Policy'] = '-'
            output['Escalation Policy ID'] = '-'

        context['id'] = output['ID']
        context['name'] = output['Name']
        context['today'] = output['Today']
        context['time_zone'] = output['Time Zone']

        outputs.append(output)
        contexts.append(context)

    return {
        'Type': entryTypes['note'],
        'Contents': schedules,
        'ContentsFormat': formats['json'],
        'ReadableContentsFormat': formats['markdown'],
        'HumanReadable': tableToMarkdown(SCHEDULES, outputs, SCHEDULES_HEADERS),
        'EntryContext': {
            'PagerDuty.Schedules(val.id==obj.id)': contexts,
        }
    }


def create_new_incident(source, summary, severity, action, description='No description', group='',
                        event_class='', component='', incident_key=None, service_key=SERVICE_KEY) -> dict:
    """Create a new incident in the PagerDuty instance."""
    payload = {
        'routing_key': service_key,
        'event_action': action,
        'dedup_key': incident_key,
        'images': [],
        'links': [],
        'payload': {
            'summary': summary,
            'source': source,
            'severity': severity,
            'group': group,
            'class': event_class,
            'component': component,
            'custom_details': {
                'description': description
            }
        }
    }

    return http_request('POST', CREATE_EVENT_URL, data=json.dumps(payload))


def resolve_or_ack_incident(action, incident_key, service_key=SERVICE_KEY) -> dict:
    """Resolve or Acknowledge an incident in the PagerDuty instance."""
    payload = {
        'routing_key': service_key,
        'event_action': action,
        'dedup_key': incident_key
    }

    return http_request('POST', CREATE_EVENT_URL, data=json.dumps(payload))


def extract_new_event_data(table_name: str, response: dict) -> dict:
    """Extract the data from the response of creating a new command."""
    output = {
        'Status': response.get('status', ''),
        'Message': response.get('message', ''),
        'Incident key': response.get('dedup_key', ''),
    }
    context = {
        'Status': output['Status'],
        'Message': output['Message'],
        'incident_key': output['Incident key'],
    }
    return {
        'Type': entryTypes['note'],
        'Contents': response,
        'ContentsFormat': formats['json'],
        'ReadableContentsFormat': formats['markdown'],
        'HumanReadable': tableToMarkdown(table_name, output),
        'EntryContext': {
            'PagerDuty.Event(val.incident_key==obj.dedup_key)': context,
            'Event.ID(val.ID==obj.dedup_key)': context['incident_key']
        }
    }


def extract_users_contact_methods(user_contact_methods: dict) -> dict:
    """Extract all the contact methods of a given user."""
    outputs = []
    contexts = []
    contact_methods: list[dict] = user_contact_methods.get('contact_methods', [{}])
    for contact_method in contact_methods:
        output = {
            'ID': contact_method.get('id'),
            'Type': CONTACT_METHODS_TO_HUMAN_READABLE[contact_method.get('type', '')]
        }

        country_code = str(contact_method.get('country_code', ''))
        address = contact_method.get('address', '')
        output['Details'] = country_code + address

        outputs.append(output)

        del contact_method['address']
        if output['Type'] in ['SMS', 'Phone']:
            del contact_method['country_code']
            contact_method['phone'] = output['Details']
        else:
            contact_method['email'] = output['Details']

        contexts.append(contact_method)

    return {
        'Type': entryTypes['note'],
        'Contents': user_contact_methods,
        'ContentsFormat': formats['json'],
        'ReadableContentsFormat': formats['markdown'],
        'HumanReadable': tableToMarkdown(CONTACT_METHODS, outputs, CONTACT_METHODS_HEADERS),
        'EntryContext': {
            'PagerDuty.Contact_methods(val.id==obj.id)': contexts,
        }
    }


def extract_users_notification_role(user_notification_role: dict) -> dict:
    """Extract the notification role of a given user."""
    outputs = []
    notification_rules: list[dict] = user_notification_role.get('notification_rules', [{}])
    for notification_rule in notification_rules:
        output = {
            'ID': notification_rule.get('id'),
            'Type': notification_rule.get('type', ''),
            'Urgency': notification_rule.get('urgency'),
            'Notification timeout(minutes)': notification_rule.get('start_delay_in_minutes')}

        outputs.append(output)

    return {
        'Type': entryTypes['note'],
        'Contents': user_notification_role,
        'ContentsFormat': formats['json'],
        'ReadableContentsFormat': formats['markdown'],
        'HumanReadable': tableToMarkdown(NOTIFICATION_RULES, outputs, NOTIFICATION_RULES_HEADERS),
        'EntryContext': {
            'PagerDuty.Notification_rules(val.id==obj.id)': notification_rules,
        }
    }


def extract_responder_request(responder_request_response) -> CommandResults:
    """Extract the users that were requested to respond"""
    outputs = []
    responder_request = responder_request_response.get("responder_request")
    for request in responder_request.get("responder_request_targets", []):
        request = request.get("responder_request_target")
        output = {"Type": request.get("type"), "ID": request.get("id")}
        if output["Type"] == "user":
            responder_user = request.get("incidents_responders", [])[0].get("user")
        else:
            responder_user = [x.get("user") for x in request.get("incidents_responders", [])]
        output["ResponderType"] = responder_user.get("type")
        output["ResponderName"] = responder_user.get("summary")
        output["Message"] = responder_request.get("message")
        output["IncidentID"] = (responder_request.get("incident") or {}).get("id")
        output["RequesterID"] = responder_request.get("requester", {}).get("id")
        output["IncidentSummary"] = (responder_request.get("incident") or {}).get("summary")
        outputs.append(output)
    return CommandResults(
        outputs_prefix='PagerDuty.ResponderRequests',
        outputs_key_field='id',
        outputs=outputs,
        raw_response=outputs,
        readable_output=tableToMarkdown(CONTACT_METHODS, outputs, CONTACT_METHODS_HEADERS, removeNull=True)
    )


'''COMMANDS'''


def fetch_incidents():
    param_dict = {}
    now_time = datetime.utcnow()
    now = datetime.isoformat(now_time)
    lastRunObject = demisto.getLastRun()
    if lastRunObject:
        param_dict['since'] = lastRunObject['time']
    else:
        param_dict['since'] = datetime.isoformat(now_time - timedelta(minutes=int(FETCH_INTERVAL)))

    param_dict['until'] = now

    url = SERVER_URL + GET_INCIDENTS_SUFFIX + configure_status()
    res = http_request('GET', url, param_dict)
    _, parsed_incidents, raw_responses = parse_incident_data(res.get('incidents', []))

    incidents = []
    for incident, raw_response in zip(parsed_incidents, raw_responses):
        incidents.append({
            'name': incident['ID'] + ' - ' + incident['Title'],
            'occurred': incident['created_at'],
            'severity': translate_severity(incident['urgency']),
            'rawJSON': json.dumps(raw_response)
        })

    demisto.incidents(incidents)
    demisto.setLastRun({'time': now})


def configure_status(status='triggered,acknowledged') -> str:
    statuses = status.split(',')
    statuses_string = f"&{STATUSES}="
    statuses = statuses_string.join(statuses)
    status_request = f'&{STATUSES}={statuses}'

    status_request = status_request + INCLUDED_FIELDS + UTC_PARAM
    return status_request


def pagination_incidents(param_dict: dict, pagination_dict: dict, url: str) -> list[dict]:
    """
    Retrieves incident data through paginated requests.

    Args:
        param_dict (dict): A dictionary containing parameters for controlling pagination, including:
            - 'page': Current page number (optional).
            - 'page_size': Number of incidents per page (optional).
            - 'limit': Maximum number of incidents to retrieve (optional).
            - Additional parameters to include in the API request.

        url (str): The URL of the API endpoint for incident data.

    Returns:
        list[dict]: A list of dictionaries, where each dictionary represents an incident.

    Notes:
        This function supports pagination for efficient retrieval of large datasets. It calculates
        the appropriate 'limit' and 'offset' values based on the provided arguments.

    Examples:
        To retrieve incidents for the second page with a page size of 20:
        >>> pagination_incidents({'page': 2, 'page_size': 20}, 'https://api.example.com/incidents', {})

        To retrieve the first 50 incidents without explicit pagination:
        >>> pagination_incidents({'limit': 50}, 'https://api.example.com/incidents', {'status': 'open'})
    """
    def _get_page(**pagination_args) -> list[dict]:
        # param_dict must be before pagination_args for merging to work correctly
        return http_request('GET', url, param_dict | pagination_args).get("incidents", [{}])

    page: list = []

    page_number = arg_to_number(pagination_dict.get("page"))
    page_size = arg_to_number(pagination_dict.get("page_size"))

    if page_number is not None and page_size is not None:
        if page_size > INCIDENT_API_LIMIT:
            raise DemistoException(f"The max size for page is {INCIDENT_API_LIMIT}. Please provide a lower page size.")
        limit = page_size
        offset = (page_number - 1) * page_size

    else:
        limit = arg_to_number(pagination_dict.get("limit")) or 50
        offset = 0

        if limit > INCIDENT_API_LIMIT:
            for offset in range(0, limit - INCIDENT_API_LIMIT, INCIDENT_API_LIMIT):
                page += _get_page(
                    limit=INCIDENT_API_LIMIT,
                    offset=offset)

            # the remaining call can be less than OR equal the api_limit but not empty
            limit = limit % INCIDENT_API_LIMIT or INCIDENT_API_LIMIT
            offset += INCIDENT_API_LIMIT

    page += _get_page(
        limit=limit,
        offset=offset)

    return page


def get_incidents_command(args: dict[str, str]) -> dict:
    """Get incidents command."""
    param_dict: dict = {
        "since": args.get("since"),
        "until": args.get("until"),
        "sortBy": args.get("sortBy"),
        "incident_key": args.get("incident_key"),
        "user_ids[]": argToList(args.get("user_id")),
        "urgencies[]": args.get("urgencies"),
        "date_range": args.get("date_range")
    }
    pagination_args = {
        "page": arg_to_number(args.get("page")),
        "page_size": arg_to_number(args.get("page_size")),
        "limit": arg_to_number(args.get("limit", 50))
    }
    remove_nulls_from_dictionary(pagination_args)
    remove_nulls_from_dictionary(param_dict)

    url = SERVER_URL + GET_INCIDENTS_SUFFIX + configure_status(args.get("status", 'triggered,acknowledged'))
    incidents: list[dict] = pagination_incidents(param_dict, pagination_args, url)

    return extract_incidents_data(incidents, INCIDENTS_LIST)


def submit_event_command(source, summary, severity, action, description='No description', group='',
                         event_class='', component='', incident_key=None, serviceKey=SERVICE_KEY):
    """Create new event."""
    if serviceKey is None:
        raise Exception('You must enter a ServiceKey at the integration '
                        'parameters or in the command to process this action.')

    res = create_new_incident(source, summary, severity, action, description,
                              group, event_class, component, incident_key, serviceKey)
    return extract_new_event_data(TRIGGER_EVENT, res)


def get_all_schedules_command(query=None, limit=None) -> dict:
    """Get all the schedules."""
    param_dict = {}
    if query is not None:
        param_dict['query'] = query
    if limit is not None:
        param_dict['limit'] = limit

    url = SERVER_URL + GET_SCHEDULES_SUFFIX
    res = http_request('GET', url, param_dict)
    schedules = res.get('schedules', [{}])
    return extract_all_schedules_data(schedules)


def get_on_call_users_command(scheduleID: str, since=None, until=None) -> CommandResults:
    """Get the list of user on call in a from scheduleID"""
    param_dict = {}
    if since is not None:
        param_dict['since'] = since
    if until is not None:
        param_dict['until'] = until

    url = SERVER_URL + ON_CALL_BY_SCHEDULE_SUFFIX.format(scheduleID)
    users_on_call = http_request('GET', url, param_dict)
    return extract_on_call_user_data(users_on_call.get('users', [{}]), scheduleID)


def get_on_call_now_users_command(limit=None, escalation_policy_ids=None, schedule_ids=None) -> CommandResults:
    """Get the list of users that are on call now."""
    param_dict = {}
    if limit is not None:
        param_dict['limit'] = limit
    if escalation_policy_ids is not None:
        param_dict['escalation_policy_ids[]'] = argToList(escalation_policy_ids)
    if schedule_ids is not None:
        param_dict['schedule_ids[]'] = argToList(schedule_ids)

    url = SERVER_URL + ON_CALLS_USERS_SUFFIX
    users_on_call_now: dict = http_request('GET', url, param_dict)
    return extract_on_call_now_user_data(users_on_call_now)


def get_users_contact_methods_command(UserID: str):
    """Get the contact methods of a given user."""
    url = SERVER_URL + USERS_CONTACT_METHODS_SUFFIX.format(UserID)
    user_contact_methods = http_request('GET', url, {})
    return extract_users_contact_methods(user_contact_methods)


def get_users_notification_command(UserID) -> dict:
    """Get the notification rule of a given user"""
    url = SERVER_URL + USERS_NOTIFICATION_RULE.format(UserID)
    user_notification_role: dict = http_request('GET', url, {})
    return extract_users_notification_role(user_notification_role)


def resolve_event(incident_key=None, serviceKey=SERVICE_KEY) -> dict:
    if serviceKey is None:
        raise Exception('You must enter a ServiceKey at the integration '
                        'parameters or in the command to process this action.')

    action_response = resolve_or_ack_incident('resolve', incident_key, serviceKey)
    time.sleep(3)  # wait until the incident will update

    res = http_request('GET', SERVER_URL + GET_INCIDENTS_SUFFIX, {'incident_key': incident_key})
    _, contexts, _ = parse_incident_data(res.get('incidents', []))
    if contexts[0]['Status'] != "resolved":
        raise Exception('Could not resolve incident, you may have created it with different Service Key')

    return extract_new_event_data(RESOLVE_EVENT, action_response)


def acknowledge_event(incident_key=None, serviceKey=SERVICE_KEY) -> dict:
    if serviceKey is None:
        raise Exception('You must enter a ServiceKey at the integration '
                        'parameters or in the command to process this action.')

    action_response = resolve_or_ack_incident('acknowledge', incident_key, serviceKey)
    time.sleep(3)  # wait until the incident will update

    res = http_request('GET', SERVER_URL + GET_INCIDENTS_SUFFIX, {'incident_key': incident_key})
    _, contexts, _ = parse_incident_data(res.get('incidents', []))
    if contexts[0]['Status'] != "acknowledged":
        raise Exception('Could not acknowledge incident, you may have created it with different Service Key')

    return extract_new_event_data(ACKNOWLEDGE_EVENT, action_response)


def get_incident_data(args: dict):
    incident_id = args['incident_id']

    url = SERVER_URL + GET_INCIDENT_SUFFIX + incident_id
    res = http_request('GET', url, {})
    return extract_incidents_data([res.get('incident', {})], INCIDENT)


def get_service_keys() -> dict:
    offset = 0
    url = SERVER_URL + GET_SERVICES_SUFFIX
    res = http_request('GET', url, {"offset": offset})
    raw_response = [res]
    outputs = []
    contexts = []
    while res.get('services', []):
        services: list[dict] = res.get('services', [{}])
        for service in services:
            context = {'ID': service.get('id'), 'Name': service.get('name'), 'Status': service.get('status'),
                       'CreatedAt': service.get('created_at')}

            integration_list = []
            integration_string = ""
            for integration in service.get('integrations', []):
                integration_url = integration.get('self', '')
                if integration_url:
                    integration_res = http_request('GET', integration_url, {}).get('integration', {})
                    integration_data = {
                        'Name': integration_res.get('service', {}).get(
                            'summary', ''
                        )
                    }
                    integration_data['Key'] = integration_res.get('integration_key', '')
                    vendor_value = integration_res.get('vendor', {})
                    if not vendor_value:
                        integration_data['Vendor'] = 'Missing Vendor information'
                    else:
                        integration_data['Vendor'] = vendor_value.get('summary', 'Missing Vendor information')

                    integration_list.append(integration_data)
                    integration_string += (f"Name: {integration_data['Name']}, "
                                           f"Vendor: {integration_data['Vendor']}, "
                                           f"Key: {integration_data['Key']}\n"
                                           )

            output = {'Integration': integration_string}
            context['Integration'] = integration_list

            outputs.append(output)
            contexts.append(context)

        offset += 25
        res = http_request('GET', url, {"offset": offset})
        raw_response.append(res)

    return {
        'Type': entryTypes['note'],
        'Contents': raw_response,
        'ContentsFormat': formats['json'],
        'ReadableContentsFormat': formats['markdown'],
        'HumanReadable': tableToMarkdown(SERVICES, outputs, SERVICES_HEADERS),
        'EntryContext': {
            'PagerDuty.Service(val.ID==obj.ID)': contexts,
        }
    }


def add_responders_to_incident(incident_id, message, user_requests=None, escalation_policy_requests="",
                               requestor_id=None):
    """
    Send a new responder request for the specified incident. A responder is a specific User to respond to the Incident.
    If the Requestor ID is not specified in command arguments, the Default Requestor defined in instance
    parameter is used.

    Args:
        incident_id (str): The ID of the PagerDuty Incident
        message (str): The message sent with the responder request.
        user_requests (str): Comma separated list of User targets the responder request is being sent to
        escalation_policy_requests (str): Comma separated list of
            escalation policy targets the responder request is being sent to.
        requestor_id (str): The user id of the requester.
    """

    if not user_requests:
        user_requests = DEFAULT_REQUESTOR
    if not requestor_id:
        requestor_id = DEFAULT_REQUESTOR
    url = SERVER_URL + RESPONDER_REQUESTS_SUFFIX.format(incident_id)
    body = {
        'requester_id': requestor_id,
        'message': message,
        'responder_request_targets': []
    }
    for user_id in user_requests.split(","):
        body['responder_request_targets'].append({
            'responder_request_target': {
                "id": user_id,
                "type": 'user_reference'
            }
        })
    for escalation_policy_id in escalation_policy_requests:
        body['responder_request_targets'].append({
            'responder_request_target': {
                "id": escalation_policy_id,
                "type": 'escalation_policy_reference'
            }
        })
    response = http_request('POST', url, json_data=body)
    return extract_responder_request(response)


def run_response_play(incident_id, from_email, response_play_uuid):
    """
    Run a specified response play on a given incident.
    Response Plays are a package of Incident Actions that can be applied during an Incident's life cycle.
    Args:
        incident_id:string The ID of the PagerDuty Incident
        from_email:string, The email address of a valid user associated with the account making the request.
        response_play_uuid:list, The response play ID of the response play associated with the request.
    """
    url = SERVER_URL + RESPONSE_PLAY_SUFFIX.format(response_play_uuid)
    body = {
        'incident': {
            'id': incident_id,
            'type': 'incident_reference'
        }
    }
    response = http_request('POST', url, json_data=body, additional_headers={"From": from_email})
    if response != {"status": "ok"}:
        raise Exception(f"Status NOT Ok - {response}")
    return CommandResults(
        readable_output=f"Response play successfully run to the incident {incident_id} by {from_email}",
        raw_response=response,
    )


''' EXECUTION CODE '''


def main():
<<<<<<< HEAD
    if not API_KEY:
        raise DemistoException('API key must be provided.')
    LOG('command is %s' % (demisto.command(),))
=======
    command = demisto.command()
    args = demisto.args()

    if not API_KEY:
        raise DemistoException('API key must be provided.')
    demisto.debug(f'command is {command}')
>>>>>>> 6f77591c
    try:
        if command == 'test-module':
            test_module()
        elif command == 'fetch-incidents':
            fetch_incidents()
        elif command == 'PagerDuty-incidents':
            demisto.results(get_incidents_command(args))
        elif command == 'PagerDuty-submit-event':
            demisto.results(submit_event_command(**args))
        elif command == 'PagerDuty-get-users-on-call':
            return_results(get_on_call_users_command(**args))
        elif command == 'PagerDuty-get-all-schedules':
            demisto.results(get_all_schedules_command(**args))
        elif command == 'PagerDuty-get-users-on-call-now':
            return_results(get_on_call_now_users_command(**args))
        elif command == 'PagerDuty-get-contact-methods':
            demisto.results(get_users_contact_methods_command(**args))
        elif command == 'PagerDuty-get-users-notification':
            demisto.results(get_users_notification_command(**args))
        elif command == 'PagerDuty-resolve-event':
            demisto.results(resolve_event(**args))
        elif command == 'PagerDuty-acknowledge-event':
            demisto.results(acknowledge_event(**args))
        elif command == 'PagerDuty-get-incident-data':
            demisto.results(get_incident_data(args))
        elif command == 'PagerDuty-get-service-keys':
            demisto.results(get_service_keys())
        elif command == 'PagerDuty-add-responders':
            return_results(add_responders_to_incident(**args))
        elif command == 'PagerDuty-run-response-play':
            return_results(run_response_play(**args))
        else:
            raise NotImplementedError(f"Command {command} is not implemented")
    except Exception as err:
        return_error(str(err))


if __name__ in ['__main__', '__builtin__', 'builtins']:
    main()<|MERGE_RESOLUTION|>--- conflicted
+++ resolved
@@ -3,12 +3,6 @@
 
 from CommonServerPython import *
 
-<<<<<<< HEAD
-# Disable insecure warnings
-import urllib3
-urllib3.disable_warnings()
-=======
->>>>>>> 6f77591c
 
 ''' GLOBAL VARS '''
 # PagerDuty API works only with secured communication.
@@ -894,18 +888,12 @@
 
 
 def main():
-<<<<<<< HEAD
-    if not API_KEY:
-        raise DemistoException('API key must be provided.')
-    LOG('command is %s' % (demisto.command(),))
-=======
     command = demisto.command()
     args = demisto.args()
 
     if not API_KEY:
         raise DemistoException('API key must be provided.')
     demisto.debug(f'command is {command}')
->>>>>>> 6f77591c
     try:
         if command == 'test-module':
             test_module()
