--- conflicted
+++ resolved
@@ -562,12 +562,8 @@
     ENV_RESULTS_PATH: "${ARTIFACTS_FOLDER_XSOAR_SAAS}/env_results.json"
     GCS_MACHINES_BUCKET: "marketplace-saas-dist-dev/upload-flow/builds-xsoar-ng"
     SERVER_TYPE: "XSIAM"
-<<<<<<< HEAD
     MARKETPLACE_NAME: "xsoar-saas"
-=======
-    MARKETPLACE_NAME: "xsoar"
     UNREMOVABLE_PACKS: "Base"
->>>>>>> bc0f62d4
   needs:
     - job: xsoar-prepare-testing-bucket
       optional: true
