--- conflicted
+++ resolved
@@ -65,9 +65,6 @@
   description: The URL to process
 scripttarget: 0
 runonce: false
-<<<<<<< HEAD
-=======
 releaseNotes: "Adding ability to handle Microsoft ATP protected URLs"
->>>>>>> b8415dde
 tests:
   - UnEscapeURLs-Test