commonfields:
  id: Exists
  version: -1
name: Exists
script: |
  if (args.value) {
      if (Array.isArray(args.value)) {
          return args.value.length > 0 ? 'yes' : 'no';
      }
      return 'yes';
  }
  return 'no';
type: javascript
tags:
- Utility
- Condition
comment: Check if a given value exists in the context. Will return 'no' for empty
  empty arrays. To be used mostly with DQ and selectors.
system: true
enabled: true
args:
- name: value
  default: true
  description: The value to check if exists - can handle arrays as well
  isArray: true
outputs:
- contextPath: yes
<<<<<<< HEAD
  description: if given value exists in the context
- contextPath: no
  description: for empty (or empty arrays) in value  
=======
  description: if value exists in context
- contextPath: no
  description: if value does not exist in context
>>>>>>> f173ca7e
scripttarget: 0<|MERGE_RESOLUTION|>--- conflicted
+++ resolved
@@ -25,13 +25,7 @@
   isArray: true
 outputs:
 - contextPath: yes
-<<<<<<< HEAD
-  description: if given value exists in the context
+  description: if given value exists in context
 - contextPath: no
-  description: for empty (or empty arrays) in value  
-=======
-  description: if value exists in context
-- contextPath: no
-  description: if value does not exist in context
->>>>>>> f173ca7e
+  description: if given value does not exist in context
 scripttarget: 0