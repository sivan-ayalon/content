--- conflicted
+++ resolved
@@ -1,13 +1,8 @@
 ## [Unreleased]
-<<<<<<< HEAD
-
+Added spaces between cells for ***tableToMarkdown*** function output, to prevent auto-extract over multiple cells.
 
 ## [19.9.1] - 2019-09-18
 Added the ***parse_date_string*** function, which parses the date string to a datetime object.
-=======
-  - Added the ***parse_date_string*** function, which parses the date string to a datetime object.
-  - Added spaces between cells for ***tableToMarkdown*** function output, to prevent auto-extract over multiple cells.
->>>>>>> 65663452
 
 ## [19.9.0] - 2019-09-04
   - IntegrationLogger improvements.
