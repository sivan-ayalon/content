--- conflicted
+++ resolved
@@ -749,10 +749,6 @@
       type: string
     description: Submit a url to scan
   runonce: false
-<<<<<<< HEAD
-fromversion: 3.5.0
-=======
 releaseNotes: "Add rate limit arguments to !url command: wait, retries"
->>>>>>> 2ee4ec71
 tests:
   - urlscan_malicious_Test