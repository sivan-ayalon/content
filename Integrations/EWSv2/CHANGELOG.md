--- conflicted
+++ resolved
@@ -1,10 +1,6 @@
 ## [Unreleased]
-<<<<<<< HEAD
-- More secure exchange 365 compliance search
-=======
-Improved implementation of the ***ews-get-contacts*** command.
-
->>>>>>> c9b62e5f
+-Improved implementation of the ***ews-get-contacts*** command.
+- More secure exchange 365 compliance search.
 
 ## [19.8.0] - 2019-08-06
   - Improved memory resource usage.
