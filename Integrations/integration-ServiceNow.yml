commonfields:
  id: ServiceNow
  version: -1
name: ServiceNow
display: ServiceNow
category: Case Management
image: data:image/png;base64,iVBORw0KGgoAAAANSUhEUgAAAHgAAAAOCAYAAADkH9gOAAAOgklEQVR42pVZB1gUVxcF1KioqZbE2LBirDH22Fs0YFQQUBDFgggKihUVsCEq2EEiFoKgCBYENIIKSK9Slg7L0ll6RzrMf+64w082C8H5vvlm57V57517zz33rRR3FRQU9AgPD1/s7Ox89t69ezYODg5mAQEBf6Snp/eX6uQKDg6ej7ZWFhYWAVZWVp7u7u4msbGxcuLt4uPjl+fk5Eym36GhoTMdHR3N7ezsbHg83rzGxsbeL1680AkJCVGU6uKqq6uTdnFx0fD29lZqbW3t9erVq534vUG8XV5enrSvr+/cR48enfjrr7+sbWxszr57926tQCDo29nYGRkZMn5+fovQ/vT9+/dvPXz40DgmJmaOeLvWhoaeNQGhy6q830/nymrCI4cVXf9ze8HF6yfzTcz2Vnn7YZ3/fX2MiPk1R9/Ivo6XMFtSfQOf3z/3mOnuUruHa6U+8yp3ezU3a8+BQ9WBoePYgtTU1DkXLlwI0tTUZFRVVZktW7awTw0NDcbIyEjw5s0bnY4DAPQx165de71z5842ardp0yZGTU2NUVFRYfT09GqePn16rqmp6QtqW1xcPFBXV7fG2Ng4BaAc3b17d/3GjRsZJSUlBuWVAHznrl276nfs2MEAhAVdGJM2fefkyZOJuFbTHI8cOcJPSUnpzbWBga7AOkK3b9/Ozp++Q/NCW+onvg72CgsLW3nu3LlILS0t6kPt2Sfm03L58mWv/Pz8iVzbCvfXq2JHj2HiJ05tqnrrp1x80/ZI4oz55VQWM2oUEztmHBM/6ef6bN1Djs2lZV93BUKG2g7PyGH9GIHaDj9J9bn7jzvHjBzO8MbKM1We79S6C25TnvCblF9X5lDflMVrEqXgQX3Pnj0bTQsDCEl37ty5CFANb9++bWliYpKgrq7OAIBGbP40dpEVFXInTpzIUFZWZvT19UvQztbf31/F1dVV58qVK39v27atlTbIzc3NnNoXFhYOMjAwqKBN37p1KxlAKXn7jRs33h4+fLgAG/jzrVu3XgFw6mPW2cRv3rzpTm1gJKcTEhJ+JeND/4ygoCDWM9PS0pbDeJrIyA4ePCjEN57issR67LGuRFoH3T4+PgbcmElJSQra2totNN9Dhw5l2tra2qG9Ebz+MeZcSAZy/Pjx7PLKSpaVyu46rOeNGYtNH88kTp9bgWdjzKiRTNz4nxjeuIkMb8x49hk9/AdGaHrhVsf5lzo9mVtw6fquOl78EHa+q9ZHxIwcwaStUeaxTBAWMaTQ8sauat+AGfQuPGNxjcYmw8ncpvvkH0xSV9+35J6jav7ZSzrV7wOndqyreOm5jOZARpf2m1KUFOhsC4ELK44vLS3tLb6xd+/evYONY+C1s+gdlOxE4MIoEuE9/6JjbLg2QGZ0dHTqi4qK5MvLywfs37+/XFTWCFqeSe3q6+ulS0pKBtBvlK3fvHkzA8PJRPmX4mMifIyDYTTs2bOnCeMNRfvF8EoCJQP0LwOWGG1oaFhCHg5wHoJy/zUGwDYnoyDw8Y1+tbW136O/kPogXDiAkvt0bJ+cnDz89OnTSbRWx0eP7rIA2zutI3DjJkwGmOPgydMas/cdvVLtG7iw0st7OV9x0zvyYgKcPK/aP2gR9asNj5oPz66LGfEjgzahVMZXUA2Fl+FdLZreBSrbfaNHDGUSJs9sqItPmlGXmDwd3wFQY5nUZQqxMAAZbm7FN+6co76xAB9eKmgsKpZtr7O6e4oMg27hGcvrUvC8C7QIeJ+/JM+prq7uj02cQL8B6BJQGQHVLBQKYTmSL0tLy2CyfsTBG/D4vgQwAfjgwQN7Se3LysoGHzhwoITawEB2iddjjpdojoj1QfT+4cOHlQCYwMqg9ydPnlyj+lOnTiXRfDubl7W1tQdALaXw8fjxY2vqA0oPa2trk5HUns/nL6D16urp1ReXFA+tdnq2mgDmjZ8IcKe31ASGrezYvrm8ok+GunYIR9n5xuZnWfCUNEMABkCfwJQ7PtVnx/5dOZxASlNQiWXj5gMXA+pHZTn6xxzZ/V74W1bs6NFM0uzFJQ15+QNZx0hL6wdQ08nAOOb4GBmzrJ36N+/yi5WTY8urA0KXSEEUKZFlk3fByk/Do+eBVgdIWjDEhznojDYyDcLlF4ilGQBxJnfjfebr16/lQdsu5BlmZmYB8OJvAXAZAQJgVDrbfCcnJxuiYFCkc8fyqqqqLxEysohlIIT0RAD/JvLgdFBz74sXLwa113dxQYDJR0dHszH16NGj8WRQXl5exjU1NbJgr6FglKHcE0Y3KCsr6ycyTnXsj897X+Va5xdLCWACgr9OPZZhmH8ZRqHFzRO0wSzARuduNggyBsJ7P5Inpixand4oLOjzCeCNEZ8AVmUBbi6rGJw8e0kJ9U1dqiBorqn5QqCi9TZWbjTLGJWe7xazDucXAgqWJwDJYOg77eGgqbD4u6RZi4tjaIwVa/nNlZWyHA270IZR/CKxc+zYsXx4oSsWr4U4NYqbPGLUfWoHccUQ5VJcFb/J4qkOG07CJhYAD0U8K4cBMaDOSZ1tPoxqEjEDbShtcAcFvgTfpFiYBXr+uiPAEFmpGPNHPAugExjMdUp3hAhA/oqomua7d+/ej7jrJd379u2rRxtWSD51e2Fa+8xjCQdwurJmpKSxheZX9YmmCZjc/Sdsa/yCJ8TJT2Fi5BBLtfZ6ce3SVit/isGKarzq6Ghp1tM3bnsDjyXqby13dRtVYmtvQGAR6IWWViaf6Nn2KAyDvLoIbBEYi3GT56/Maamt7V0fnzyR+hI9Z+856NI+KViwzPv375XPnz8fAmXbRB5NAJEX0qYj/TETGYI9WT2sXwiFGXjp0qVQSTeoNMTc3Dzq2bNn1wDKdxBjlRi3GWJsNI3TBYWyQsrT0/MkVwZmuEdlSKVYuhMHGF42EmKrFPG5FTphfHcAhtENBMClZMy0Fhh0Lu48STd0QfbhI0eKg8PD1WqfuC3/P8BbPkgau+DiNX14qwjg47YQTfJxE6ewMTFn3zHX9kxk3eagqGHfMfw/NrePg3j8go3h8lMZodmlqR+jeaPiJ//STF6asVnbR0TBAVHDBjN5h0weVHp4qVEd0XXVO79FlV4+q2h+9K2iKzbGkmKONGhuPOh3HeLeAYBFqRN5JImshaDRcxS3AMTf1L6bmzkIAFcBgGYY0Ziu2uLbe8hboN5Toe57wDiGw/urSH0jlVskDjCA5cNrv0TIiKd5IpVa0505gdZl0TdLNO5qKmtpaenX3NzM3vRb9N4f8blXaVlZT1ahOris6+DB/w2wgdGdar+gEXETpjSTZ6Yrbopqz1WfeaglL1wRUP7UfSO9M0xbr3RFtXjy2MQZ82pqkV9/MgT1SPL+pDlL8qp8/BUhwuoxNlIn7z8a8wuGwQAayKPL7Jz0Ib7OgBWI0hGXRXl8Q0NDDzps6CI9cSPqBj3fRM66jrwb1FWNzR/VWR8IK9nIyMhZGFuG8mAOYADYJcBQtgPJo2jjkT7JR0REqJBYQ4wNxYZLiwMMLxSImOUxvJzU8KOuxkcebAidcJV+I2vwp7FxsPNnV30QLgbnCYU/sGLQ7tFnAZyz94hdU25eT8TWPOpDYOBgY66kfgBkQdyESW1ExwJlzWCuPMfA6D68FH1nNGRq6PiThydgnPpUPruXmVt1vaOHf89kbtHxgxIPI7BB/4nNVZW92AFwOmQNEF8jFeGktnh6cZW89urVq3b0DuqNJi9DHvsSIPTrpM91agNA9SGSencXYLoQDs6L8t3zUN0ONE5UVJQ6Vy8mslgVDWNSIcMD5VJbiV6cmZkpDzYohn5ohAF+A+PRpHCDeTXg4GRpJ+B+debMmcQTxsa5UOcyFY7OCp8DcLaOoQM7jtW9U+RZ6AtPXFpYExjyc8c+SLPmQBnnUB5NAJXY2J1sn8Ntuz2c0CLVTEwAIAPaMxBnVy2aDw91MBBWdBVaWFm0D45c78OGDRsoB03BcaEG6PlbnFL1xXMAANGiQwo6IMAmrBWdei2HoGkRHYykeXh4HAQ1zsIp0kwcbWog7fCjzSaxhXx1BdSo7OcAjPxzIYUExOw6fKcVcTaHy40lUHQGgGJV6fPnzy+TMdBJmb29/W3MdwoUMSnh0RCLhphDqSi8uHHj2OOiMsrZEX6uIw2cAmYaDAofibmq00EP1ZuYmiawtGrvpMgbO+4TwEpboiSLrCsG7QDvPsCmO22trT0zVHf4U57LIw+cNqc6dcX64OSFy90Rd0Ogsmu4FClzm557S11DL2485MNyidPn1EI1iwCUY8pd3LS5+oYUPgmrJqRuorRJHulRyLKO8Wg+FKqAAOPoFzmpkIQRd/qDM1pHpATSHY73FEGlOdwRJU6DGFKx9E50DiVchE3dx51k0fElNr4FMXhsd2IkYn8geReNjYOVh+L18NjV+BZRNHeSRTFUFlR9H4ZFqpedD9ZRB0NpobY0Hmg5CDG73cgITLCXK8VvUZ829CFV3Up7wRkxXyBYxLZ/7qFAQJA3pm/QCJOYDVyx1qP66BHDWYrmyhuzcydkaux+Q15KXkYGQGCTCqabgMnQ2O2Bw5FB4mPCY71pTPp20syFJY3Cwh+5upa6ul5pq5TiIKy4o9KPjYLMf4ZPWO5A5LgnIVYisMBseK0QIGWDnoIBlAbXTqzP1/BeQ1C2H4whHn3ioMIDoZzPxMXFDeHa0aECAPPBRsUiHn/THYBxFKkAQxOSSs7NzZ0uXo9xxqEuHancK3ipjBj4a1D+EuvgY175WEcGWCoYf0zowpv7iI+FP0Gk3759q4I5vgHlc30yTU1NwxG+juNbsu3ekps3hP+7SiSETlGJ7QN9iX+KRPHmJ89bJkiYNltY+vDJ1o51DdnZPQqvWmukb9D0RZqTjDszae7SJMHGrZ4ldx6odrYf1d7+CgA2K2HqrMKC0xbnxesrX3qpJ/6yIBuenp93yNSmY93/AOqKax2P2eVLAAAAAElFTkSuQmCC
description: IT service management
configuration:
- display: ServiceNow URL, in the format https://company.service-now.com/
  name: url
  defaultvalue: ""
  type: 0
  required: true
- display: Username
  name: credentials
  defaultvalue: ""
  type: 9
  required: false
- display: Use system proxy settings
  name: proxy
  defaultvalue: "True"
  type: 8
  required: false
- display: Do not validate server certificate (insecure)
  name: insecure
  defaultvalue: "false"
  type: 8
  required: false
- display: Default ticket type of commands. Can be incident, sc_request, problem or
    change_reuquest. Commands also take ticket_type argument
  name: ticket_type
  defaultvalue: incident
  type: 0
  required: false
- display: ServiceNow API Version (e.g. 'v1')
  name: api_version
  defaultvalue: ""
  type: 0
  required: false
- display: Fetch incidents
  name: isFetch
  defaultvalue: ""
  type: 8
  required: false
- display: The query to use when fetching ServiceNow incidents
  name: sysparm_query
  defaultvalue: stateNOT IN6,7
  type: 0
  required: false
- display: How many ServiceNow incidents to fetch each time
  name: fetch_limit
  defaultvalue: "10"
  type: 0
  required: false
- display: Incident type
  name: incidentType
  defaultvalue: ""
  type: 13
  required: false
script:
  script: |-
    var username = params.credentials.identifier;
    var password = params.credentials.password;
    var serverUrl = params.url;

    if (serverUrl[serverUrl.length - 1] !== '/') {
        serverUrl += '/';
    }

    var defaults = {limit:10, fetch_limit:10};

    var identLevel = function(count) {
        var ret='';
        for (var i=0;i<count;i++) {
            ret += '     ';
        }
        return ret;
    };

    var flattenValue = function(value,level) {
        if (!level) {
            level=0;
        }
        if (!value || value == '') {
            return '<br>';
        } else if (typeof value == 'string') {
            return value.replace(/(\n)/gm," ") + '<br>';
        } else {
            var ret = (level>0) ? identLevel(level-1) + '{ <br>' : '';
            for (key in value) {
                ret += identLevel(level) + key + ': ' + flattenValue(value[key],level+1);
            }
            return (level>0) ? ret + identLevel(level-1) + '}<br>' : ret;
        }
    };

    var getBody = function(templateName, cusFields) {
        var body = {};
        var tmpRes;

        if (templateName){
            tmpRes = SNGetTemplate(templateName);
        }

        for (var i=0;i<snArgs.length;i++){
            if (args[snArgs[i]]) {
                body[snArgs[i]]=args[snArgs[i]];
            }else{
                if (templateName !== undefined &&
                    snArgs[i] in tmpRes){
                        body[snArgs[i]] = tmpRes[snArgs[i]];
                    }
            }
        }

        if(cusFields){
            for (fd in cusFields){
                body["u_"+fd] = cusFields[fd];
            }
        }

        return body;
    }

    var snArgs = ["active", "activity_due", "short_description", "additional_assignee_list", "approval_history", "approval_set", "assigned_to", "assignment_group",
         "business_duration", "business_service", "business_stc", "calendar_duration", "calendar_stc", "caller_id", "caused_by", "close_code", "close_notes",
         "closed_at", "closed_by", "cmdb_ci", "comments", "comments_and_work_notes", "company", "contact_type", "correlation_display", "correlation_id",
         "delivery_plan", "delivery_task", "description", "due_date", "expected_start", "follow_up", "group_list", "hold_reason", "impact", "incident_state",
         "knowledge", "location", "made_sla", "notify", "order", "parent", "parent_incident", "priority", "problem_id", "resolved_at", "resolved_by", "rfc",
         "severity", "sla_due", "state", "subcategory", "sys_tags", "time_worked", "urgency", "user_input", "watch_list", "work_end", "work_notes", "work_notes_list",
         "work_start", "impact", "incident_state", "title", "type", "category", "state"];

    var sendRequest = function(method, path, headers, body, file_id) {
        if (!headers) {
            headers = {
                'Accept': ['application/json'],
                'Content-Type': ['application/json']
            };
        }
        body = (body) ? body : '';
        var api = '/api/now/';
        if (params.api_version) {
            api += params.api_version + '/';
        }
        var url = serverUrl + api + path;

        var res;
        if (file_id) {
            res = httpMultipart(url,file_id,{Headers: headers, Username: username,Password: password},body,params.insecure,params.proxy,false,'uploadFile', body.file_name,true);
        } else {
            res = http(url,{Method: method,Headers: headers,Body: body, Username: username,Password: password},params.insecure,params.proxy);
        }
        try {
            obj = JSON.parse(res.Body);
        } catch (ex) {
            throw 'Error parsing reply - ' + res.Body + ' - ' + ex;
        }

        if (obj.error) {
            throw 'ServiceNow Error: ' + obj.error.detail;
        }
        if (res.StatusCode < 200 || res.StatusCode >= 300) {
            throw 'ServiceNow Error: Failed to perform request. request status: ' + res.Status;
        }

        try {
            var obj = JSON.parse(res.Body);
            return {body: res.Body, obj: obj};
        } catch (ex) {
            throw 'Error parsing reply - ' + res.Body + ' - ' + ex;
        }
    }

    var mdDict = {
        'default': {
            number: 'Number',
            sys_id: 'System ID',
            state:  'State',
            impact: 'Impact',
            priority:'Priority',
            severity:'Severity',
            urgency:'Urgency',
            sys_created_on:'Created On',
            sys_created_by:'Created by',
            active:'Active',
            close_notes:'Close notes',
            description:'Description',
            opened_at:'Opened at',
            due_date:'Due date',
            closed_by:'Resolved by',
            closed_at:'Resolved at',
            sla_due:'SLA due',
            short_description:'Short description',
        },
        'servicenow-create': {
            number:'Number',
            sys_id:'Sys ID',
            state:  'State',
            impact: 'Impact',
            priority:'Priority',
            severity:'Severity',
            urgency:'Urgency',
            sys_created_on:'Created On',
            sys_created_by:'Created by',
            short_description:'Short description'
        },
        'servicenow-upload-file': {
            file_name: 'Filename',
            download_link: 'Download link',
            sys_id: 'System ID'
        },
        'servicenow-incident-create': {
            number:'Number',
            sys_id:'Sys ID',
            state:  'State',
            impact: 'Impact',
            priority:'Priority',
            severity:'Severity',
            urgency:'Urgency',
            sys_created_on:'Created On',
            sys_created_by:'Created by',
            short_description:'Short description'
        },
        'servicenow-incident-upload-file': {
            file_name: 'Filename',
            download_link: 'Download link',
            sys_id: 'System ID'
        }
    };

    var ticketEc = function(data) {
        return {
                "ID":data["sys_id"],
                "Creator":data["opened_by"]["value"],
                "Assignee":data["assigned_to"]["value"],
                "State":data["state"],
                "Summary":data["short_description"],
                "Number":data["number"]
            };
    }

    var dataToEc = function(data) {
        var ec = {};
        if (Array.isArray(data)) {
            ec.Ticket=[];
            for (var i=0;i<data.length;i++) {
                ec.Ticket.push(ticketEc(data[i]));
            }
        } else {
            ec.Ticket = ticketEc(data);
        }
        return ec;
    }

    var dataToMd = function(command,data) {
        var md;
        var head='|';
        var line='|';

        var dict = (command in mdDict) ? mdDict[command] : mdDict['default'];

        for (key in dict) {
            head += dict[key] + '|';
            line += '-|';
        }

        md = head + '\n' + line + '\n';
        data = (Array.isArray(data))? data : [data];
        for (var i=0;i<data.length;i++) {
            md += '|';
            for (key in dict) {
                md +=flattenValue(data[i][key]) + '|'
            }
            md += '\n';
        }
        return md;
    }

    var SNGetIncident = function() {
        var ticket_type = getTableName();
        if (args.id) {
            var path = "table/"+ticket_type+"/"+args['id'];
        } else if (args.number) {
            var path = "table/"+ticket_type + encodeToURLQuery({sysparm_query:"number="+args.number});
        } else {
            throw 'incindet-get requires either incident ID (sys_id) or incdent number';
        }
        res = sendRequest('GET',path);
        if (res && res.obj && res.obj.result) {
            var md = "### Service now incident\n";
            md += dataToMd(command,res.obj.result);
            var ec = {};
            ec = dataToEc(res.obj.result);
        } else {
            var md = 'Cannot find incident\n';
        }
        return ( {'ContentsFormat': formats['json'], 'Type': entryTypes['note'], 'Contents': res.obj.result, "HumanReadable": md, "EntryContext": ec} );
    }

    var SNUpdate = function(){
        var cusFields;

        var ticket_type = getTableName();

        if (args.custom_fields){
            cusFields = splitCusFilds(args.custom_fields);
        }

        var body = getBody(args.template, cusFields);

        var path = "table/"+ticket_type+"/"+args["id"];
        var res = sendRequest('PATCH',path,null,JSON.stringify(body));
        var md = "### ServiceNow incident updated\n";
        md += "### Ticket type: " + ticket_type + '\n';
        md += dataToMd(command,res.obj.result);
        return ( {'ContentsFormat': formats['json'], 'Type': entryTypes['note'], 'Contents': res.obj.result, "HumanReadable": md} );
    }


    var splitCusFilds = function(cusFields){
        var dicFields = {};
        var arrFields = cusFields.split(';');

        for(var i=0; i<arrFields.length; i++){
            var field = arrFields[i].split('=');
            if (field.length > 1){
                dicFields[field[0]] = field[1];
            }
        }

        return dicFields;
    }

    var SNCreate = function(){
        var cusFields;

        if (args.custom_fields){
            cusFields = splitCusFilds(args.custom_fields);
        }

        var body = getBody(args.template, cusFields);

        var ticket_type = getTableName();
        var path = "table/"+ticket_type;
        var res = sendRequest('POST',path,null,JSON.stringify(body));
        var md = "### ServiceNow incident created\n";
        md += "### Ticket type: " + ticket_type + '\n';
        md += dataToMd(command,res.obj.result);
        var ec = dataToEc(res.obj.result);
        return ( {'ContentsFormat': formats['json'], 'Type': entryTypes['note'], 'Contents': res.obj.result, "HumanReadable": md, "EntryContext": ec} );
    }

    var SNAddLink = function(){
        var key=(args['post-as-comment']=='true')?'comments':'work_notes';
        var ticket_type = getTableName();
        var text=(args.text) ? args.text : args.link;
        var link='[code]<a class="web" target="_blank" href="'+args.link+'" >'+text+'</a>[/code]';
        var body={};
        body[key]=link;
        var path = "table/"+ticket_type+"/" + args["id"];
        var res = sendRequest('PATCH',path,null,JSON.stringify(body));
        var md = "### Link added to ServiceNow incident\n";
        md += dataToMd(command,res.obj.result);
        return ( {'ContentsFormat': formats['json'], 'Type': entryTypes['note'], 'Contents': res.obj.result, "HumanReadable": md} );
    }

    var SNAddComment = function(){
        var key=(args['post-as-comment']=='true')?'comments':'work_notes';
        var ticket_type = getTableName();
        var text=args.comment;
        var body={};
        body[key]=text;
        var path = "table/"+ticket_type+"/" + args["id"];
        var res = sendRequest('PATCH',path,null,JSON.stringify(body));
        var md = "### Link added to ServiceNow incident\n";
        md += dataToMd(command,res.obj.result);
        return ( {'ContentsFormat': formats['json'], 'Type': entryTypes['note'], 'Contents': res.obj.result, "HumanReadable": md} );
    }

    var getTableName = function(){
        if (args.ticket_type !== undefined){
            return args.ticket_type;
        }else {
            if (params.ticket_type !== undefined){
                return params.ticket_type;
            }else {
                return "incident";
            }
        }
    }
    var SNQuery = function(){
        var parameters={};
        parameters.sysparm_limit = (args.limit) ? args.limit : defaults.limit;
        if (args.sysparm_query) {
            parameters.sysparm_query = args.sysparm_query;
        }

        var ticket_type = getTableName();
        var path = "table/"+ticket_type + encodeToURLQuery(parameters);
        res = sendRequest('GET',path);
        var md = "### ServiceNow incidents\n";
        md += dataToMd(command,res.obj.result);
        var ec = dataToEc(res.obj.result);
        return ( {'ContentsFormat': formats['json'], 'Type': entryTypes['note'], 'Contents': res.obj.result, "HumanReadable": md, "EntryContext": ec} );
    }

    var addMinutes = function(date, minutes) {
        return new Date(date.getTime() + minutes*60000);
    }

    var getServiceNowTime = function(minutesOffset) {
        var time = new Date();
        time = addMinutes(time,time.getTimezoneOffset());
        time = (minutesOffset) ? addMinutes(time,minutesOffset) : time;

        var month = "0" + (time.getMonth()+1);
        var day = "0" + time.getDate();
        var hours = "0" + time.getHours();
        var minutes = "0" + time.getMinutes();
        var seconds = "0" + time.getSeconds();
        var dateOld = time.getFullYear()+'-'+month.substr(-2)+'-'+day.substr(-2);
        var timeOld = hours.substr(-2) + ':' + minutes.substr(-2) + ':' + seconds.substr(-2);
        sertime = dateOld+" "+timeOld;
        return sertime;
    }

    var SNUploadFile = function(){
        var headers = {
            'Accept': ['application/json'],
            'Content-Type': ['multipart/form-data']
            };
        var ticket_type = getTableName();
        var body = {
            table_name:ticket_type,
            table_sys_id: args['id']
        };
        if (args.file_name) {
            body.file_name = args['file_name'];
        } else {
            body.file_name = dq(invContext,"File(val.EntryID=='"+args.file_id+"').Name");
        }
        body.file_name = (Array.isArray(body.file_name)) ? body.file_name[0]: body.file_name;

        var path = "attachment/upload";
        var res = sendRequest('POST',path,headers,body,args.file_id);

        var result = res.obj.result;
        var md='### File uploaded\n';
        md += dataToMd(command,result);

        return ( {'ContentsFormat': formats['json'], 'Type': entryTypes['note'], 'Contents': result, "HumanReadable": md} );
    }


    var fetchIncidents = function() {
        var parameters={};
        var incidents = [];

        var now = getLastRun();

        if (!now.time) {
            sertime = getServiceNowTime(-10);
        } else {
            sertime = now.time;
        }

        parameters.sysparm_query = "ORDERBYopened_at^opened_at>"+sertime;
        if (params.sysparm_query) {
            parameters.sysparm_query += "^" + params.sysparm_query;
        }
        parameters.sysparm_limit = (params.fetch_limit) ? params.fetch_limit : defaults.fetch_limit;

        var path = "table/" + params.ticket_type + encodeToURLQuery(parameters);

        res = sendRequest('GET',path);

        for (var i=0;i<res.obj.result.length;i++) {
            var incident = res.obj.result[i];
            var labels = [];

            for(var atr in res.obj.result[i]){
                if (typeof res.obj.result[i][atr] == 'string') {
                    labels.push({'type':atr,'value':res.obj.result[i][atr]});
                } else {
                    labels.push({'type':atr,"value":JSON.stringify(res.obj.result[i][atr])});
                }
            }

            var severity = (incident.severity) ? parseInt(incident.severity) : 0;
            incidents.push({
                "name": 'ServiceNow Incident ' + incident["number"],
                "labels": labels,
                "details" : JSON.stringify(incident),
                "severity" : severity,
                "rawJSON": JSON.stringify(incident)
            });

            sertime = incident.opened_at;
        }

        setLastRun({'time': sertime});

        return (JSON.stringify(incidents));
    }


    var SNGetTemplate = function(name){
        var parameters={};
        parameters.sysparm_limit = 1;
        parameters.sysparm_query = "name="+name;

        var ticket_type = "sys_template";
        var path = "table/"+ticket_type + encodeToURLQuery(parameters);
        res = sendRequest('GET',path);

        if(res.obj.result.length === 0){
            throw "Incorrect template name";
        }

        var tmpRes = res.obj.result[0].template.split('^');
        var dicRes = {};

        for(var i=0; i<tmpRes.length-1; i++){
            if (tmpRes[i].split('=').length > 1){
                dicRes[tmpRes[i].split('=')[0]] = tmpRes[i].split('=')[1];
            }
        }

        return dicRes;
    }


    var SNGetGroups = function(name){
        var parameters={};
        var ticket_type = "sys_user_group";
        var path = "table/"+ticket_type + encodeToURLQuery(parameters);
        res = sendRequest('GET',path).obj;
        var md = '## ServiceNow groups\n';
        var ec = {ServiceNowGroups: []};
        for (var i = 0; i < res.result.length; i++) {
            var headerTran = function(name) {
                var headers = {
                    sys_id: 'Id',
                    name: 'Name',
                    description: 'Description',
                    email: 'Email',
                    active: 'Active',
                    manager: 'Manager'
                }
                if (headers[name]) {
                    return headers[name];
                } else {
                    return name;
                }
            };
            if (name) {
                if (res.result[i].name === name) {
                    md += tableToMarkdown('ServiceNow Group', res.result[i], ['sys_id', 'name', 'description', 'email', 'active', 'manager'], '', headerTran);
                    ec.ServiceNowGroups.push({
                        GroupId: res.result[i].sys_id,
                        GroupName: res.result[i].name
                    });
                }
            } else {
                md += tableToMarkdown('ServiceNow Group', res.result[i], ['sys_id', 'name', 'description', 'email', 'active', 'manager'], '', headerTran);
                    ec.ServiceNowGroups.push({
                        GroupId: res.result[i].sys_id,
                        GroupName: res.result[i].name
                    });
            }
        }
        return {'ContentsFormat': formats['json'], 'Type': entryTypes['note'], 'Contents': res, "HumanReadable": md, "EntryContext": ec};
    };

    if (!params.ticket_type) {
        params.ticket_type = 'incident';
    }

    switch (command) {
        case "servicenow-get":
        case "servicenow-incident-get":
            return SNGetIncident();
        case "servicenow-query":
        case "servicenow-incidents-query":
            return SNQuery();
        case 'servicenow-update':
        case 'servicenow-incident-update':
            return SNUpdate();
        case "servicenow-create":
        case "servicenow-incident-create":
            return SNCreate();
        case "servicenow-add-link":
        case "servicenow-incident-add-link":
            return SNAddLink();
        case "servicenow-add-comment":
        case "servicenow-incident-add-comment":
            return SNAddComment();
        case "servicenow-upload-file":
        case "servicenow-incident-upload-file":
            return SNUploadFile();
        case 'servicenow-get-groups':
            return SNGetGroups(args.name);
        case 'fetch-incidents':
            return fetchIncidents();
        case 'test-module':
            var path = "table/incident?sysparm_limit=1";
            res = sendRequest('GET',path);
            var obj  = res.obj;
            if (!obj.result) {
                throw 'ServiceNow error: ' + JSON.stringify(res);
            }
            return 'ok';
        default:
            throw 'ServiceNow unknown command';
    }
  type: javascript
  commands:
  - name: servicenow-get
    arguments:
    - name: id
      default: true
      description: Incident ID to retrieve
    - name: ticket_type
      auto: PREDEFINED
      predefined:
      - incident
      - problem
      - change_request
      - sc_request
      description: Ticket type to create
      defaultValue: incident
    - name: number
      description: Incident number to retrieve
    outputs:
    - contextPath: Ticket.Id
      description: ServiceNow incident ID
    - contextPath: Ticket.Creator
      description: ServiceNow ticket creator
    - contextPath: Ticket.Assignee
      description: ServiceNow ticket assignee
    - contextPath: Ticket.State
      description: ServiceNow ticket state
    - contextPath: Ticket.Summary
      description: ServiceNow ticket short summary
    description: Retrieve ticket information by specific ticket ID
  - name: servicenow-incident-get
    deprecated: true
    arguments:
    - name: id
      default: true
      description: Incident ID to retrieve
    - name: ticket_type
      auto: PREDEFINED
      predefined:
      - incident
      - problem
      - change_request
      description: Ticket type to create
      defaultValue: incident
    - name: number
      description: Incident number to retrieve
    outputs:
    - contextPath: Ticket.Id
      description: ServiceNow incident ID
    - contextPath: Ticket.Creator
      description: ServiceNow ticket creator
    - contextPath: Ticket.Assignee
      description: ServiceNow ticket assignee
    - contextPath: Ticket.State
      description: ServiceNow ticket state
    - contextPath: Ticket.Summary
      description: ServiceNow ticket short summary
    description: Retrieve ticket information by specific ticket ID
  - name: servicenow-create
    arguments:
    - name: short_description
      description: Short description of the ticket
    - name: ticket_type
      auto: PREDEFINED
      predefined:
      - incident
      - problem
      - change_request
      - sc_request
      description: Ticket type to create
      defaultValue: incident
    - name: urgency
      description: Ticket urgency
    - name: severity
      description: Ticket severity
    - name: impact
      description: Ticket impact
    - name: active
      auto: PREDEFINED
      predefined:
      - "true"
      - "false"
      description: Set incident as Active
    - name: activity_due
      description: Set incident ActivityDue - format "2016-07-02 21:51:11" glide_date_time
    - name: additional_assignee_list
      description: List of assigned users to the ticket
    - name: approval_history
      description: Ticket history approval
    - name: approval_set
      description: Set incident ApprovalSet - format "2016-07-02 21:51:11" glide_date_time
    - name: assigned_to
      description: To whom the ticket is assigned
    - name: business_duration
      description: 'Format: YYYY-MM-DD HH:MM:SS'
    - name: business_service
      description: Business service
    - name: business_stc
      description: Business source
    - name: calendar_duration
      description: 'Format: YYYY-MM-DD HH:MM:SS'
    - name: caller_id
      description: UID Format
    - name: category
      description: Category of ticket
    - name: caused_by
      description: UID Format
    - name: close_code
      description: Ticket's close code
    - name: close_notes
      description: Close notes of the ticket
    - name: closed_at
      description: 'Format: YYYY-MM-DD HH:MM:SS'
    - name: closed_by
      description: User who closed the ticket
    - name: cmdb_ci
      description: UID Format
    - name: comments
      description: Format type journal input
    - name: comments_and_work_notes
      description: Format type journal input
    - name: company
      description: UID Format
    - name: contact_type
      description: Contact type
    - name: correlation_display
      description: Correlation display
    - name: correlation_id
      description: Correlation id
    - name: delivery_plan
      description: UID Format
    - name: display
      auto: PREDEFINED
      predefined:
      - "true"
      - "false"
      description: If you want to display comments, work_notes...
    - name: description
      description: Ticket description
    - name: due_date
      description: 'Format: YYYY-MM-DD HH:MM:SS'
    - name: escalation
      description: Escalation
    - name: expected_start
      description: 'Format: YYYY-MM-DD HH:MM:SS'
    - name: follow_up
      description: 'Format: YYYY-MM-DD HH:MM:SS'
    - name: group_list
      description: UID format list
    - name: knowledge
      auto: PREDEFINED
      predefined:
      - "true"
      - "false"
      description: Is the ticket solved in the knowledge base
    - name: location
      description: Location of the ticket
    - name: made_sla
      description: SLA of the ticket
    - name: notify
      auto: PREDEFINED
      predefined:
      - "1"
      - "0"
      description: Notify about this incident
    - name: order
      description: Order number
    - name: parent
      description: UID Format
    - name: parent_incident
      description: UID Format
    - name: problem_id
      description: UID Format
    - name: reassignment_count
      description: How many users included in this ticket before
    - name: reopen_count
      description: How many time the ticket has been reopened
    - name: resolved_at
      description: 'Format: YYYY-MM-DD HH:MM:SS'
    - name: resolved_by
      description: UID Format
    - name: rfc
      description: UID
    - name: sla_due
      description: 'Format: YYYY-MM-DD HH:MM:SS'
    - name: subcategory
      description: Subcategory
    - name: sys_updated_by
      description: Last updated by
    - name: sys_updated_on
      description: 'Format: YYYY-MM-DD HH:MM:SS'
    - name: user_input
      description: Input from the end user
    - name: watch_list
      description: A list of watched tickets
    - name: work_end
      description: 'Format: YYYY-MM-DD HH:MM:SS'
    - name: work_notes
      description: Format journal list
    - name: work_notes_list
      description: List with UIDs
    - name: work_start
      description: Date when started to work on the ticket
    - name: assignment_group
      description: Set AssignmentGroup - uuid of group like 46b87022a9fe198101a78787e40d7547
    - name: incident_state
      description: integer
    - name: number
      description: Ticket number
    - name: priority
      description: Priority of the ticket (number)
    - name: template
      description: Template name to use as a base to create new incidents.
    - name: custom_fields
      description: 'Custom fields in this format: fieldname=value;fieldname=value...'
    - name: type
      auto: PREDEFINED
      predefined:
      - normal
      - standard
      - emergency
      description: Type of Change Request ticket
      defaultValue: normal
    - name: state
      description: State of the incident (an integer)
    outputs:
    - contextPath: Ticket.Id
      description: ServiceNow ticket ID
    - contextPath: Ticket.Creator
      description: ServiceNow ticket creator
    - contextPath: Ticket.Assignee
      description: ServiceNow ticket assignee
    - contextPath: Ticket.State
      description: ServiceNow ticket state
    - contextPath: Ticket.Summary
      description: ServiceNow ticket short summary
    description: Create new ServiceNow ticket
  - name: servicenow-incident-create
    deprecated: true
    arguments:
    - name: short_description
      description: Short description of the ticket
    - name: ticket_type
      auto: PREDEFINED
      predefined:
      - incident
      - problem
      - change_request
      description: Ticket type to create
      defaultValue: incident
    - name: urgency
      description: Ticket urgency
    - name: severity
      description: Ticket severity
    - name: impact
      description: Ticket impact
    - name: active
      auto: PREDEFINED
      predefined:
      - "true"
      - "false"
      description: Set incident as Active
    - name: activity_due
      description: Set incident ActivityDue - format "2016-07-02 21:51:11" glide_date_time
    - name: additional_assignee_list
      description: List of assigned users to the ticket
    - name: approval_history
      description: Ticket history approval
    - name: approval_set
      description: Set incident ApprovalSet - format "2016-07-02 21:51:11" glide_date_time
    - name: assigned_to
      description: To whom the ticket is assigned
    - name: business_duration
      description: 'Format: YYYY-MM-DD HH:MM:SS'
    - name: business_service
      description: Business service
    - name: business_stc
      description: Business source
    - name: calendar_duration
      description: 'Format: YYYY-MM-DD HH:MM:SS'
    - name: caller_id
      description: UID Format
    - name: category
      description: Category name
    - name: caused_by
      description: UID Format
    - name: close_code
      description: Ticket's close code
    - name: close_notes
      description: Close notes of the ticket
    - name: closed_at
      description: 'Format: YYYY-MM-DD HH:MM:SS'
    - name: closed_by
      description: User who closed the ticket
    - name: cmdb_ci
      description: UID Format
    - name: comments
      description: Format type journal input
    - name: comments_and_work_notes
      description: Format type journal input
    - name: company
      description: UID Format
    - name: contact_type
      description: Contact type
    - name: correlation_display
      description: Correlation display
    - name: correlation_id
      description: Correlation id
    - name: delivery_plan
      description: UID Format
    - name: display
      auto: PREDEFINED
      predefined:
      - "true"
      - "false"
      description: If you want to display comments, work_notes...
    - name: description
      description: Ticket description
    - name: due_date
      description: 'Format: YYYY-MM-DD HH:MM:SS'
    - name: escalation
      description: Escalation
    - name: expected_start
      description: 'Format: YYYY-MM-DD HH:MM:SS'
    - name: follow_up
      description: 'Format: YYYY-MM-DD HH:MM:SS'
    - name: group_list
      description: UID format list
    - name: knowledge
      auto: PREDEFINED
      predefined:
      - "true"
      - "false"
      description: Is the ticket solved in the knowledge base
    - name: location
      description: Location of the ticket
    - name: made_sla
      description: SLA of the ticket
    - name: notify
      auto: PREDEFINED
      predefined:
      - "1"
      - "0"
      description: Notify about this incident
    - name: order
      description: Order number
    - name: parent
      description: UID Format
    - name: parent_incident
      description: UID Format
    - name: problem_id
      description: UID Format
    - name: reassignment_count
      description: How many users included in this ticket before
    - name: reopen_count
      description: How many time the ticket has been reopened
    - name: resolved_at
      description: 'Format: YYYY-MM-DD HH:MM:SS'
    - name: resolved_by
      description: UID Format
    - name: rfc
      description: UID
    - name: sla_due
      description: 'Format: YYYY-MM-DD HH:MM:SS'
    - name: subcategory
      description: Subcategory
    - name: sys_updated_by
      description: Last updated by
    - name: sys_updated_on
      description: 'Format: YYYY-MM-DD HH:MM:SS'
    - name: user_input
      description: Input from the end user
    - name: watch_list
      description: A list of watched tickets
    - name: work_end
      description: 'Format: YYYY-MM-DD HH:MM:SS'
    - name: work_notes
      description: Format journal list
    - name: work_notes_list
      description: List with UIDs
    - name: work_start
      description: Date when started to work on the ticket
    - name: assignment_group
      description: Set AssignmentGroup - uuid of group like 46b87022a9fe198101a78787e40d7547
    - name: incident_state
      description: integer
    - name: number
      description: Ticket number
    - name: priority
      description: Priority of the ticket (number)
    - name: template
      description: Template name to use as a base to create new incidents.
    outputs:
    - contextPath: Ticket.Id
      description: ServiceNow ticket ID
    - contextPath: Ticket.Creator
      description: ServiceNow ticket creator
    - contextPath: Ticket.Assignee
      description: ServiceNow ticket assignee
    - contextPath: Ticket.State
      description: ServiceNow ticket state
    - contextPath: Ticket.Summary
      description: ServiceNow ticket short summary
    description: Create new ServiceNow ticket
  - name: servicenow-update
    arguments:
    - name: short_description
      description: Short description of the ticket
    - name: ticket_type
      auto: PREDEFINED
      predefined:
      - incident
      - problem
      - change_request
      - sc_request
      description: Ticket type to create
      defaultValue: incident
    - name: urgency
      description: Ticket urgency
    - name: severity
      description: Ticket severity
    - name: impact
      description: Ticket impact
    - name: active
      auto: PREDEFINED
      predefined:
      - "true"
      - "false"
      description: Does the ticket active(true/false)
    - name: activity_due
      description: 'Format: YYYY-MM-DD HH:MM:SS'
    - name: additional_assignee_list
      description: List of assigned users to the ticket
    - name: approval_history
      description: Ticket history approval
    - name: approval_set
      description: Set incident ApprovalSet - format "2016-07-02 21:51:11" glide_date_time
    - name: assigned_to
      description: To whom the ticket is assigned
    - name: business_duration
      description: 'Format: YYYY-MM-DD HH:MM:SS'
    - name: business_service
      description: Business service
    - name: business_stc
      description: Business source
    - name: calendar_duration
      description: 'Format: YYYY-MM-DD HH:MM:SS'
    - name: caller_id
      description: UID Format
    - name: category
      description: Category name
    - name: caused_by
      description: UID Format
    - name: close_code
      description: Ticket's close code
    - name: close_notes
      description: Close notes of the ticket
    - name: closed_at
      description: 'Format: YYYY-MM-DD HH:MM:SS'
    - name: closed_by
      description: User who closed the ticket
    - name: cmdb_ci
      description: UID Format
    - name: comments
      description: Format type journal input
    - name: comments_and_work_notes
      description: Format type journal input
    - name: company
      description: UID Format
    - name: contact_type
      description: Contact type
    - name: correlation_display
      description: Correlation display
    - name: correlation_id
      description: Correlation id
    - name: delivery_plan
      description: UID Format
    - name: display
      auto: PREDEFINED
      predefined:
      - "true"
      - "false"
      description: If you want to display comments, work_notes...
    - name: description
      description: Ticket description
    - name: due_date
      description: 'Format: YYYY-MM-DD HH:MM:SS'
    - name: escalation
      description: Escalation
    - name: expected_start
      description: 'Format: YYYY-MM-DD HH:MM:SS'
    - name: follow_up
      description: 'Format: YYYY-MM-DD HH:MM:SS'
    - name: group_list
      description: UID format list
    - name: knowledge
      auto: PREDEFINED
      predefined:
      - "true"
      - "false"
      description: Is the ticket solved in the knowledge base
    - name: location
      description: Location of the ticket
    - name: made_sla
      description: SLA of the ticket
    - name: notify
      auto: PREDEFINED
      predefined:
      - "1"
      - "0"
      description: Notify about this incident
    - name: order
      description: Order number
    - name: parent
      description: UID Format
    - name: parent_incident
      description: UID Format
    - name: problem_id
      description: UID Format
    - name: reassignment_count
      description: How many users included in this ticket before
    - name: reopen_count
      description: How many time the ticket has been reopened
    - name: resolved_at
      description: 'Format: YYYY-MM-DD HH:MM:SS'
    - name: resolved_by
      description: UID Format
    - name: rfc
      description: UID
    - name: sla_due
      description: 'Format: YYYY-MM-DD HH:MM:SS'
    - name: subcategory
      description: Subcategory
    - name: sys_updated_by
      description: Last updated by
    - name: sys_updated_on
      description: 'Format: YYYY-MM-DD HH:MM:SS'
    - name: user_input
      description: Input from the end user
    - name: watch_list
      description: A list of watched tickets
    - name: work_end
      description: 'Format: YYYY-MM-DD HH:MM:SS'
    - name: work_notes
      description: Format journal list
    - name: work_notes_list
      description: List with UIDs
    - name: work_start
      description: Date when started to work on the ticket
    - name: assignment_group
      description: UID
    - name: incident_state
      description: integer
    - name: number
      description: Ticket number
    - name: priority
      description: Priority of the ticket (number)
    - name: id
      required: true
      description: Id(UID) of the ticket to update
    - name: custom_fields
      description: 'Custom fields in this format: fieldname=value;fieldname=value...'
    - name: type
      auto: PREDEFINED
      predefined:
      - normal
      - standard
      - emergency
      description: Type of Change Request ticket
      defaultValue: normal
    - name: state
      description: State of the incident (an integer)
    description: Update specific ticket by providing ticket id
  - name: servicenow-incident-update
    deprecated: true
    arguments:
    - name: short_description
      description: Short description of the ticket
    - name: ticket_type
      auto: PREDEFINED
      predefined:
      - incident
      - problem
      - change_request
      description: Ticket type to create
      defaultValue: incident
    - name: urgency
      description: Ticket urgency
    - name: severity
      description: Ticket severity
    - name: impact
      description: Ticket impact
    - name: active
      auto: PREDEFINED
      predefined:
      - "true"
      - "false"
      description: Does the ticket active(true/false)
    - name: activity_due
      description: 'Format: YYYY-MM-DD HH:MM:SS'
    - name: additional_assignee_list
      description: List of assigned users to the ticket
    - name: approval_history
      description: Ticket history approval
    - name: approval_set
      description: Set incident ApprovalSet - format "2016-07-02 21:51:11" glide_date_time
    - name: assigned_to
      description: To whom the ticket is assigned
    - name: business_duration
      description: 'Format: YYYY-MM-DD HH:MM:SS'
    - name: business_service
      description: Business service
    - name: business_stc
      description: Business source
    - name: calendar_duration
      description: 'Format: YYYY-MM-DD HH:MM:SS'
    - name: caller_id
      description: UID Format
    - name: category
      description: Category name
    - name: caused_by
      description: UID Format
    - name: close_code
      description: Ticket's close code
    - name: close_notes
      description: Close notes of the ticket
    - name: closed_at
      description: 'Format: YYYY-MM-DD HH:MM:SS'
    - name: closed_by
      description: User who closed the ticket
    - name: cmdb_ci
      description: UID Format
    - name: comments
      description: Format type journal input
    - name: comments_and_work_notes
      description: Format type journal input
    - name: company
      description: UID Format
    - name: contact_type
      description: Contact type
    - name: correlation_display
      description: Correlation display
    - name: correlation_id
      description: Correlation id
    - name: delivery_plan
      description: UID Format
    - name: display
      auto: PREDEFINED
      predefined:
      - "true"
      - "false"
      description: If you want to display comments, work_notes...
    - name: description
      description: Ticket description
    - name: due_date
      description: 'Format: YYYY-MM-DD HH:MM:SS'
    - name: escalation
      description: Escalation
    - name: expected_start
      description: 'Format: YYYY-MM-DD HH:MM:SS'
    - name: follow_up
      description: 'Format: YYYY-MM-DD HH:MM:SS'
    - name: group_list
      description: UID format list
    - name: knowledge
      auto: PREDEFINED
      predefined:
      - "true"
      - "false"
      description: Is the ticket solved in the knowledge base
    - name: location
      description: Location of the ticket
    - name: made_sla
      description: SLA of the ticket
    - name: notify
      auto: PREDEFINED
      predefined:
      - "1"
      - "0"
      description: Notify about this incident
    - name: order
      description: Order number
    - name: parent
      description: UID Format
    - name: parent_incident
      description: UID Format
    - name: problem_id
      description: UID Format
    - name: reassignment_count
      description: How many users included in this ticket before
    - name: reopen_count
      description: How many time the ticket has been reopened
    - name: resolved_at
      description: 'Format: YYYY-MM-DD HH:MM:SS'
    - name: resolved_by
      description: UID Format
    - name: rfc
      description: UID
    - name: sla_due
      description: 'Format: YYYY-MM-DD HH:MM:SS'
    - name: subcategory
      description: Subcategory
    - name: sys_updated_by
      description: Last updated by
    - name: sys_updated_on
      description: 'Format: YYYY-MM-DD HH:MM:SS'
    - name: user_input
      description: Input from the end user
    - name: watch_list
      description: A list of watched tickets
    - name: work_end
      description: 'Format: YYYY-MM-DD HH:MM:SS'
    - name: work_notes
      description: Format journal list
    - name: work_notes_list
      description: List with UIDs
    - name: work_start
      description: Date when started to work on the ticket
    - name: assignment_group
      description: UID
    - name: incident_state
      description: integer
    - name: number
      description: Ticket number
    - name: priority
      description: Priority of the ticket (number)
    - name: id
      required: true
      description: Id(UID) of the ticket to update
    description: Update specific ticket by providing ticket id
  - name: servicenow-add-link
    arguments:
    - name: id
      required: true
      description: Incident ID , also known in the api as sys_id - format is uuid
        like 46b87022a9fe198101a78787e40d7547
    - name: ticket_type
      auto: PREDEFINED
      predefined:
      - incident
      - problem
      - change_request
      - sc_request
      description: Ticket type to create
      defaultValue: incident
    - name: link
      required: true
      description: The actual link to publish in ServiceNow incident, valid url format,
        like http://www.demisto.com
    - name: post-as-comment
      description: Publish the link as comment on the incident, by default true, if
        false will publish the link as WorkNote, format bool
    - name: text
      description: The text to represent the link
    description: Add link to specific ticket by providing ticket id
  - name: servicenow-incident-add-link
    deprecated: true
    arguments:
    - name: id
      required: true
      description: Incident ID , also known in the api as sys_id - format is uuid
        like 46b87022a9fe198101a78787e40d7547
    - name: ticket_type
      auto: PREDEFINED
      predefined:
      - incident
      - problem
      - change_request
      description: Ticket type to create
      defaultValue: incident
    - name: link
      required: true
      description: The actual link to publish in ServiceNow incident, valid url format,
        like http://www.demisto.com
    - name: post-as-comment
      description: Publish the link as comment on the incident, by default true, if
        false will publish the link as WorkNote, format bool
    - name: text
      description: The text to represent the link
    description: Add link to specific ticket by providing ticket id
  - name: servicenow-add-comment
    arguments:
    - name: id
      required: true
      description: Incident ID , also known in the api as sys_id - format is uuid
        like 46b87022a9fe198101a78787e40d7547
    - name: ticket_type
      auto: PREDEFINED
      predefined:
      - incident
      - problem
      - change_request
      - sc_request
      description: Ticket type to create
      defaultValue: incident
    - name: comment
      required: true
      description: Comment to add
    - name: post-as-comment
      description: Publish the link as comment on the incident, by default true, if
        false will publish the link as WorkNote, format bool
    description: Add comment to specific ticket by providing ticket id
  - name: servicenow-incident-add-comment
    deprecated: true
    arguments:
    - name: id
      required: true
      description: Incident ID , also known in the api as sys_id - format is uuid
        like 46b87022a9fe198101a78787e40d7547
    - name: ticket_type
      auto: PREDEFINED
      predefined:
      - incident
      - problem
      - change_request
      description: Ticket type to create
      defaultValue: incident
    - name: comment
      required: true
      description: Comment to add
    - name: post-as-comment
      description: Publish the link as comment on the incident, by default true, if
        false will publish the link as WorkNote, format bool
    description: Add comment to specific ticket by providing ticket id
  - name: servicenow-query
    arguments:
    - name: limit
      description: Limit for how many tickets to retrieve
      defaultValue: "10"
    - name: sysparm_query
      description: Query
    - name: ticket_type
      auto: PREDEFINED
      predefined:
      - incident
      - problem
      - change_request
      - sc_request
      description: Ticket type to create
      defaultValue: incident
    outputs:
    - contextPath: Ticket.Id
      description: ServiceNow ticket ID
    - contextPath: Ticket.Creator
      description: ServiceNow ticket creator
    - contextPath: Ticket.Assignee
      description: ServiceNow ticket assignee
    - contextPath: Ticket.State
      description: ServiceNow ticket state
    - contextPath: Ticket.Summary
      description: ServiceNow ticket short summary
    description: Retrieve info with query
  - name: servicenow-incidents-query
    deprecated: true
    arguments:
    - name: limit
      description: Limit for how many tickets to retrieve
      defaultValue: "10"
    - name: sysparm_query
      description: Query
    - name: ticket_type
      auto: PREDEFINED
      predefined:
      - incident
      - problem
      - change_request
      description: Ticket type to create
      defaultValue: incident
    outputs:
    - contextPath: Ticket.Id
      description: ServiceNow ticket ID
    - contextPath: Ticket.Creator
      description: ServiceNow ticket creator
    - contextPath: Ticket.Assignee
      description: ServiceNow ticket assignee
    - contextPath: Ticket.State
      description: ServiceNow ticket state
    - contextPath: Ticket.Summary
      description: ServiceNow ticket short summary
    description: Retrieve info with query
  - name: servicenow-upload-file
    arguments:
    - name: id
      required: true
      description: Incident ID , also known in the api as sys_id - format is uuid
        like 46b87022a9fe198101a78787e40d7547
    - name: ticket_type
      auto: PREDEFINED
      predefined:
      - incident
      - problem
      - change_request
      - sc_request
      description: Ticket type to create
      defaultValue: incident
    - name: file_id
      required: true
      description: War-room entry ID that includes the file
    - name: file_name
      description: Filename of uploaded file to override the existing file name in
        entry
    description: Upload new file
  - name: servicenow-incident-upload-file
    deprecated: true
    arguments:
    - name: id
      required: true
      description: Incident ID , also known in the api as sys_id - format is uuid
        like 46b87022a9fe198101a78787e40d7547
    - name: ticket_type
      auto: PREDEFINED
      predefined:
      - incident
      - problem
      - change_request
      description: Ticket type to create
      defaultValue: incident
    - name: file_id
      required: true
      description: War-room entry ID that includes the file
    - name: file_name
      description: Filename of uploaded file to override the existing file name in
        entry
    description: Upload new file
  - name: servicenow-get-groups
    arguments:
    - name: name
      required: true
      description: Servicenow group name
    description: Return information about specific servicenow group
  isfetch: true
<<<<<<< HEAD
releaseNotes: "Fetch incidents now supports customised tables."
=======
releaseNotes: "-"
>>>>>>> 2949e847
<|MERGE_RESOLUTION|>--- conflicted
+++ resolved
@@ -1545,8 +1545,4 @@
       description: Servicenow group name
     description: Return information about specific servicenow group
   isfetch: true
-<<<<<<< HEAD
-releaseNotes: "Fetch incidents now supports customised tables."
-=======
-releaseNotes: "-"
->>>>>>> 2949e847
+releaseNotes: "Fetch incidents now supports customised tables."