--- conflicted
+++ resolved
@@ -1,13 +1,8 @@
 ## [Unreleased]
-<<<<<<< HEAD
-  - Added instructions how to create RSA key pairs and configure the ePO server.
-  - Added certificate validation.
-=======
-
+Added instructions how to create RSA key pairs and configure the ePO server.
 
 ## [20.2.4] - 2020-02-25
 Added certificate validation.
->>>>>>> 95a83c47
 
 ## [19.12.1] - 2019-12-25
 #### New Integration
